//
//! Copyright 2020 Alibaba Group Holding Limited.
//!
//! Licensed under the Apache License, Version 2.0 (the "License");
//! you may not use this file except in compliance with the License.
//! You may obtain a copy of the License at
//!
//! http://www.apache.org/licenses/LICENSE-2.0
//!
//! Unless required by applicable law or agreed to in writing, software
//! distributed under the License is distributed on an "AS IS" BASIS,
//! WITHOUT WARRANTIES OR CONDITIONS OF ANY KIND, either express or implied.
//! See the License for the specific language governing permissions and
//! limitations under the License.

use std::collections::HashMap;
use std::convert::TryFrom;

use ascii::AsciiChar;
use ascii::AsciiString;
use ascii::ToAsciiChar;

use crate::catalogue::extend_step::{ExtendEdge, ExtendStep};
use crate::catalogue::{PatternId, PatternLabelId, PatternRankId};
use crate::catalogue::pattern::Pattern;
use crate::catalogue::pattern::PatternEdge;
use crate::catalogue::PatternDirection;
use crate::error::IrError;

use super::pattern_meta::PatternMeta;

pub trait Cipher<T>: Sized {
    fn encode_to(&self, encoder: &Encoder) -> T;

    fn decode_from(src_code: &T, encoder: &Encoder) -> Result<Self, IrError>;
}

impl Cipher<Vec<u8>> for Pattern {
    fn encode_to(&self, encoder: &Encoder) -> Vec<u8> {
        let pattern_encode_unit = EncodeUnit::from_pattern(self, encoder);
        pattern_encode_unit.to_vec_u8(8)
    }

    fn decode_from(src_code: &Vec<u8>, encoder: &Encoder) -> Result<Self, IrError> {
        let decode_unit = DecodeUnit::new_for_pattern(encoder);
        let decode_vec = decode_unit.decode_to_vec_i32(&src_code, 8);
        DecodeUnit::to_pattern(&decode_vec)
    }
}

impl Cipher<AsciiString> for Pattern {
    fn encode_to(&self, encoder: &Encoder) -> AsciiString {
        let pattern_encode_unit = EncodeUnit::from_pattern(self, encoder);
        pattern_encode_unit.to_ascii_string()
    }

    fn decode_from(src_code: &AsciiString, encoder: &Encoder) -> Result<Self, IrError> {
        let decode_unit = DecodeUnit::new_for_pattern(encoder);
        let decode_vec = decode_unit.decode_to_vec_i32(src_code.as_bytes(), 7);
        DecodeUnit::to_pattern(&decode_vec)
    }
}

impl Cipher<Vec<u8>> for ExtendStep {
    fn encode_to(&self, encoder: &Encoder) -> Vec<u8> {
        let extend_step_encode_unit = EncodeUnit::from_extend_step(self, encoder);
        extend_step_encode_unit.to_vec_u8(8)
    }

    fn decode_from(src_code: &Vec<u8>, encoder: &Encoder) -> Result<Self, IrError> {
        let decode_unit = DecodeUnit::new_for_extend_step(encoder);
        let decode_vec = decode_unit.decode_to_vec_i32(&src_code, 8);
        DecodeUnit::to_extend_step(&decode_vec)
    }
}

impl Cipher<AsciiString> for ExtendStep {
    fn encode_to(&self, encoder: &Encoder) -> AsciiString {
        let extend_step_encode_unit = EncodeUnit::from_extend_step(self, encoder);
        extend_step_encode_unit.to_ascii_string()
    }

    fn decode_from(src_code: &AsciiString, encoder: &Encoder) -> Result<Self, IrError> {
        let decode_unit = DecodeUnit::new_for_extend_step(encoder);
        let decode_vec = decode_unit.decode_to_vec_i32(src_code.as_bytes(), 7);
        DecodeUnit::to_extend_step(&decode_vec)
    }
}
/// Unique Pattern Identity Encoder
/// Member Variables:
/// Contains the bit number that each variable in the encoding unit occupies
#[derive(Debug, Clone)]
pub struct Encoder {
    // Bit Number for Edge Label Storage
    edge_label_bit_num: usize,
    // Bit Number for Vertex Label Storage
    vertex_label_bit_num: usize,
    // Bit Number for Edge Direction Storage
    direction_bit_num: usize,
    vertex_rank_bit_num: usize,
}

/// Initializers
impl Encoder {
    /// Initialize Encoder with User Definded Parameters
    pub fn init(
        edge_label_bit_num: usize,
        vertex_label_bit_num: usize,
        edge_direction_bit_num: usize,
        vertex_rank_bit_num: usize,
    ) -> Encoder {
        Encoder {
            edge_label_bit_num,
            vertex_label_bit_num,
            direction_bit_num: edge_direction_bit_num,
            vertex_rank_bit_num,
        }
    }

    /// Initialize the Encoder by Analyzing a Pattern
    /// The vertex_rank_bit_num can be a user defined value if it is applicable to the pattern
    pub fn init_by_pattern(pattern: &Pattern, vertex_rank_bit_num: usize) -> Encoder {
        let min_edge_label_bit_num = pattern.get_min_edge_label_bit_num();
        let min_vertex_label_bit_num = pattern.get_min_vertex_label_bit_num();
        let mut min_vertex_rank_bit_num = pattern.get_min_vertex_rank_bit_num();
        // Apply the user defined vertex_rank_bit_num only if it is larger than the minimum value needed for the pattern
        if vertex_rank_bit_num > min_vertex_rank_bit_num {
            min_vertex_rank_bit_num = vertex_rank_bit_num;
        }

        let edge_direction_bit_num = 2;
        Encoder {
            edge_label_bit_num: min_edge_label_bit_num,
            vertex_label_bit_num: min_vertex_label_bit_num,
            direction_bit_num: edge_direction_bit_num,
            vertex_rank_bit_num: min_vertex_rank_bit_num,
        }
    }

    pub fn init_by_pattern_meta(pattern_mata: &PatternMeta, same_label_vertex_limit: usize) -> Encoder {
        let min_edge_label_bit_num = pattern_mata.get_min_edge_label_bit_num();
        let min_vertex_label_bit_num = pattern_mata.get_min_vertex_label_bit_num();
        let min_vertex_rank_bit_num =
            std::cmp::max((64 - (same_label_vertex_limit as u64).leading_zeros()) as usize, 1);
        let edge_direction_bit_num = 2;
        Encoder {
            edge_label_bit_num: min_edge_label_bit_num,
            vertex_label_bit_num: min_vertex_label_bit_num,
            direction_bit_num: edge_direction_bit_num,
            vertex_rank_bit_num: min_vertex_rank_bit_num,
        }
    }
}

/// Mehthods for access fields of Encoder
impl Encoder {
    pub fn get_edge_label_bit_num(&self) -> usize {
        self.edge_label_bit_num
    }

    pub fn get_vertex_label_bit_num(&self) -> usize {
        self.vertex_label_bit_num
    }

    pub fn get_direction_bit_num(&self) -> usize {
        self.direction_bit_num
    }

    pub fn get_vertex_rank_bit_num(&self) -> usize {
        self.vertex_rank_bit_num
    }
}

/// Methods for Encode and Decode
impl Encoder {
    /// Compute the u8 value for each storage unit (AsciiChar or u8)
    /// Example:
    /// value = 3, value head = 8, value tail = 7, storage_unit_valid_bit_num = 8, storage_unit_rank = 0
    /// Our expectation code: |00000001|10000000| (3 = bin(11))
    ///                     (head = 8)^ ^(tail = 7)
    ///                 unit_rank = 1  unit_rank = 0
    ///  Our goal is to put some parts of the value(3 = bin(11)) to the appointed storage unit (= 0 by rank)
    /// At this case, unit_rank = 0, we would have this storage unit += 128(bin 10000000) to achieve the goal
    pub fn get_encode_numerical_value(
        value: i32, value_head: usize, value_tail: usize, storage_unit_valid_bit_num: usize,
        storage_unit_rank: usize,
    ) -> u8 {
        let mut output: i32;
        // Get the head and tail of the appointed storage unit
        let char_tail = storage_unit_rank * storage_unit_valid_bit_num;
        let char_head = (storage_unit_rank + 1) * storage_unit_valid_bit_num - 1;
        // Case that the storage unit doesn't contain our value: value|...| or |...|value
        if value_tail > char_head || value_head < char_tail {
            output = 0;
        }
        // Case that the value is completely contained in the sotorage unit: |...value...|
        else if value_tail >= char_tail && value_head <= char_head {
            let offset_bit_num = value_tail - char_tail;
            output = value * (1 << offset_bit_num);
        }
        // Case that the storage unit contains the left part of the value: |...va|lue...
        else if value_tail < char_tail && value_head <= char_head {
            let shift_bit_num = char_tail - value_tail;
            output = value / (1 << shift_bit_num);
        }
        // Case that the storage unit contains the right part of the value: ...va|lue...|
        else if value_tail >= char_tail && value_head > char_head {
            let shift_bit_num = char_head + 1 - value_tail;
            output = value % (1 << shift_bit_num);
            output = output * (1 << (storage_unit_valid_bit_num - shift_bit_num));
        }
        // Case that the storage unit only contains some middle part of the value: ...v|alu|e...
        else if value_tail < char_tail && value_head > char_head {
            let right_shift_bit_num = char_tail - value_tail;
            output = value % (1 << right_shift_bit_num);
            output = output % (1 << storage_unit_valid_bit_num);
        } else {
            panic!("Error in Converting Encode Unit to ASCII String: No Such Value Exists");
        }
        return output as u8;
    }

    /// Truncate some parts from the source code (&[u8]) and transform the truncation into i32
    /// Example:
    /// source code: |00000001|10000000|, head = 8, tail = 7, storage_unit_bit_num = 8
    ///            (head = 8)^ ^(tail = 7)
    /// Our expected decode value = 3 = bin(11)
    pub fn get_decode_value_by_head_tail(
        src_code: &[u8], head: usize, tail: usize, storage_unit_bit_num: usize,
    ) -> i32 {
        if head < tail {
            panic!("The head must be at least larger or equal to tail");
        }
        let mut output;
        //   |00000001|10000000|
        // (head = 8)^ ^(tail = 7)
        // head_rank = 0, head_offset = 0
        // tail rank = 1, tail_offset = 7
        let head_rank = src_code.len() - 1 - (head / storage_unit_bit_num) as usize;
        let head_offset = head % storage_unit_bit_num;
        let tail_rank = src_code.len() - 1 - (tail / storage_unit_bit_num) as usize;
        let tail_offset = tail % storage_unit_bit_num;

        if head_rank >= src_code.len() || tail_rank >= src_code.len() {
            panic!("The head and tail values are out of range");
        }

        // Case that head and tail are in the same storage unit
        if head_rank == tail_rank {
            output = (src_code[head_rank] << (8 - 1 - head_offset) >> (8 - 1 - head_offset + tail_offset))
                as i32;
        }
        // Case that head and tail are on the different storage unit
        else {
            let rank_diff = tail_rank - head_rank;
            output = (src_code[tail_rank] as i32) >> tail_offset;
            for i in 1..rank_diff {
                output += (src_code[tail_rank - i] as i32)
                    << (storage_unit_bit_num - tail_offset + (i - 1) * storage_unit_bit_num);
            }
            output += ((src_code[head_rank] << (8 - 1 - head_offset) >> (8 - 1 - head_offset)) as i32)
                << (storage_unit_bit_num - tail_offset + (rank_diff - 1) * storage_unit_bit_num);
        }
        output
    }

    /// Get the effective bits of the given source code
    /// Example:
    /// source code: |00001000|00000001|
    /// the effective bots num is 12, as the four 0s can be deleted |(0000)1000|00000001|
    pub fn get_src_code_effective_bit_num(src_code: &[u8], storage_unit_bit_num: usize) -> usize {
        let mut start_pos = 0;
        for i in start_pos..src_code.len() {
            if src_code[i] != 0 {
                break;
            }
            start_pos += 1;
        }
        if start_pos == src_code.len() {
            return 0;
        }
        let mut start_pos_pos = 1;
        for i in 1..storage_unit_bit_num {
            if src_code[start_pos] >> i != 0 {
                start_pos_pos += 1;
            } else {
                break;
            }
        }
        (src_code.len() - start_pos - 1) * storage_unit_bit_num + start_pos_pos
    }
}

/// Design the EnocodeUnit for the abstraction of the encode behavior
/// Example:
/// values = [4, 5, 6, 7]
/// heads = [0, 3, 6, 9]
/// tails = [2, 5, 8, 11]
/// encode value = |0000(111)(1|10)(101)(100)|
pub struct EncodeUnit {
    /// A series of value to be encoded
    values: Vec<i32>,
    /// The heads of these values, one to one correspondence
    heads: Vec<usize>,
    /// The tails of these values, one to one correspondence
    tails: Vec<usize>,
}

/// Initializers
/// Build EncodeUnit for structs which needs to be encoded
impl EncodeUnit {
    pub fn init() -> Self {
        EncodeUnit { values: vec![], heads: vec![], tails: vec![] }
    }

    /// This is the old version that exists for previous testcases
    pub fn from_pattern_edge(
        pattern: &Pattern,
        pattern_edge: &PatternEdge,
        encoder: &Encoder,
    ) -> Self {
        let edge_label: PatternLabelId = pattern_edge.get_label();
        let start_v_label: PatternLabelId = pattern_edge.get_start_vertex_label();
        let end_v_label: PatternLabelId = pattern_edge.get_end_vertex_label();
        let start_v_rank = pattern.get_vertex_rank(pattern_edge.get_start_vertex_id());
        let end_v_rank = pattern.get_vertex_rank(pattern_edge.get_end_vertex_id());

        let edge_label_bit_num = encoder.get_edge_label_bit_num();
        let vertex_label_bit_num = encoder.get_vertex_label_bit_num();
        let vertex_rank_bit_num = encoder.get_vertex_rank_bit_num();

        let values = vec![end_v_rank, start_v_rank, end_v_label, start_v_label, edge_label];
        let heads = vec![
            vertex_rank_bit_num - 1,
            2 * vertex_rank_bit_num - 1,
            vertex_label_bit_num + 2 * vertex_rank_bit_num - 1,
            2 * vertex_label_bit_num + 2 * vertex_rank_bit_num - 1,
            edge_label_bit_num + 2 * vertex_label_bit_num + 2 * vertex_rank_bit_num - 1,
        ];
        let tails = vec![
            0,
            vertex_rank_bit_num,
            2 * vertex_rank_bit_num,
            vertex_label_bit_num + 2 * vertex_rank_bit_num,
            2 * vertex_label_bit_num + 2 * vertex_rank_bit_num,
        ];
        EncodeUnit { values, heads, tails }
    }

    /// Latest Version for DFS Sorting
    fn from_pattern_edge_dfs(
        pattern_edge: &PatternEdge,
        encoder: &Encoder,
        vertex_dfs_id_map: &HashMap<PatternId, PatternRankId>,
    ) -> Self {
        let edge_label: PatternLabelId = pattern_edge.get_label();
        let start_v_label: PatternLabelId = pattern_edge.get_start_vertex_label();
        let end_v_label: PatternLabelId = pattern_edge.get_end_vertex_label();
        let start_v_rank: PatternRankId = *vertex_dfs_id_map.get(&pattern_edge.get_start_vertex_id()).expect("Unknown vertex id in vertex -- dfs id map") as PatternRankId;
        let end_v_rank: PatternRankId = *vertex_dfs_id_map.get(&pattern_edge.get_end_vertex_id()).expect("Unknown vertex id in vertex -- dfs id map") as PatternRankId;

        let edge_label_bit_num = encoder.get_edge_label_bit_num();
        let vertex_label_bit_num = encoder.get_vertex_label_bit_num();
        let vertex_rank_bit_num = encoder.get_vertex_rank_bit_num();

        let values: Vec<i32> = vec![
            end_v_rank,
            start_v_rank,
            end_v_label,
            start_v_label,
            edge_label,
        ];
        let heads: Vec<usize> = vec![
            vertex_rank_bit_num - 1,
            2 * vertex_rank_bit_num - 1,
            vertex_label_bit_num + 2 * vertex_rank_bit_num - 1,
            2 * vertex_label_bit_num + 2 * vertex_rank_bit_num - 1,
            edge_label_bit_num + 2 * vertex_label_bit_num + 2 * vertex_rank_bit_num - 1,
        ];
        let tails: Vec<usize> = vec![
            0,
            vertex_rank_bit_num,
            2 * vertex_rank_bit_num,
            vertex_label_bit_num + 2 * vertex_rank_bit_num,
            2 * vertex_label_bit_num + 2 * vertex_rank_bit_num,
        ];
        EncodeUnit { values, heads, tails }
    }

    pub fn from_pattern(pattern: &Pattern, encoder: &Encoder) -> Self {
        // Case-1: Pattern contains no edge
        // Store the label of the only vertex
        if pattern.get_edge_num() == 0 {
            let vertex_label = pattern
                .vertex_label_map_iter()
                .next()
                .unwrap()
                .0;
            let vertex_label_bit_num = encoder.get_vertex_label_bit_num();
            EncodeUnit {
                values: vec![vertex_label],
                heads: vec![vertex_label_bit_num - 1],
                tails: vec![0]
            }
        }
        // Case-2: Pattern contains at least one edge
        // Store them in DFS sequence for easier decoding process
        else {
            let mut pattern_encode_unit = EncodeUnit::init();
            let (dfs_edge_sequence, vertex_dfs_id_map) = pattern.get_dfs_edge_sequence();
            for edge_id in dfs_edge_sequence {
                let edge = pattern.get_edge_from_id(edge_id).unwrap();
                let edge_encode_unit = EncodeUnit::from_pattern_edge_dfs(edge, encoder, &vertex_dfs_id_map);
                pattern_encode_unit.extend_by_another_unit(&edge_encode_unit);
            }

            pattern_encode_unit
        }
    }

    pub fn from_extend_edge(extend_edge: &ExtendEdge, encoder: &Encoder) -> Self {
        let start_v_label = extend_edge.get_start_vertex_label();
        let start_v_rank = extend_edge.get_start_vertex_rank();
        let edge_label = extend_edge.get_edge_label();
        let dir = extend_edge.get_direction();

        let vertex_label_bit_num = encoder.get_vertex_label_bit_num();
        let vertex_rank_bit_num = encoder.get_vertex_rank_bit_num();
        let edge_label_bit_num = encoder.get_edge_label_bit_num();
        let direction_bit_num = encoder.get_direction_bit_num();

        let values = vec![dir as i32, edge_label, start_v_rank, start_v_label];
        let heads = vec![
            direction_bit_num - 1,
            edge_label_bit_num + direction_bit_num - 1,
            vertex_rank_bit_num + edge_label_bit_num + direction_bit_num - 1,
            vertex_label_bit_num + vertex_rank_bit_num + edge_label_bit_num + direction_bit_num - 1,
        ];
        let tails = vec![
            0,
            direction_bit_num,
            edge_label_bit_num + direction_bit_num,
            vertex_rank_bit_num + edge_label_bit_num + direction_bit_num,
        ];
        EncodeUnit { values, heads, tails }
    }

    pub fn from_extend_step(extend_step: &ExtendStep, encoder: &Encoder) -> Self {
<<<<<<< HEAD
        let mut extend_step_encode_unit = EncodeUnit { values: vec![], heads: vec![], tails: vec![] };
        let mut extend_edges: Vec<&ExtendEdge> = extend_step.extend_edges_iter().collect();
        extend_edges.sort();
        for extend_edge in extend_edges {
            let extend_edge_encode_unit = EncodeUnit::from_extend_edge(extend_edge, encoder);
            extend_step_encode_unit.extend_by_another_unit(&extend_edge_encode_unit);
=======
        let mut extend_step_encode_unit = EncodeUnit::init();
        for (_, extend_edges) in extend_step.iter() {
            for extend_edge in extend_edges {
                let extend_edge_encode_unit = EncodeUnit::from_extend_edge(extend_edge, encoder);
                extend_step_encode_unit.extend_by_another_unit(&extend_edge_encode_unit);
            }
>>>>>>> 339557e3
        }
        extend_step_encode_unit.extend_by_value_and_length(
            extend_step.get_target_v_label(),
            encoder.get_vertex_label_bit_num(),
        );
        extend_step_encode_unit
    }
}

/// Methods for access some fields and get some info from EncodeUnit
impl EncodeUnit {
    pub fn get_bits_num(&self) -> usize {
        let unit_len = self.values.len();
        if unit_len == 0 {
            return 0;
        }
        self.heads[unit_len] + 1
    }

    pub fn get_values(&self) -> &Vec<i32> {
        &self.values
    }

    pub fn get_heads(&self) -> &Vec<usize> {
        &self.heads
    }

    pub fn get_tails(&self) -> &Vec<usize> {
        &self.tails
    }
}

impl EncodeUnit {
    /// Transform an EncodeUnit to a Vec<u8> code
    pub fn to_vec_u8(&self, storage_unit_bit_num: usize) -> Vec<u8> {
        let unit_len = self.values.len();
        // self.heads[unit_len - 1] (+ 1) add one for extra bits indicating the end of the code
        let storage_unit_num = (self.heads[unit_len - 1] + 1) / storage_unit_bit_num + 1;
        let mut encode_vec = Vec::with_capacity(storage_unit_num as usize);
        for i in (0..storage_unit_num).rev() {
            let mut unit_value: u8 = 0;
            for j in 0..self.values.len() {
                let value = self.values[j];
                let head = self.heads[j];
                let tail = self.tails[j];
                unit_value +=
                    Encoder::get_encode_numerical_value(value, head, tail, storage_unit_bit_num, i);
            }
            encode_vec.push(unit_value);
        }
        // add add one for extra bits indicating the end of the code
        encode_vec[0] += Encoder::get_encode_numerical_value(
            1,
            self.heads[unit_len - 1] + 1,
            self.heads[unit_len - 1] + 1,
            storage_unit_bit_num,
            storage_unit_num - 1,
        );
        encode_vec
    }

    /// Transform an EncodeUnit to an AsciiString
    pub fn to_ascii_string(&self) -> AsciiString {
        let encode_vec: Vec<AsciiChar> = self
            .to_vec_u8(7)
            .iter()
            .map(|ch| ch.to_ascii_char().unwrap())
            .collect();
        AsciiString::from(encode_vec)
    }
}

/// Methods for EncodeUnit to extend
impl EncodeUnit {
    /// Add a new value to this EncodeUnit
    /// The head and tail info are also added based on the given length
    pub fn extend_by_value_and_length(&mut self, value: i32, length: usize) {
        let self_unit_len = self.values.len();
        self.values.push(value);
        let new_start = if self_unit_len == 0 { 0 } else { self.heads[self_unit_len - 1] + 1 };
        self.heads.push(new_start + length - 1);
        self.tails.push(new_start);
    }

    /// Extend this EncodeUnit by another EncodeUnit
    /// another EncodeUnit's value will be added to this EncodeUnit
    /// another EncodeUnit's head and tails will be modified based on the new start and then added to this EncodeUnit
    pub fn extend_by_another_unit(&mut self, other: &EncodeUnit) {
        let self_unit_len = self.values.len();
        self.values.extend(other.get_values());
        let new_start = if self_unit_len == 0 { 0 } else { self.heads[self_unit_len - 1] + 1 };
        let extend_heads: Vec<usize> = other
            .get_heads()
            .into_iter()
            .map(|head| head + new_start)
            .collect();
        let extend_tails: Vec<usize> = other
            .get_tails()
            .into_iter()
            .map(|tail| tail + new_start)
            .collect();
        self.heads.extend(&extend_heads);
        self.tails.extend(&extend_tails);
    }
}

/// Design the DecodeUnit for the abstraction of decode behavior
/// We assume that the code is organized by several units and an extra parts
/// Example:
/// As for the ExtendStep, its code is like:
/// vertex(edge)(edge)(edge)......, the vertex is the extra parts, the edge is the repeated unit
/// For both units and extra parts, there are some fields which occupy some bits, like:
/// edge:    001      010           011           100
///       direction edge_label vertex_rank vertex label
/// unit_bits store each field's bit num
/// extra bits store each field's bit num of extra part
pub struct DecodeUnit {
    /// Bits num of one unit
    unit_bits: Vec<usize>,
    /// Bits num of extra parts of the code
    extra_bits: Vec<usize>,
}

/// Initializers
impl DecodeUnit {
    pub fn new_for_pattern(encoder: &Encoder) -> Self {
        let vertex_label_bit_num = encoder.get_vertex_label_bit_num();
        let vertex_rank_bit_num = encoder.get_vertex_rank_bit_num();
        let edge_label_bit_num = encoder.get_edge_label_bit_num();
        DecodeUnit {
            unit_bits: vec![
                vertex_rank_bit_num,
                vertex_rank_bit_num,
                vertex_label_bit_num,
                vertex_label_bit_num,
                edge_label_bit_num,
            ],
            // Pattern has no extra parts
            extra_bits: vec![],
        }
    }

    pub fn new_for_extend_step(encoder: &Encoder) -> Self {
        let vertex_label_bit_num = encoder.get_vertex_label_bit_num();
        let vertex_rank_bit_num = encoder.get_vertex_rank_bit_num();
        let edge_label_bit_num = encoder.get_edge_label_bit_num();
        let direction_bit_num = encoder.get_direction_bit_num();
        DecodeUnit {
            unit_bits: vec![
                direction_bit_num,
                edge_label_bit_num,
                vertex_rank_bit_num,
                vertex_label_bit_num,
            ],
            // target vertex is the extra parts of extend step
            extra_bits: vec![vertex_label_bit_num],
        }
    }
}

/// Methods for access some fields of DecodeUnit
impl DecodeUnit {
    pub fn get_unit_bits(&self) -> &Vec<usize> {
        &self.unit_bits
    }

    pub fn get_extra_bits(&self) -> &Vec<usize> {
        &self.extra_bits
    }
}

/// Methods for decode
impl DecodeUnit {
    /// Decode a &[u8] source code to the Vec<i32> decode value
    pub fn decode_to_vec_i32(&self, src_code: &[u8], storage_unit_bit_num: usize) -> Vec<i32> {
        let mut decoded_vec: Vec<i32> = vec![];
        let bit_per_edge: usize = self.unit_bits.iter().sum();
        // - 1 means delete the bit indicating the end of the code
        let src_code_bit_sum = Encoder::get_src_code_effective_bit_num(&src_code, storage_unit_bit_num) - 1;
        // Situation for one vertex pattern
        if src_code_bit_sum < bit_per_edge {
            vec![Encoder::get_decode_value_by_head_tail(
                &src_code,
                src_code_bit_sum - 1,
                0,
                storage_unit_bit_num,
            )]
        } else {
            let mut unit_tail: usize = 0;
            let mut unit_head: usize = bit_per_edge - 1;

            let mut decode_unit_to_vec = |unit: &Vec<usize>, tail| {
                if unit.len() == 0 {
                    return;
                }
                let mut heads = vec![0; unit.len()];
                heads[0] = unit[0] + tail - 1;
                for i in 1..unit.len() {
                    heads[i] = heads[i - 1] + unit[i]
                }

                let mut tails = vec![0; unit.len()];
                tails[0] = tail;
                for i in 1..unit.len() {
                    tails[i] = tails[i - 1] + unit[i - 1];
                }

                for i in 0..unit.len() {
                    let decoded_value = Encoder::get_decode_value_by_head_tail(
                        &src_code,
                        heads[i],
                        tails[i],
                        storage_unit_bit_num,
                    );
                    decoded_vec.push(decoded_value);
                }
            };

            while unit_head < src_code_bit_sum {
                decode_unit_to_vec(&self.unit_bits, unit_tail);
                unit_tail += bit_per_edge;
                unit_head += bit_per_edge;
            }
            decode_unit_to_vec(&self.extra_bits, unit_tail);
            decoded_vec
        }
    }

    /// Transform a &[i32] decide value to a ExtendStep
    pub fn to_extend_step(decode_vec: &[i32]) -> Result<ExtendStep, IrError> {
        if decode_vec.len() % 4 == 1 {
            let mut extend_edges = Vec::with_capacity(decode_vec.len() / 4);
            for i in (0..decode_vec.len() - 4).step_by(4) {
                let dir = if decode_vec[i] == 0 { PatternDirection::Out } else { PatternDirection::In };
                let edge_label = decode_vec[i + 1];
                let start_v_rank = decode_vec[i + 2];
                let start_v_label = decode_vec[i + 3];
                extend_edges.push(ExtendEdge::new(start_v_label, start_v_rank, edge_label, dir));
            }
            let target_v_label = *decode_vec.last().unwrap();
            Ok(ExtendStep::new(target_v_label, extend_edges))
        } else {
            Err(IrError::InvalidCode("Extend Step".to_string()))
        }
    }

    /// Transform a &[i32] decode value to a Pattern
    pub fn to_pattern(decode_vec: &[i32]) -> Result<Pattern, IrError> {
        if decode_vec.len() == 1 {
            Ok(Pattern::from(decode_vec[0]))
        } else if decode_vec.len() % 5 == 0 {
<<<<<<< HEAD
            let mut pattern_edges = Vec::with_capacity(decode_vec.len() / 5);
            let mut vertices_label_rank_id_map = HashMap::new();
            let mut start_end_v_edge_label_map = HashMap::new();
=======
            let mut pattern_edges: Vec<PatternEdge> = Vec::with_capacity(decode_vec.len() / 5);
>>>>>>> 339557e3
            for i in (0..decode_vec.len()).step_by(5) {
                // Assign Vertex ID as DFS ID as it is unique
                let end_v_id: PatternId = decode_vec[i] as PatternId;
                let start_v_id: PatternId = decode_vec[i + 1] as PatternId;
                let end_v_label: PatternLabelId = decode_vec[i + 2];
                let start_v_label: PatternLabelId = decode_vec[i + 3];
                let edge_label: PatternLabelId = decode_vec[i + 4];
                let edge_id = i / 5;
<<<<<<< HEAD
                let start_v_id = if vertices_label_rank_id_map.contains_key(&(start_v_label, start_v_rank))
                {
                    *vertices_label_rank_id_map
                        .get(&(start_v_label, start_v_rank))
                        .unwrap()
                } else {
                    let v_id = vertices_label_rank_id_map.len();
                    vertices_label_rank_id_map.insert((start_v_label, start_v_rank), v_id);
                    v_id
                };
                let end_v_id = if vertices_label_rank_id_map.contains_key(&(end_v_label, end_v_rank)) {
                    *vertices_label_rank_id_map
                        .get(&(end_v_label, end_v_rank))
                        .unwrap() as usize
                } else {
                    let v_id = vertices_label_rank_id_map.len();
                    vertices_label_rank_id_map.insert((end_v_label, end_v_rank), v_id);
                    v_id
                };
                start_end_v_edge_label_map.insert((start_v_id, end_v_id), edge_label);
=======
                // Construct Pattern from Pattern Edges
>>>>>>> 339557e3
                pattern_edges.push(PatternEdge::new(
                    edge_id,
                    edge_label,
                    start_v_id,
                    end_v_id,
                    start_v_label,
                    end_v_label,
                ));
            }

            let pattern: Pattern = Pattern::try_from(pattern_edges)?;
            Ok(pattern)
        } else {
            Err(IrError::InvalidCode("Pattern".to_string()))
        }
    }
}

/// Unit Testing
#[cfg(test)]
mod tests {
    use ascii::{self, AsciiString, ToAsciiChar};

    use crate::catalogue::codec::*;
    use crate::catalogue::pattern::*;
    use crate::catalogue::test_cases::extend_step_cases::*;
    use crate::catalogue::test_cases::pattern_cases::*;

    /// ### Generate AsciiString from Vector
    fn generate_asciistring_from_vec(vec: &[u8]) -> AsciiString {
        let mut output = AsciiString::new();
        for value in vec {
            output.push(value.to_ascii_char().unwrap());
        }
        output
    }

    #[test]
    fn test_create_encode_unit_from_edge() {
        let pattern = build_pattern_case6();
        let edge1 = pattern.get_edge_from_id(0).unwrap();
        let edge2 = pattern.get_edge_from_id(1).unwrap();
        let encoder = Encoder::init_by_pattern(&pattern, 5);
        let encode_unit_1 = EncodeUnit::from_pattern_edge(&pattern, edge1, &encoder);
        assert_eq!(encode_unit_1.values[4], 1);
        assert_eq!(encode_unit_1.values[3], 1);
        assert_eq!(encode_unit_1.values[2], 2);
        assert_eq!(encode_unit_1.values[1], 0);
        assert_eq!(encode_unit_1.values[0], 0);
        let encode_unit_2 = EncodeUnit::from_pattern_edge(&pattern, edge2, &encoder);
        assert_eq!(encode_unit_2.values[4], 2);
        assert_eq!(encode_unit_2.values[3], 1);
        assert_eq!(encode_unit_2.values[2], 3);
        assert_eq!(encode_unit_2.values[1], 0);
        assert_eq!(encode_unit_2.values[0], 0);
    }

    #[test]
    fn test_initialize_encoder_from_parameter_case1() {
        let encoder = Encoder::init(2, 3, 4, 5);
        assert_eq!(encoder.edge_label_bit_num, 2);
        assert_eq!(encoder.vertex_label_bit_num, 3);
        assert_eq!(encoder.direction_bit_num, 4);
        assert_eq!(encoder.vertex_rank_bit_num, 5);
    }

    #[test]
    fn test_initialize_encoder_from_parameter_case2() {
        let encoder = Encoder::init(2, 2, 2, 2);
        assert_eq!(encoder.edge_label_bit_num, 2);
        assert_eq!(encoder.vertex_label_bit_num, 2);
        assert_eq!(encoder.direction_bit_num, 2);
        assert_eq!(encoder.vertex_rank_bit_num, 2);
    }

    #[test]
    fn test_initialize_encoder_from_pattern_case6() {
        let pattern = build_pattern_case6();
        let default_vertex_rank_bit_num = 0;
        let encoder = Encoder::init_by_pattern(&pattern, default_vertex_rank_bit_num);
        assert_eq!(encoder.edge_label_bit_num, 2);
        assert_eq!(encoder.vertex_label_bit_num, 2);
        assert_eq!(encoder.direction_bit_num, 2);
        assert_eq!(encoder.vertex_rank_bit_num, 2);
    }

    #[test]
    fn test_initialize_encoder_from_pattern_case7() {
        let pattern = build_pattern_case7();
        let default_vertex_rank_bit_num = 2;
        let encoder = Encoder::init_by_pattern(&pattern, default_vertex_rank_bit_num);
        assert_eq!(encoder.edge_label_bit_num, 3);
        assert_eq!(encoder.vertex_label_bit_num, 3);
        assert_eq!(encoder.direction_bit_num, 2);
        assert_eq!(encoder.vertex_rank_bit_num, 3);
    }

    #[test]
    fn encode_unit_to_ascii_string() {
        let pattern = build_pattern_case6();
        let edge1 = pattern.get_edge_from_id(0).unwrap();
        let edge2 = pattern.get_edge_from_id(1).unwrap();
        let encoder = Encoder::init(2, 2, 2, 2);
        let encode_unit_1 = EncodeUnit::from_pattern_edge(&pattern, edge1, &encoder);
        let encode_string_1 = encode_unit_1.to_ascii_string();
        let expected_encode_string_1: AsciiString = generate_asciistring_from_vec(&vec![10, 96]);
        assert_eq!(encode_string_1.len(), 2);
        assert_eq!(encode_string_1, expected_encode_string_1);
        let encode_unit_2 = EncodeUnit::from_pattern_edge(&pattern, edge2, &encoder);
        let encode_string_2 = encode_unit_2.to_ascii_string();
        let expected_encode_string_2: AsciiString = generate_asciistring_from_vec(&vec![12, 112]);
        assert_eq!(encode_string_2.len(), 2);
        assert_eq!(encode_string_2, expected_encode_string_2);
    }

    #[test]
    fn encode_unit_to_vec_u8() {
        let pattern = build_pattern_case6();
        let edge1 = pattern.get_edge_from_id(0).unwrap();
        let edge2 = pattern.get_edge_from_id(1).unwrap();
        let encoder = Encoder::init(2, 2, 2, 2);
        let encode_unit_1 = EncodeUnit::from_pattern_edge(&pattern, edge1, &encoder);
        let encode_vec_1 = encode_unit_1.to_vec_u8(8);
        let expected_encode_vec_1: Vec<u8> = vec![5, 96];
        assert_eq!(encode_vec_1.len(), 2);
        assert_eq!(encode_vec_1, expected_encode_vec_1);
        let encode_unit_2 = EncodeUnit::from_pattern_edge(&pattern, edge2, &encoder);
        let encode_vec_2 = encode_unit_2.to_vec_u8(8);
        let expected_encode_vec_2: Vec<u8> = vec![6, 112];
        assert_eq!(encode_vec_2.len(), 2);
        assert_eq!(encode_vec_2, expected_encode_vec_2);
    }

    // #[test]
    // fn encode_pattern_to_asciistring_case_6() {
    //     let pattern_edge1 = PatternEdge::new(0, 1, 0, 1, 1, 2);
    //     let pattern_edge2 = PatternEdge::new(1, 2, 0, 2, 1, 3);
    //     let pattern_vec = vec![pattern_edge1, pattern_edge2];
    //     let pattern = Pattern::try_from(pattern_vec).unwrap();
    //     let encoder = Encoder::init(2, 2, 2, 2);
    //     let encode_value = <Pattern as Cipher<AsciiString>>::encode_to(&pattern, &encoder);
    //     let mut connect_encode_unit = EncodeUnit::from_pattern_edge(&pattern, &pattern_edge2, &encoder);
    //     connect_encode_unit.extend_by_another_unit(&EncodeUnit::from_pattern_edge(
    //         &pattern,
    //         &pattern_edge1,
    //         &encoder,
    //     ));
    //     let expected_encode_value = connect_encode_unit.to_ascii_string();
    //     assert_eq!(encode_value, expected_encode_value);
    // }

    // #[test]
    // fn encode_pattern_to_vec_u8_case_6() {
    //     let pattern_edge1 = PatternEdge::new(0, 1, 0, 1, 1, 2);
    //     let pattern_edge2 = PatternEdge::new(1, 2, 0, 2, 1, 3);
    //     let pattern_vec = vec![pattern_edge1, pattern_edge2];
    //     let pattern = Pattern::try_from(pattern_vec).unwrap();
    //     let encoder = Encoder::init(2, 2, 2, 2);
    //     let encode_value = <Pattern as Cipher<Vec<u8>>>::encode_to(&pattern, &encoder);
    //     let mut connect_encode_unit = EncodeUnit::from_pattern_edge(&pattern, &pattern_edge2, &encoder);
    //     connect_encode_unit.extend_by_another_unit(&EncodeUnit::from_pattern_edge(
    //         &pattern,
    //         &pattern_edge1,
    //         &encoder,
    //     ));
    //     // let connect_encode_unit = EncodeUnit::from_pattern(&pattern, &encoder);
    //     let expected_encode_value = connect_encode_unit.to_vec_u8(8);
    //     assert_eq!(encode_value, expected_encode_value);
    // }

    #[test]
    fn test_get_decode_value_by_head_tail_vec8() {
        let src_code: Vec<u8> = vec![95, 115, 87];
        // inside one unit
        let picked_value = Encoder::get_decode_value_by_head_tail(&src_code, 0, 0, 8);
        assert_eq!(picked_value, 1);
        let picked_value = Encoder::get_decode_value_by_head_tail(&src_code, 15, 15, 8);
        assert_eq!(picked_value, 0);
        let picked_value = Encoder::get_decode_value_by_head_tail(&src_code, 1, 0, 8);
        assert_eq!(picked_value, 3);
        let picked_value = Encoder::get_decode_value_by_head_tail(&src_code, 2, 1, 8);
        assert_eq!(picked_value, 3);
        let picked_value = Encoder::get_decode_value_by_head_tail(&src_code, 7, 0, 8);
        assert_eq!(picked_value, 87);
        let picked_value = Encoder::get_decode_value_by_head_tail(&src_code, 15, 8, 8);
        assert_eq!(picked_value, 115);
        // neighboring units
        let picked_value = Encoder::get_decode_value_by_head_tail(&src_code, 8, 7, 8);
        assert_eq!(picked_value, 2);
        let picked_value = Encoder::get_decode_value_by_head_tail(&src_code, 9, 6, 8);
        assert_eq!(picked_value, 13);
        let picked_value = Encoder::get_decode_value_by_head_tail(&src_code, 8, 4, 8);
        assert_eq!(picked_value, 21);
        let picked_value = Encoder::get_decode_value_by_head_tail(&src_code, 13, 4, 8);
        assert_eq!(picked_value, 821);
        // crossing one unit
        let picked_value = Encoder::get_decode_value_by_head_tail(&src_code, 16, 7, 8);
        assert_eq!(picked_value, 742);
        let picked_value = Encoder::get_decode_value_by_head_tail(&src_code, 16, 6, 8);
        assert_eq!(picked_value, 1485);
        let picked_value = Encoder::get_decode_value_by_head_tail(&src_code, 18, 2, 8);
        assert_eq!(picked_value, 122069);
    }

    #[test]
    fn test_get_decode_value_by_head_tail_asciistring() {
        let src_code: Vec<u8> = vec![95, 115, 87];
        // inside one unit
        let picked_value = Encoder::get_decode_value_by_head_tail(&src_code, 0, 0, 7);
        assert_eq!(picked_value, 1);
        let picked_value = Encoder::get_decode_value_by_head_tail(&src_code, 13, 13, 7);
        assert_eq!(picked_value, 1);
        let picked_value = Encoder::get_decode_value_by_head_tail(&src_code, 1, 0, 7);
        assert_eq!(picked_value, 3);
        let picked_value = Encoder::get_decode_value_by_head_tail(&src_code, 2, 1, 7);
        assert_eq!(picked_value, 3);
        let picked_value = Encoder::get_decode_value_by_head_tail(&src_code, 6, 0, 7);
        assert_eq!(picked_value, 87);
        let picked_value = Encoder::get_decode_value_by_head_tail(&src_code, 13, 7, 7);
        assert_eq!(picked_value, 115);
        // neighboring units
        let picked_value = Encoder::get_decode_value_by_head_tail(&src_code, 7, 6, 7);
        assert_eq!(picked_value, 3);
        let picked_value = Encoder::get_decode_value_by_head_tail(&src_code, 9, 6, 7);
        assert_eq!(picked_value, 7);
        let picked_value = Encoder::get_decode_value_by_head_tail(&src_code, 8, 4, 7);
        assert_eq!(picked_value, 29);
        let picked_value = Encoder::get_decode_value_by_head_tail(&src_code, 13, 4, 7);
        assert_eq!(picked_value, 925);
        // crossing one unit
        let picked_value = Encoder::get_decode_value_by_head_tail(&src_code, 14, 6, 7);
        assert_eq!(picked_value, 487);
        let picked_value = Encoder::get_decode_value_by_head_tail(&src_code, 16, 6, 7);
        assert_eq!(picked_value, 2023);
        let picked_value = Encoder::get_decode_value_by_head_tail(&src_code, 18, 2, 7);
        assert_eq!(picked_value, 130677);
    }

    #[test]
    fn test_decode_from_encode_unit_to_vec_u8() {
        let pattern = build_pattern_case6();
        let edge1 = pattern.get_edge_from_id(0).unwrap();
        let edge2 = pattern.get_edge_from_id(1).unwrap();
        let encoder = Encoder::init(2, 2, 2, 2);
        let encode_unit_1 = EncodeUnit::from_pattern_edge(&pattern, edge1, &encoder);
        let encode_vec_1 = encode_unit_1.to_vec_u8(8);
        let encode_unit_2 = EncodeUnit::from_pattern_edge(&pattern, edge2, &encoder);
        let encode_vec_2 = encode_unit_2.to_vec_u8(8);
        assert_eq!(Encoder::get_decode_value_by_head_tail(&encode_vec_1, 9, 8, 8), edge1.get_label());
        assert_eq!(
            Encoder::get_decode_value_by_head_tail(&encode_vec_1, 7, 6, 8),
            edge1.get_start_vertex_label()
        );
        assert_eq!(
            Encoder::get_decode_value_by_head_tail(&encode_vec_1, 5, 4, 8),
            edge1.get_end_vertex_label()
        );
        assert_eq!(
            Encoder::get_decode_value_by_head_tail(&encode_vec_1, 3, 2, 8),
            pattern.get_vertex_rank(edge1.get_start_vertex_id())
        );
        assert_eq!(
            Encoder::get_decode_value_by_head_tail(&encode_vec_1, 1, 0, 8),
            pattern.get_vertex_rank(edge1.get_end_vertex_id())
        );
        assert_eq!(Encoder::get_decode_value_by_head_tail(&encode_vec_2, 9, 8, 8), edge2.get_label());
        assert_eq!(
            Encoder::get_decode_value_by_head_tail(&encode_vec_2, 7, 6, 8),
            edge2.get_start_vertex_label()
        );
        assert_eq!(
            Encoder::get_decode_value_by_head_tail(&encode_vec_2, 5, 4, 8),
            edge2.get_end_vertex_label()
        );
        assert_eq!(
            Encoder::get_decode_value_by_head_tail(&encode_vec_2, 3, 2, 8),
            pattern.get_vertex_rank(edge2.get_start_vertex_id())
        );
        assert_eq!(
            Encoder::get_decode_value_by_head_tail(&encode_vec_2, 1, 0, 8),
            pattern.get_vertex_rank(edge2.get_end_vertex_id())
        );
    }

    #[test]
    fn test_decode_from_encode_unit_to_asciistring() {
        let pattern = build_pattern_case6();
        let edge1 = pattern.get_edge_from_id(0).unwrap();
        let edge2 = pattern.get_edge_from_id(1).unwrap();
        let encoder = Encoder::init(2, 2, 2, 2);
        let encode_unit_1 = EncodeUnit::from_pattern_edge(&pattern, edge1, &encoder);
        let encode_string_1 = encode_unit_1.to_ascii_string();
        let encode_unit_2 = EncodeUnit::from_pattern_edge(&pattern, edge2, &encoder);
        let encode_string_2 = encode_unit_2.to_ascii_string();
        let encode_vec_1: Vec<u8> = encode_string_1
            .into_iter()
            .map(|ch| ch.as_byte())
            .collect();
        let encode_vec_2: Vec<u8> = encode_string_2
            .into_iter()
            .map(|ch| ch.as_byte())
            .collect();
        assert_eq!(Encoder::get_decode_value_by_head_tail(&encode_vec_1, 9, 8, 7), edge1.get_label());
        assert_eq!(
            Encoder::get_decode_value_by_head_tail(&encode_vec_1, 7, 6, 7),
            edge1.get_start_vertex_label()
        );
        assert_eq!(
            Encoder::get_decode_value_by_head_tail(&encode_vec_1, 5, 4, 7),
            edge1.get_end_vertex_label()
        );
        assert_eq!(
            Encoder::get_decode_value_by_head_tail(&encode_vec_1, 3, 2, 7),
            pattern.get_vertex_rank(edge1.get_start_vertex_id())
        );
        assert_eq!(
            Encoder::get_decode_value_by_head_tail(&encode_vec_1, 1, 0, 7),
            pattern.get_vertex_rank(edge1.get_end_vertex_id())
        );
        assert_eq!(Encoder::get_decode_value_by_head_tail(&encode_vec_2, 9, 8, 7), edge2.get_label());
        assert_eq!(
            Encoder::get_decode_value_by_head_tail(&encode_vec_2, 7, 6, 7),
            edge2.get_start_vertex_label()
        );
        assert_eq!(
            Encoder::get_decode_value_by_head_tail(&encode_vec_2, 5, 4, 7),
            edge2.get_end_vertex_label()
        );
        assert_eq!(
            Encoder::get_decode_value_by_head_tail(&encode_vec_2, 3, 2, 7),
            pattern.get_vertex_rank(edge2.get_start_vertex_id())
        );
        assert_eq!(
            Encoder::get_decode_value_by_head_tail(&encode_vec_2, 1, 0, 7),
            pattern.get_vertex_rank(edge2.get_end_vertex_id())
        );
    }

    #[test]
    fn test_encode_decode_one_vertex_pattern() {
        // Pattern has label 2
        let pattern = Pattern::from(2);
        let encoder = Encoder::init_by_pattern(&pattern, 1);
        let code1: Vec<u8> = pattern.encode_to(&encoder);
        let pattern: Pattern = Pattern::decode_from(&code1, &encoder).unwrap();
        let encoder = Encoder::init_by_pattern(&pattern, 4);
        let code2: Vec<u8> = pattern.encode_to(&encoder);
        assert_eq!(code1, code2);
    }

    #[test]
    fn test_encode_decode_one_vertex_pattern_ascii_string() {
        // Pattern has label 5
        let pattern = Pattern::from(5);
        let encoder = Encoder::init_by_pattern(&pattern, 1);
        let code1: AsciiString = pattern.encode_to(&encoder);
        let pattern: Pattern = Pattern::decode_from(&code1, &encoder).unwrap();
        let encoder = Encoder::init_by_pattern(&pattern, 4);
        let code2: AsciiString = pattern.encode_to(&encoder);
        assert_eq!(code1, code2);
    }

    #[test]
    fn test_encode_decode_of_case1() {
        let pattern = build_pattern_case1();
        let encoder = Encoder::init_by_pattern(&pattern, 4);
        let code1: Vec<u8> = pattern.encode_to(&encoder);
        let pattern: Pattern = Pattern::decode_from(&code1, &encoder).unwrap();
        let encoder = Encoder::init_by_pattern(&pattern, 4);
        let code2: Vec<u8> = pattern.encode_to(&encoder);
        assert_eq!(code1, code2);
    }

    #[test]
    fn test_encode_decode_of_case2() {
        let pattern = build_pattern_case2();
        let encoder = Encoder::init_by_pattern(&pattern, 4);
        let code1: Vec<u8> = pattern.encode_to(&encoder);
        let pattern: Pattern = Pattern::decode_from(&code1, &encoder).unwrap();
        let encoder = Encoder::init_by_pattern(&pattern, 4);
        let code2: Vec<u8> = pattern.encode_to(&encoder);
        assert_eq!(code1, code2);
    }

    #[test]
    fn test_encode_decode_of_case3() {
        let pattern = build_pattern_case3();
        let encoder = Encoder::init_by_pattern(&pattern, 4);
        let code1: Vec<u8> = pattern.encode_to(&encoder);
        let pattern = build_pattern_case3();
        let encoder = Encoder::init_by_pattern(&pattern, 4);
        let code2: Vec<u8> = pattern.encode_to(&encoder);
        assert_eq!(code1, code2);
    }

    #[test]
    fn test_encode_decode_of_case4() {
        let pattern = build_pattern_case4();
        let encoder = Encoder::init_by_pattern(&pattern, 4);
        let code1: Vec<u8> = pattern.encode_to(&encoder);
        let pattern = build_pattern_case4();
        let encoder = Encoder::init_by_pattern(&pattern, 4);
        let code2: Vec<u8> = pattern.encode_to(&encoder);
        assert_eq!(code1, code2);
    }

    #[test]
    fn test_encode_decode_of_case5() {
        let pattern = build_pattern_case5();
        let encoder = Encoder::init_by_pattern(&pattern, 4);
        let code1: Vec<u8> = pattern.encode_to(&encoder);
        let pattern = build_pattern_case5();
        let encoder = Encoder::init_by_pattern(&pattern, 4);
        let code2: Vec<u8> = pattern.encode_to(&encoder);
        assert_eq!(code1, code2);
    }

    #[test]
    fn test_encode_decode_pattern_case1_vec_u8() {
        let pattern = build_pattern_case1();
        let encoder = Encoder::init_by_pattern(&pattern, 2);
        let pattern_code: Vec<u8> = pattern.encode_to(&encoder);
        let pattern_from_decode: Pattern = Cipher::decode_from(&pattern_code, &encoder).unwrap();
        let pattern_code_from_decode: Vec<u8> = pattern_from_decode.encode_to(&encoder);
        assert_eq!(pattern_code, pattern_code_from_decode);
    }

    #[test]
    fn test_encode_decode_pattern_case1_ascii_string() {
        let pattern = build_pattern_case1();
        let encoder = Encoder::init_by_pattern(&pattern, 2);
        let pattern_code: AsciiString = pattern.encode_to(&encoder);
        let pattern_from_decode: Pattern = Cipher::decode_from(&pattern_code, &encoder).unwrap();
        let pattern_code_from_decode: AsciiString = pattern_from_decode.encode_to(&encoder);
        assert_eq!(pattern_code, pattern_code_from_decode);
    }

    #[test]
    fn test_encode_decode_pattern_case2_vec_u8() {
        let pattern = build_pattern_case2();
        let encoder = Encoder::init_by_pattern(&pattern, 2);
        let pattern_code: Vec<u8> = pattern.encode_to(&encoder);
        let pattern_from_decode: Pattern = Cipher::decode_from(&pattern_code, &encoder).unwrap();
        let pattern_code_from_decode: Vec<u8> = pattern_from_decode.encode_to(&encoder);
        assert_eq!(pattern_code, pattern_code_from_decode);
    }

    #[test]
    fn test_encode_decode_pattern_case2_ascii_string() {
        let pattern = build_pattern_case2();
        let encoder = Encoder::init_by_pattern(&pattern, 2);
        let pattern_code: AsciiString = pattern.encode_to(&encoder);
        let pattern_from_decode: Pattern = Cipher::decode_from(&pattern_code, &encoder).unwrap();
        let pattern_code_from_decode: AsciiString = pattern_from_decode.encode_to(&encoder);
        assert_eq!(pattern_code, pattern_code_from_decode);
    }

    #[test]
    fn test_encode_decode_pattern_case3_vec_u8() {
        let pattern = build_pattern_case3();
        let encoder = Encoder::init_by_pattern(&pattern, 2);
        let pattern_code: Vec<u8> = pattern.encode_to(&encoder);
        let pattern_from_decode: Pattern = Cipher::decode_from(&pattern_code, &encoder).unwrap();
        let pattern_code_from_decode: Vec<u8> = pattern_from_decode.encode_to(&encoder);
        assert_eq!(pattern_code, pattern_code_from_decode);
    }

    #[test]
    fn test_encode_decode_pattern_case3_ascii_string() {
        let pattern = build_pattern_case3();
        let encoder = Encoder::init_by_pattern(&pattern, 2);
        let pattern_code: AsciiString = pattern.encode_to(&encoder);
        let pattern_from_decode: Pattern = Cipher::decode_from(&pattern_code, &encoder).unwrap();
        let pattern_code_from_decode: AsciiString = pattern_from_decode.encode_to(&encoder);
        assert_eq!(pattern_code, pattern_code_from_decode);
    }

    #[test]
    fn test_encode_decode_pattern_case4_vec_u8() {
        let pattern = build_pattern_case4();
        let encoder = Encoder::init_by_pattern(&pattern, 2);
        let pattern_code: Vec<u8> = pattern.encode_to(&encoder);
        let pattern_from_decode: Pattern = Cipher::decode_from(&pattern_code, &encoder).unwrap();
        let pattern_code_from_decode: Vec<u8> = pattern_from_decode.encode_to(&encoder);
        assert_eq!(pattern_code, pattern_code_from_decode);
    }

    #[test]
    fn test_encode_decode_pattern_case4_ascii_string() {
        let pattern = build_pattern_case4();
        let encoder = Encoder::init_by_pattern(&pattern, 2);
        let pattern_code: AsciiString = pattern.encode_to(&encoder);
        let pattern_from_decode: Pattern = Cipher::decode_from(&pattern_code, &encoder).unwrap();
        let pattern_code_from_decode: AsciiString = pattern_from_decode.encode_to(&encoder);
        assert_eq!(pattern_code, pattern_code_from_decode);
    }

    #[test]
    fn test_encode_decode_pattern_case5_vec_u8() {
        let pattern = build_pattern_case5();
        let encoder = Encoder::init_by_pattern(&pattern, 2);
        let pattern_code: Vec<u8> = pattern.encode_to(&encoder);
        let pattern_from_decode: Pattern = Cipher::decode_from(&pattern_code, &encoder).unwrap();
        let pattern_code_from_decode: Vec<u8> = pattern_from_decode.encode_to(&encoder);
        assert_eq!(pattern_code, pattern_code_from_decode);
    }

    #[test]
    fn test_encode_decode_pattern_case5_ascii_string() {
        let pattern = build_pattern_case5();
        let encoder = Encoder::init_by_pattern(&pattern, 2);
        let pattern_code: AsciiString = pattern.encode_to(&encoder);
        let pattern_from_decode: Pattern = Cipher::decode_from(&pattern_code, &encoder).unwrap();
        let pattern_code_from_decode: AsciiString = pattern_from_decode.encode_to(&encoder);
        assert_eq!(pattern_code, pattern_code_from_decode);
    }

    #[test]
    fn test_encode_decode_pattern_case6_vec_u8() {
        let pattern = build_pattern_case6();
        let encoder = Encoder::init_by_pattern(&pattern, 2);
        let pattern_code: Vec<u8> = pattern.encode_to(&encoder);
        let pattern_from_decode: Pattern = Cipher::decode_from(&pattern_code, &encoder).unwrap();
        let pattern_code_from_decode: Vec<u8> = pattern_from_decode.encode_to(&encoder);
        assert_eq!(pattern_code, pattern_code_from_decode);
    }

    #[test]
    fn test_encode_decode_pattern_case6_ascii_string() {
        let pattern = build_pattern_case6();
        let encoder = Encoder::init_by_pattern(&pattern, 2);
        let pattern_code: AsciiString = pattern.encode_to(&encoder);
        let pattern_from_decode: Pattern = Cipher::decode_from(&pattern_code, &encoder).unwrap();
        let pattern_code_from_decode: AsciiString = pattern_from_decode.encode_to(&encoder);
        assert_eq!(pattern_code, pattern_code_from_decode);
    }

    #[test]
    fn test_encode_decode_pattern_case7_vec_u8() {
        let pattern = build_pattern_case7();
        let encoder = Encoder::init_by_pattern(&pattern, 2);
        let pattern_code: Vec<u8> = pattern.encode_to(&encoder);
        let pattern_from_decode: Pattern = Cipher::decode_from(&pattern_code, &encoder).unwrap();
        let pattern_code_from_decode: Vec<u8> = pattern_from_decode.encode_to(&encoder);
        assert_eq!(pattern_code, pattern_code_from_decode);
    }

    #[test]
    fn test_encode_decode_pattern_case7_ascii_string() {
        let pattern = build_pattern_case7();
        let encoder = Encoder::init_by_pattern(&pattern, 2);
        let pattern_code: AsciiString = pattern.encode_to(&encoder);
        let pattern_from_decode: Pattern = Cipher::decode_from(&pattern_code, &encoder).unwrap();
        let pattern_code_from_decode: AsciiString = pattern_from_decode.encode_to(&encoder);
        assert_eq!(pattern_code, pattern_code_from_decode);
    }

    #[test]
    fn test_encode_decode_rank_ranking_case1_vec_u8() {
        let (pattern, _) = build_pattern_rank_ranking_case1();
        let encoder = Encoder::init_by_pattern(&pattern, 4);
        let pattern_code1: Vec<u8> = pattern.encode_to(&encoder);
        let (pattern, _) = build_pattern_rank_ranking_case1();
        let pattern_code2: Vec<u8> = pattern.encode_to(&encoder);
        assert_eq!(pattern_code1, pattern_code2);
        let pattern_from_decode: Pattern = Cipher::decode_from(&pattern_code1, &encoder).unwrap();
        let pattern_code_from_decode: Vec<u8> = pattern_from_decode.encode_to(&encoder);
        assert_eq!(pattern_code1, pattern_code_from_decode);
    }

    #[test]
    fn test_encode_decode_rank_ranking_case1_ascii_string() {
        let (pattern, _) = build_pattern_rank_ranking_case1();
        let encoder = Encoder::init_by_pattern(&pattern, 4);
        let pattern_code1: AsciiString = pattern.encode_to(&encoder);
        let (pattern, _) = build_pattern_rank_ranking_case1();
        let pattern_code2: AsciiString = pattern.encode_to(&encoder);
        assert_eq!(pattern_code1, pattern_code2);
        let pattern_from_decode: Pattern = Cipher::decode_from(&pattern_code1, &encoder).unwrap();
        let pattern_code_from_decode: AsciiString = pattern_from_decode.encode_to(&encoder);
        assert_eq!(pattern_code1, pattern_code_from_decode);
    }

    #[test]
    fn test_encode_decode_rank_ranking_case2_vec_u8() {
        let (pattern, _) = build_pattern_rank_ranking_case2();
        let encoder = Encoder::init_by_pattern(&pattern, 4);
        let pattern_code1: Vec<u8> = pattern.encode_to(&encoder);
        let (pattern, _) = build_pattern_rank_ranking_case2();
        let pattern_code2: Vec<u8> = pattern.encode_to(&encoder);
        assert_eq!(pattern_code1, pattern_code2);
        let pattern_from_decode: Pattern = Cipher::decode_from(&pattern_code1, &encoder).unwrap();
        let pattern_code_from_decode: Vec<u8> = pattern_from_decode.encode_to(&encoder);
        assert_eq!(pattern_code1, pattern_code_from_decode);
    }

    #[test]
    fn test_encode_decode_rank_ranking_case2_ascii_string() {
        let (pattern, _) = build_pattern_rank_ranking_case2();
        let encoder = Encoder::init_by_pattern(&pattern, 4);
        let pattern_code1: AsciiString = pattern.encode_to(&encoder);
        let (pattern, _) = build_pattern_rank_ranking_case2();
        let pattern_code2: AsciiString = pattern.encode_to(&encoder);
        assert_eq!(pattern_code1, pattern_code2);
        let pattern_from_decode: Pattern = Cipher::decode_from(&pattern_code1, &encoder).unwrap();
        let pattern_code_from_decode: AsciiString = pattern_from_decode.encode_to(&encoder);
        assert_eq!(pattern_code1, pattern_code_from_decode);
    }

    #[test]
    fn test_encode_decode_rank_ranking_case3_vec_u8() {
        let (pattern, _) = build_pattern_rank_ranking_case3();
        let encoder = Encoder::init_by_pattern(&pattern, 4);
        let pattern_code1: Vec<u8> = pattern.encode_to(&encoder);
        let (pattern, _) = build_pattern_rank_ranking_case3();
        let pattern_code2: Vec<u8> = pattern.encode_to(&encoder);
        assert_eq!(pattern_code1, pattern_code2);
        let pattern_from_decode: Pattern = Cipher::decode_from(&pattern_code1, &encoder).unwrap();
        let pattern_code_from_decode: Vec<u8> = pattern_from_decode.encode_to(&encoder);
        assert_eq!(pattern_code1, pattern_code_from_decode);
    }

    #[test]
    fn test_encode_decode_rank_ranking_case3_ascii_string() {
        let (pattern, _) = build_pattern_rank_ranking_case3();
        let encoder = Encoder::init_by_pattern(&pattern, 4);
        let pattern_code1: AsciiString = pattern.encode_to(&encoder);
        let (pattern, _) = build_pattern_rank_ranking_case3();
        let pattern_code2: AsciiString = pattern.encode_to(&encoder);
        assert_eq!(pattern_code1, pattern_code2);
        let pattern_from_decode: Pattern = Cipher::decode_from(&pattern_code1, &encoder).unwrap();
        let pattern_code_from_decode: AsciiString = pattern_from_decode.encode_to(&encoder);
        assert_eq!(pattern_code1, pattern_code_from_decode);
    }

    #[test]
    fn test_encode_decode_rank_ranking_case4_vec_u8() {
        let (pattern, _) = build_pattern_rank_ranking_case4();
        let encoder = Encoder::init_by_pattern(&pattern, 4);
        let pattern_code1: Vec<u8> = pattern.encode_to(&encoder);
        let (pattern, _) = build_pattern_rank_ranking_case4();
        let pattern_code2: Vec<u8> = pattern.encode_to(&encoder);
        assert_eq!(pattern_code1, pattern_code2);
        let pattern_from_decode: Pattern = Cipher::decode_from(&pattern_code1, &encoder).unwrap();
        let pattern_code_from_decode: Vec<u8> = pattern_from_decode.encode_to(&encoder);
        assert_eq!(pattern_code1, pattern_code_from_decode);
    }

    #[test]
    fn test_encode_decode_rank_ranking_case4_ascii_string() {
        let (pattern, _) = build_pattern_rank_ranking_case4();
        let encoder = Encoder::init_by_pattern(&pattern, 4);
        let pattern_code1: AsciiString = pattern.encode_to(&encoder);
        let (pattern, _) = build_pattern_rank_ranking_case4();
        let pattern_code2: AsciiString = pattern.encode_to(&encoder);
        assert_eq!(pattern_code1, pattern_code2);
        let pattern_from_decode: Pattern = Cipher::decode_from(&pattern_code1, &encoder).unwrap();
        let pattern_code_from_decode: AsciiString = pattern_from_decode.encode_to(&encoder);
        assert_eq!(pattern_code1, pattern_code_from_decode);
    }

    #[test]
    fn test_encode_decode_rank_ranking_case5_vec_u8() {
        let (pattern, _) = build_pattern_rank_ranking_case5();
        let encoder = Encoder::init_by_pattern(&pattern, 4);
        let pattern_code1: Vec<u8> = pattern.encode_to(&encoder);
        let (pattern, _) = build_pattern_rank_ranking_case5();
        let pattern_code2: Vec<u8> = pattern.encode_to(&encoder);
        assert_eq!(pattern_code1, pattern_code2);
        let pattern_from_decode: Pattern = Cipher::decode_from(&pattern_code1, &encoder).unwrap();
        let pattern_code_from_decode: Vec<u8> = pattern_from_decode.encode_to(&encoder);
        assert_eq!(pattern_code1, pattern_code_from_decode);
    }

    #[test]
    fn test_encode_decode_rank_ranking_case5_ascii_string() {
        let (pattern, _) = build_pattern_rank_ranking_case5();
        let encoder = Encoder::init_by_pattern(&pattern, 4);
        let pattern_code1: AsciiString = pattern.encode_to(&encoder);
        let (pattern, _) = build_pattern_rank_ranking_case5();
        let pattern_code2: AsciiString = pattern.encode_to(&encoder);
        assert_eq!(pattern_code1, pattern_code2);
        let pattern_from_decode: Pattern = Cipher::decode_from(&pattern_code1, &encoder).unwrap();
        let pattern_code_from_decode: AsciiString = pattern_from_decode.encode_to(&encoder);
        assert_eq!(pattern_code1, pattern_code_from_decode);
    }

    #[test]
    fn test_encode_decode_rank_ranking_case6_vec_u8() {
        let (pattern, _) = build_pattern_rank_ranking_case6();
        let encoder = Encoder::init_by_pattern(&pattern, 4);
        let pattern_code1: Vec<u8> = pattern.encode_to(&encoder);
        let (pattern, _) = build_pattern_rank_ranking_case6();
        let pattern_code2: Vec<u8> = pattern.encode_to(&encoder);
        assert_eq!(pattern_code1, pattern_code2);
        let pattern_from_decode: Pattern = Cipher::decode_from(&pattern_code1, &encoder).unwrap();
        let pattern_code_from_decode: Vec<u8> = pattern_from_decode.encode_to(&encoder);
        assert_eq!(pattern_code1, pattern_code_from_decode);
    }

    #[test]
    fn test_encode_decode_rank_ranking_case6_ascii_string() {
        let (pattern, _) = build_pattern_rank_ranking_case6();
        let encoder = Encoder::init_by_pattern(&pattern, 4);
        let pattern_code1: AsciiString = pattern.encode_to(&encoder);
        let (pattern, _) = build_pattern_rank_ranking_case6();
        let pattern_code2: AsciiString = pattern.encode_to(&encoder);
        assert_eq!(pattern_code1, pattern_code2);
        let pattern_from_decode: Pattern = Cipher::decode_from(&pattern_code1, &encoder).unwrap();
        let pattern_code_from_decode: AsciiString = pattern_from_decode.encode_to(&encoder);
        assert_eq!(pattern_code1, pattern_code_from_decode);
    }

    #[test]
    fn test_encode_decode_rank_ranking_case7_vec_u8() {
        let (pattern, _) = build_pattern_rank_ranking_case7();
        let encoder = Encoder::init_by_pattern(&pattern, 4);
        let pattern_code1: Vec<u8> = pattern.encode_to(&encoder);
        let (pattern, _) = build_pattern_rank_ranking_case7();
        let pattern_code2: Vec<u8> = pattern.encode_to(&encoder);
        assert_eq!(pattern_code1, pattern_code2);
        let pattern_from_decode: Pattern = Cipher::decode_from(&pattern_code1, &encoder).unwrap();
        let pattern_code_from_decode: Vec<u8> = pattern_from_decode.encode_to(&encoder);
        assert_eq!(pattern_code1, pattern_code_from_decode);
    }

    #[test]
    fn test_encode_decode_rank_ranking_case7_ascii_string() {
        let (pattern, _) = build_pattern_rank_ranking_case7();
        let encoder = Encoder::init_by_pattern(&pattern, 4);
        let pattern_code1: AsciiString = pattern.encode_to(&encoder);
        let (pattern, _) = build_pattern_rank_ranking_case7();
        let pattern_code2: AsciiString = pattern.encode_to(&encoder);
        assert_eq!(pattern_code1, pattern_code2);
        let pattern_from_decode: Pattern = Cipher::decode_from(&pattern_code1, &encoder).unwrap();
        let pattern_code_from_decode: AsciiString = pattern_from_decode.encode_to(&encoder);
        assert_eq!(pattern_code1, pattern_code_from_decode);
    }

    #[test]
    fn test_encode_decode_rank_ranking_case8_vec_u8() {
        let (pattern, _) = build_pattern_rank_ranking_case8();
        let encoder = Encoder::init_by_pattern(&pattern, 4);
        let pattern_code1: Vec<u8> = pattern.encode_to(&encoder);
        let (pattern, _) = build_pattern_rank_ranking_case8();
        let pattern_code2: Vec<u8> = pattern.encode_to(&encoder);
        assert_eq!(pattern_code1, pattern_code2);
        let pattern_from_decode: Pattern = Cipher::decode_from(&pattern_code1, &encoder).unwrap();
        let pattern_code_from_decode: Vec<u8> = pattern_from_decode.encode_to(&encoder);
        assert_eq!(pattern_code1, pattern_code_from_decode);
    }

    #[test]
    fn test_encode_decode_rank_ranking_case8_ascii_string() {
        let (pattern, _) = build_pattern_rank_ranking_case8();
        let encoder = Encoder::init_by_pattern(&pattern, 4);
        let pattern_code1: AsciiString = pattern.encode_to(&encoder);
        let (pattern, _) = build_pattern_rank_ranking_case8();
        let pattern_code2: AsciiString = pattern.encode_to(&encoder);
        assert_eq!(pattern_code1, pattern_code2);
        let pattern_from_decode: Pattern = Cipher::decode_from(&pattern_code1, &encoder).unwrap();
        let pattern_code_from_decode: AsciiString = pattern_from_decode.encode_to(&encoder);
        assert_eq!(pattern_code1, pattern_code_from_decode);
    }

    #[test]
    fn test_encode_decode_rank_ranking_case9_vec_u8() {
        let (pattern, _) = build_pattern_rank_ranking_case9();
        let encoder = Encoder::init_by_pattern(&pattern, 4);
        let pattern_code1: Vec<u8> = pattern.encode_to(&encoder);
        let (pattern, _) = build_pattern_rank_ranking_case9();
        let pattern_code2: Vec<u8> = pattern.encode_to(&encoder);
        assert_eq!(pattern_code1, pattern_code2);
        let pattern_from_decode: Pattern = Cipher::decode_from(&pattern_code1, &encoder).unwrap();
        let pattern_code_from_decode: Vec<u8> = pattern_from_decode.encode_to(&encoder);
        assert_eq!(pattern_code1, pattern_code_from_decode);
    }

    #[test]
    fn test_encode_decode_rank_ranking_case9_ascii_string() {
        let (pattern, _) = build_pattern_rank_ranking_case9();
        let encoder = Encoder::init_by_pattern(&pattern, 4);
        let pattern_code1: AsciiString = pattern.encode_to(&encoder);
        let (pattern, _) = build_pattern_rank_ranking_case9();
        let pattern_code2: AsciiString = pattern.encode_to(&encoder);
        assert_eq!(pattern_code1, pattern_code2);
        let pattern_from_decode: Pattern = Cipher::decode_from(&pattern_code1, &encoder).unwrap();
        let pattern_code_from_decode: AsciiString = pattern_from_decode.encode_to(&encoder);
        assert_eq!(pattern_code1, pattern_code_from_decode);
    }

    #[test]
    fn test_encode_decode_rank_ranking_case10_vec_u8() {
        let (pattern, _) = build_pattern_rank_ranking_case10();
        let encoder = Encoder::init_by_pattern(&pattern, 4);
        let pattern_code1: Vec<u8> = pattern.encode_to(&encoder);
        let (pattern, _) = build_pattern_rank_ranking_case10();
        let pattern_code2: Vec<u8> = pattern.encode_to(&encoder);
        assert_eq!(pattern_code1, pattern_code2);
        let pattern_from_decode: Pattern = Cipher::decode_from(&pattern_code1, &encoder).unwrap();
        let pattern_code_from_decode: Vec<u8> = pattern_from_decode.encode_to(&encoder);
        assert_eq!(pattern_code1, pattern_code_from_decode);
    }

    #[test]
    fn test_encode_decode_rank_ranking_case10_ascii_string() {
        let (pattern, _) = build_pattern_rank_ranking_case10();
        let encoder = Encoder::init_by_pattern(&pattern, 4);
        let pattern_code1: AsciiString = pattern.encode_to(&encoder);
        let (pattern, _) = build_pattern_rank_ranking_case10();
        let pattern_code2: AsciiString = pattern.encode_to(&encoder);
        assert_eq!(pattern_code1, pattern_code2);
        let pattern_from_decode: Pattern = Cipher::decode_from(&pattern_code1, &encoder).unwrap();
        let pattern_code_from_decode: AsciiString = pattern_from_decode.encode_to(&encoder);
        assert_eq!(pattern_code1, pattern_code_from_decode);
    }

    #[test]
    fn test_encode_decode_rank_ranking_case11_vec_u8() {
        let (pattern, _) = build_pattern_rank_ranking_case11();
        let encoder = Encoder::init_by_pattern(&pattern, 4);
        let pattern_code1: Vec<u8> = pattern.encode_to(&encoder);
        let (pattern, _) = build_pattern_rank_ranking_case11();
        let pattern_code2: Vec<u8> = pattern.encode_to(&encoder);
        assert_eq!(pattern_code1, pattern_code2);
        let pattern_from_decode: Pattern = Cipher::decode_from(&pattern_code1, &encoder).unwrap();
        let pattern_code_from_decode: Vec<u8> = pattern_from_decode.encode_to(&encoder);
        assert_eq!(pattern_code1, pattern_code_from_decode);
    }

    #[test]
    fn test_encode_decode_rank_ranking_case11_ascii_string() {
        let (pattern, _) = build_pattern_rank_ranking_case11();
        let encoder = Encoder::init_by_pattern(&pattern, 4);
        let pattern_code1: AsciiString = pattern.encode_to(&encoder);
        let (pattern, _) = build_pattern_rank_ranking_case11();
        let pattern_code2: AsciiString = pattern.encode_to(&encoder);
        assert_eq!(pattern_code1, pattern_code2);
        let pattern_from_decode: Pattern = Cipher::decode_from(&pattern_code1, &encoder).unwrap();
        let pattern_code_from_decode: AsciiString = pattern_from_decode.encode_to(&encoder);
        assert_eq!(pattern_code1, pattern_code_from_decode);
    }

    #[test]
    fn test_encode_decode_rank_ranking_case12_vec_u8() {
        let (pattern, _) = build_pattern_rank_ranking_case12();
        let encoder = Encoder::init_by_pattern(&pattern, 4);
        let pattern_code1: Vec<u8> = pattern.encode_to(&encoder);
        let (pattern, _) = build_pattern_rank_ranking_case12();
        let pattern_code2: Vec<u8> = pattern.encode_to(&encoder);
        assert_eq!(pattern_code1, pattern_code2);
        let pattern_from_decode: Pattern = Cipher::decode_from(&pattern_code1, &encoder).unwrap();
        let pattern_code_from_decode: Vec<u8> = pattern_from_decode.encode_to(&encoder);
        assert_eq!(pattern_code1, pattern_code_from_decode);
    }

    #[test]
    fn test_encode_decode_rank_ranking_case12_ascii_string() {
        let (pattern, _) = build_pattern_rank_ranking_case12();
        let encoder = Encoder::init_by_pattern(&pattern, 4);
        let pattern_code1: AsciiString = pattern.encode_to(&encoder);
        let (pattern, _) = build_pattern_rank_ranking_case12();
        let pattern_code2: AsciiString = pattern.encode_to(&encoder);
        assert_eq!(pattern_code1, pattern_code2);
        let pattern_from_decode: Pattern = Cipher::decode_from(&pattern_code1, &encoder).unwrap();
        let pattern_code_from_decode: AsciiString = pattern_from_decode.encode_to(&encoder);
        assert_eq!(pattern_code1, pattern_code_from_decode);
    }

    #[test]
    fn test_encode_decode_rank_ranking_case13_vec_u8() {
        let (pattern, _) = build_pattern_rank_ranking_case13();
        let encoder = Encoder::init_by_pattern(&pattern, 4);
        let pattern_code1: Vec<u8> = pattern.encode_to(&encoder);
        let (pattern, _) = build_pattern_rank_ranking_case13();
        let pattern_code2: Vec<u8> = pattern.encode_to(&encoder);
        assert_eq!(pattern_code1, pattern_code2);
        let pattern_from_decode: Pattern = Cipher::decode_from(&pattern_code1, &encoder).unwrap();
        let pattern_code_from_decode: Vec<u8> = pattern_from_decode.encode_to(&encoder);
        assert_eq!(pattern_code1, pattern_code_from_decode);
    }

    #[test]
    fn test_encode_decode_rank_ranking_case13_ascii_string() {
        let (pattern, _) = build_pattern_rank_ranking_case13();
        let encoder = Encoder::init_by_pattern(&pattern, 4);
        let pattern_code1: AsciiString = pattern.encode_to(&encoder);
        let (pattern, _) = build_pattern_rank_ranking_case13();
        let pattern_code2: AsciiString = pattern.encode_to(&encoder);
        assert_eq!(pattern_code1, pattern_code2);
        let pattern_from_decode: Pattern = Cipher::decode_from(&pattern_code1, &encoder).unwrap();
        let pattern_code_from_decode: AsciiString = pattern_from_decode.encode_to(&encoder);
        assert_eq!(pattern_code1, pattern_code_from_decode);
    }

    #[test]
    fn test_encode_decode_rank_ranking_case14_vec_u8() {
        let (pattern, _) = build_pattern_rank_ranking_case14();
        let encoder = Encoder::init_by_pattern(&pattern, 4);
        let pattern_code1: Vec<u8> = pattern.encode_to(&encoder);
        let (pattern, _) = build_pattern_rank_ranking_case14();
        let pattern_code2: Vec<u8> = pattern.encode_to(&encoder);
        assert_eq!(pattern_code1, pattern_code2);
        let pattern_from_decode: Pattern = Cipher::decode_from(&pattern_code1, &encoder).unwrap();
        let pattern_code_from_decode: Vec<u8> = pattern_from_decode.encode_to(&encoder);
        assert_eq!(pattern_code1, pattern_code_from_decode);
    }

    #[test]
    fn test_encode_decode_rank_ranking_case14_ascii_string() {
        let (pattern, _) = build_pattern_rank_ranking_case14();
        let encoder = Encoder::init_by_pattern(&pattern, 4);
        let pattern_code1: AsciiString = pattern.encode_to(&encoder);
        let (pattern, _) = build_pattern_rank_ranking_case14();
        let pattern_code2: AsciiString = pattern.encode_to(&encoder);
        assert_eq!(pattern_code1, pattern_code2);
        let pattern_from_decode: Pattern = Cipher::decode_from(&pattern_code1, &encoder).unwrap();
        let pattern_code_from_decode: AsciiString = pattern_from_decode.encode_to(&encoder);
        assert_eq!(pattern_code1, pattern_code_from_decode);
    }

    #[test]
    fn test_encode_decode_rank_ranking_case15_vec_u8() {
        let (pattern, _) = build_pattern_rank_ranking_case15();
        let encoder = Encoder::init_by_pattern(&pattern, 4);
        let pattern_code1: Vec<u8> = pattern.encode_to(&encoder);
        let (pattern, _) = build_pattern_rank_ranking_case15();
        let pattern_code2: Vec<u8> = pattern.encode_to(&encoder);
        assert_eq!(pattern_code1, pattern_code2);
        let pattern_from_decode: Pattern = Cipher::decode_from(&pattern_code1, &encoder).unwrap();
        let pattern_code_from_decode: Vec<u8> = pattern_from_decode.encode_to(&encoder);
        assert_eq!(pattern_code1, pattern_code_from_decode);
    }

    #[test]
    fn test_encode_decode_rank_ranking_case15_ascii_string() {
        let (pattern, _) = build_pattern_rank_ranking_case15();
        let encoder = Encoder::init_by_pattern(&pattern, 4);
        let pattern_code1: AsciiString = pattern.encode_to(&encoder);
        let (pattern, _) = build_pattern_rank_ranking_case15();
        let pattern_code2: AsciiString = pattern.encode_to(&encoder);
        assert_eq!(pattern_code1, pattern_code2);
        let pattern_from_decode: Pattern = Cipher::decode_from(&pattern_code1, &encoder).unwrap();
        let pattern_code_from_decode: AsciiString = pattern_from_decode.encode_to(&encoder);
        assert_eq!(pattern_code1, pattern_code_from_decode);
    }

    #[test]
    fn test_encode_decode_rank_ranking_case16_vec_u8() {
        let (pattern, _) = build_pattern_rank_ranking_case16();
        let encoder = Encoder::init_by_pattern(&pattern, 4);
        let pattern_code1: Vec<u8> = pattern.encode_to(&encoder);
        let (pattern, _) = build_pattern_rank_ranking_case16();
        let pattern_code2: Vec<u8> = pattern.encode_to(&encoder);
        assert_eq!(pattern_code1, pattern_code2);
        let pattern_from_decode: Pattern = Cipher::decode_from(&pattern_code1, &encoder).unwrap();
        let pattern_code_from_decode: Vec<u8> = pattern_from_decode.encode_to(&encoder);
        assert_eq!(pattern_code1, pattern_code_from_decode);
    }

    #[test]
    fn test_encode_decode_rank_ranking_case16_ascii_string() {
        let (pattern, _) = build_pattern_rank_ranking_case16();
        let encoder = Encoder::init_by_pattern(&pattern, 4);
        let pattern_code1: AsciiString = pattern.encode_to(&encoder);
        let (pattern, _) = build_pattern_rank_ranking_case16();
        let pattern_code2: AsciiString = pattern.encode_to(&encoder);
        assert_eq!(pattern_code1, pattern_code2);
        let pattern_from_decode: Pattern = Cipher::decode_from(&pattern_code1, &encoder).unwrap();
        let pattern_code_from_decode: AsciiString = pattern_from_decode.encode_to(&encoder);
        assert_eq!(pattern_code1, pattern_code_from_decode);
    }

    #[test]
    fn test_encode_decode_rank_ranking_case17_vec_u8() {
        let (pattern, _) = build_pattern_rank_ranking_case17();
        let encoder = Encoder::init_by_pattern(&pattern, 4);
        let pattern_code1: Vec<u8> = pattern.encode_to(&encoder);
        let (pattern, _) = build_pattern_rank_ranking_case17();
        let pattern_code2: Vec<u8> = pattern.encode_to(&encoder);
        assert_eq!(pattern_code1, pattern_code2);
        let pattern_from_decode: Pattern = Cipher::decode_from(&pattern_code1, &encoder).unwrap();
        let pattern_code_from_decode: Vec<u8> = pattern_from_decode.encode_to(&encoder);
        assert_eq!(pattern_code1, pattern_code_from_decode);
    }

    #[test]
    fn test_encode_decode_rank_ranking_case17_ascii_string() {
        let (pattern, _) = build_pattern_rank_ranking_case17();
        let encoder = Encoder::init_by_pattern(&pattern, 4);
        let pattern_code1: AsciiString = pattern.encode_to(&encoder);
        let (pattern, _) = build_pattern_rank_ranking_case17();
        let pattern_code2: AsciiString = pattern.encode_to(&encoder);
        assert_eq!(pattern_code1, pattern_code2);
        let pattern_from_decode: Pattern = Cipher::decode_from(&pattern_code1, &encoder).unwrap();
        let pattern_code_from_decode: AsciiString = pattern_from_decode.encode_to(&encoder);
        assert_eq!(pattern_code1, pattern_code_from_decode);
    }

    #[test]
    fn test_encode_decode_rank_ranking_case18_vec_u8() {
        let (pattern, _) = build_pattern_rank_ranking_case18();
        let encoder = Encoder::init_by_pattern(&pattern, 4);
        let pattern_code1: Vec<u8> = pattern.encode_to(&encoder);
        let (pattern, _) = build_pattern_rank_ranking_case18();
        let pattern_code2: Vec<u8> = pattern.encode_to(&encoder);
        assert_eq!(pattern_code1, pattern_code2);
        let pattern_from_decode: Pattern = Cipher::decode_from(&pattern_code1, &encoder).unwrap();
        let pattern_code_from_decode: Vec<u8> = pattern_from_decode.encode_to(&encoder);
        assert_eq!(pattern_code1, pattern_code_from_decode);
    }

    #[test]
    fn test_encode_decode_rank_ranking_case18_ascii_string() {
        let (pattern, _) = build_pattern_rank_ranking_case18();
        let encoder = Encoder::init_by_pattern(&pattern, 4);
        let pattern_code1: AsciiString = pattern.encode_to(&encoder);
        let (pattern, _) = build_pattern_rank_ranking_case18();
        let pattern_code2: AsciiString = pattern.encode_to(&encoder);
        assert_eq!(pattern_code1, pattern_code2);
        let pattern_from_decode: Pattern = Cipher::decode_from(&pattern_code1, &encoder).unwrap();
        let pattern_code_from_decode: AsciiString = pattern_from_decode.encode_to(&encoder);
        assert_eq!(pattern_code1, pattern_code_from_decode);
    }

    #[test]
    fn test_encode_decode_extend_step_case2_vec_u8() {
        let extend_step_1 = build_extend_step_case2();
        let encoder = Encoder::init(2, 2, 2, 2);
        let extend_step_1_code: Vec<u8> = extend_step_1.encode_to(&encoder);
        let extend_step_1_from_decode: ExtendStep =
            Cipher::decode_from(&extend_step_1_code, &encoder).unwrap();
        assert_eq!(extend_step_1.get_target_v_label(), extend_step_1_from_decode.get_target_v_label());
        assert_eq!(extend_step_1.get_extend_edges_num(), extend_step_1_from_decode.get_extend_edges_num());
        assert_eq!(
            extend_step_1
                .get_extend_edges_by_start_v(1, 0)
                .unwrap(),
            extend_step_1_from_decode
                .get_extend_edges_by_start_v(1, 0)
                .unwrap()
        );
        assert_eq!(
            extend_step_1
                .get_extend_edges_by_start_v(1, 1)
                .unwrap(),
            extend_step_1_from_decode
                .get_extend_edges_by_start_v(1, 1)
                .unwrap()
        );
        assert_eq!(
            extend_step_1
                .get_extend_edges_by_start_v(2, 0)
                .unwrap(),
            extend_step_1_from_decode
                .get_extend_edges_by_start_v(2, 0)
                .unwrap()
        );
    }

    #[test]
    fn test_encode_decode_extend_step_case2_ascii_string() {
        let extend_step_1 = build_extend_step_case2();
        let encoder = Encoder::init(2, 2, 2, 2);
        let extend_step_1_code: AsciiString = extend_step_1.encode_to(&encoder);
        let extend_step_1_from_decode: ExtendStep =
            Cipher::decode_from(&extend_step_1_code, &encoder).unwrap();
        assert_eq!(extend_step_1.get_target_v_label(), extend_step_1_from_decode.get_target_v_label());
        assert_eq!(extend_step_1.get_extend_edges_num(), extend_step_1_from_decode.get_extend_edges_num());
        assert_eq!(
            extend_step_1
                .get_extend_edges_by_start_v(1, 0)
                .unwrap(),
            extend_step_1_from_decode
                .get_extend_edges_by_start_v(1, 0)
                .unwrap()
        );
        assert_eq!(
            extend_step_1
                .get_extend_edges_by_start_v(1, 1)
                .unwrap(),
            extend_step_1_from_decode
                .get_extend_edges_by_start_v(1, 1)
                .unwrap()
        );
        assert_eq!(
            extend_step_1
                .get_extend_edges_by_start_v(2, 0)
                .unwrap(),
            extend_step_1_from_decode
                .get_extend_edges_by_start_v(2, 0)
                .unwrap()
        );
    }
}<|MERGE_RESOLUTION|>--- conflicted
+++ resolved
@@ -21,10 +21,10 @@
 use ascii::ToAsciiChar;
 
 use crate::catalogue::extend_step::{ExtendEdge, ExtendStep};
-use crate::catalogue::{PatternId, PatternLabelId, PatternRankId};
 use crate::catalogue::pattern::Pattern;
 use crate::catalogue::pattern::PatternEdge;
 use crate::catalogue::PatternDirection;
+use crate::catalogue::{PatternId, PatternLabelId, PatternRankId};
 use crate::error::IrError;
 
 use super::pattern_meta::PatternMeta;
@@ -104,9 +104,7 @@
 impl Encoder {
     /// Initialize Encoder with User Definded Parameters
     pub fn init(
-        edge_label_bit_num: usize,
-        vertex_label_bit_num: usize,
-        edge_direction_bit_num: usize,
+        edge_label_bit_num: usize, vertex_label_bit_num: usize, edge_direction_bit_num: usize,
         vertex_rank_bit_num: usize,
     ) -> Encoder {
         Encoder {
@@ -314,11 +312,7 @@
     }
 
     /// This is the old version that exists for previous testcases
-    pub fn from_pattern_edge(
-        pattern: &Pattern,
-        pattern_edge: &PatternEdge,
-        encoder: &Encoder,
-    ) -> Self {
+    pub fn from_pattern_edge(pattern: &Pattern, pattern_edge: &PatternEdge, encoder: &Encoder) -> Self {
         let edge_label: PatternLabelId = pattern_edge.get_label();
         let start_v_label: PatternLabelId = pattern_edge.get_start_vertex_label();
         let end_v_label: PatternLabelId = pattern_edge.get_end_vertex_label();
@@ -349,27 +343,26 @@
 
     /// Latest Version for DFS Sorting
     fn from_pattern_edge_dfs(
-        pattern_edge: &PatternEdge,
-        encoder: &Encoder,
+        pattern_edge: &PatternEdge, encoder: &Encoder,
         vertex_dfs_id_map: &HashMap<PatternId, PatternRankId>,
     ) -> Self {
         let edge_label: PatternLabelId = pattern_edge.get_label();
         let start_v_label: PatternLabelId = pattern_edge.get_start_vertex_label();
         let end_v_label: PatternLabelId = pattern_edge.get_end_vertex_label();
-        let start_v_rank: PatternRankId = *vertex_dfs_id_map.get(&pattern_edge.get_start_vertex_id()).expect("Unknown vertex id in vertex -- dfs id map") as PatternRankId;
-        let end_v_rank: PatternRankId = *vertex_dfs_id_map.get(&pattern_edge.get_end_vertex_id()).expect("Unknown vertex id in vertex -- dfs id map") as PatternRankId;
+        let start_v_rank: PatternRankId = *vertex_dfs_id_map
+            .get(&pattern_edge.get_start_vertex_id())
+            .expect("Unknown vertex id in vertex -- dfs id map")
+            as PatternRankId;
+        let end_v_rank: PatternRankId = *vertex_dfs_id_map
+            .get(&pattern_edge.get_end_vertex_id())
+            .expect("Unknown vertex id in vertex -- dfs id map")
+            as PatternRankId;
 
         let edge_label_bit_num = encoder.get_edge_label_bit_num();
         let vertex_label_bit_num = encoder.get_vertex_label_bit_num();
         let vertex_rank_bit_num = encoder.get_vertex_rank_bit_num();
 
-        let values: Vec<i32> = vec![
-            end_v_rank,
-            start_v_rank,
-            end_v_label,
-            start_v_label,
-            edge_label,
-        ];
+        let values: Vec<i32> = vec![end_v_rank, start_v_rank, end_v_label, start_v_label, edge_label];
         let heads: Vec<usize> = vec![
             vertex_rank_bit_num - 1,
             2 * vertex_rank_bit_num - 1,
@@ -397,11 +390,7 @@
                 .unwrap()
                 .0;
             let vertex_label_bit_num = encoder.get_vertex_label_bit_num();
-            EncodeUnit {
-                values: vec![vertex_label],
-                heads: vec![vertex_label_bit_num - 1],
-                tails: vec![0]
-            }
+            EncodeUnit { values: vec![vertex_label], heads: vec![vertex_label_bit_num - 1], tails: vec![0] }
         }
         // Case-2: Pattern contains at least one edge
         // Store them in DFS sequence for easier decoding process
@@ -446,21 +435,12 @@
     }
 
     pub fn from_extend_step(extend_step: &ExtendStep, encoder: &Encoder) -> Self {
-<<<<<<< HEAD
-        let mut extend_step_encode_unit = EncodeUnit { values: vec![], heads: vec![], tails: vec![] };
-        let mut extend_edges: Vec<&ExtendEdge> = extend_step.extend_edges_iter().collect();
-        extend_edges.sort();
-        for extend_edge in extend_edges {
-            let extend_edge_encode_unit = EncodeUnit::from_extend_edge(extend_edge, encoder);
-            extend_step_encode_unit.extend_by_another_unit(&extend_edge_encode_unit);
-=======
         let mut extend_step_encode_unit = EncodeUnit::init();
         for (_, extend_edges) in extend_step.iter() {
             for extend_edge in extend_edges {
                 let extend_edge_encode_unit = EncodeUnit::from_extend_edge(extend_edge, encoder);
                 extend_step_encode_unit.extend_by_another_unit(&extend_edge_encode_unit);
             }
->>>>>>> 339557e3
         }
         extend_step_encode_unit.extend_by_value_and_length(
             extend_step.get_target_v_label(),
@@ -712,13 +692,7 @@
         if decode_vec.len() == 1 {
             Ok(Pattern::from(decode_vec[0]))
         } else if decode_vec.len() % 5 == 0 {
-<<<<<<< HEAD
-            let mut pattern_edges = Vec::with_capacity(decode_vec.len() / 5);
-            let mut vertices_label_rank_id_map = HashMap::new();
-            let mut start_end_v_edge_label_map = HashMap::new();
-=======
             let mut pattern_edges: Vec<PatternEdge> = Vec::with_capacity(decode_vec.len() / 5);
->>>>>>> 339557e3
             for i in (0..decode_vec.len()).step_by(5) {
                 // Assign Vertex ID as DFS ID as it is unique
                 let end_v_id: PatternId = decode_vec[i] as PatternId;
@@ -727,30 +701,7 @@
                 let start_v_label: PatternLabelId = decode_vec[i + 3];
                 let edge_label: PatternLabelId = decode_vec[i + 4];
                 let edge_id = i / 5;
-<<<<<<< HEAD
-                let start_v_id = if vertices_label_rank_id_map.contains_key(&(start_v_label, start_v_rank))
-                {
-                    *vertices_label_rank_id_map
-                        .get(&(start_v_label, start_v_rank))
-                        .unwrap()
-                } else {
-                    let v_id = vertices_label_rank_id_map.len();
-                    vertices_label_rank_id_map.insert((start_v_label, start_v_rank), v_id);
-                    v_id
-                };
-                let end_v_id = if vertices_label_rank_id_map.contains_key(&(end_v_label, end_v_rank)) {
-                    *vertices_label_rank_id_map
-                        .get(&(end_v_label, end_v_rank))
-                        .unwrap() as usize
-                } else {
-                    let v_id = vertices_label_rank_id_map.len();
-                    vertices_label_rank_id_map.insert((end_v_label, end_v_rank), v_id);
-                    v_id
-                };
-                start_end_v_edge_label_map.insert((start_v_id, end_v_id), edge_label);
-=======
                 // Construct Pattern from Pattern Edges
->>>>>>> 339557e3
                 pattern_edges.push(PatternEdge::new(
                     edge_id,
                     edge_label,
