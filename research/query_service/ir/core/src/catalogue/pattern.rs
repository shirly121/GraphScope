//
//! Copyright 2020 Alibaba Group Holding Limited.
//!
//! Licensed under the Apache License, Version 2.0 (the "License");
//! you may not use this file except in compliance with the License.
//! You may obtain a copy of the License at
//!
//! http://www.apache.org/licenses/LICENSE-2.0
//!
//! Unless required by applicable law or agreed to in writing, software
//! distributed under the License is distributed on an "AS IS" BASIS,
//! WITHOUT WARRANTIES OR CONDITIONS OF ANY KIND, either express or implied.
//! See the License for the specific language governing permissions and
//! limitations under the License.

use std::cmp::Ordering;
use std::collections::{BTreeMap, BTreeSet, HashMap, HashSet, VecDeque};
use std::convert::{TryFrom, TryInto};
use std::iter::FromIterator;

use bimap::BiBTreeMap;
use ir_common::generated::algebra as pb;
use ir_common::generated::common as common_pb;
use ir_common::NameOrId;
use vec_map::VecMap;

use crate::catalogue::extend_step::*;
use crate::catalogue::pattern_meta::PatternMeta;
use crate::catalogue::{DynIter, PatternDirection, PatternId, PatternLabelId, PatternRankId};
use crate::error::{IrError, IrResult};

use super::codec::{Cipher, Encoder};

#[derive(Debug, Clone)]
pub struct PatternVertex {
    id: PatternId,
    label: PatternLabelId,
    /// Used to Identify vertices with same label
    rank: PatternRankId,
    /// Key: edge id, Value: (vertex id, direction)
    /// Usage: 1. this map stores all adjacent edges of this vertex
    ///        2. given an adjacent edge id, find the adjacent vertex id through this edge with direction
    adjacent_edges: BTreeMap<PatternId, (PatternId, PatternDirection)>,
    /// Key: vertex id, Value: Vec<(edge id, direction)>
    /// Usage: 1. this map stores all adjacent vertices of this vertex
    ///        2. given an adjacent vertex id, find all possible edges connecting two vertices with direction
    adjacent_vertices: BTreeMap<PatternId, Vec<(PatternId, PatternDirection)>>,
    /// How many out edges adjacent to this vertex
    out_degree: usize,
    /// How many in edges adjacent to this vertex
    in_degree: usize,
}

/// Methods to access the fields of a PatternVertex
impl PatternVertex {
    pub fn get_id(&self) -> PatternId {
        self.id
    }

    pub fn get_label(&self) -> PatternLabelId {
        self.label
    }

    pub fn get_rank(&self) -> PatternRankId {
        self.rank
    }

    pub fn adjacent_edges_iter(&self) -> DynIter<(PatternId, PatternId, PatternDirection)> {
        Box::new(
            self.adjacent_edges
                .iter()
                .map(|(e, (v, dir))| (*e, *v, *dir)),
        )
    }

    pub fn adjacent_vertices_iter(&self) -> DynIter<(PatternId, &Vec<(PatternId, PatternDirection)>)> {
        Box::new(
            self.adjacent_vertices
                .iter()
                .map(|(vertex, edge_with_dir)| (*vertex, edge_with_dir)),
        )
    }

    pub fn get_out_degree(&self) -> usize {
        self.out_degree
    }

    pub fn get_in_degree(&self) -> usize {
        self.in_degree
    }

    /// Get how many connections(both out and in) the current pattern vertex has
    pub fn get_degree(&self) -> usize {
        self.out_degree + self.in_degree
    }

    /// Given a edge id, get the vertex adjacent to the current vertex through the edge with the direction
    pub fn get_adjacent_vertex_by_edge_id(
        &self, edge_id: PatternId,
    ) -> Option<(PatternId, PatternDirection)> {
        self.adjacent_edges.get(&edge_id).cloned()
    }

    /// Given a vertex id, iterate all the edges connecting the given vertex and current vertex with the direction
    pub fn adjacent_edges_iter_by_vertex_id(
        &self, vertex_id: PatternId,
    ) -> DynIter<(PatternId, PatternDirection)> {
        match self.adjacent_vertices.get(&vertex_id) {
            Some(adjacent_edges) => Box::new(
                adjacent_edges
                    .iter()
                    .map(|adjacent_edge| *adjacent_edge),
            ),
            None => Box::new(std::iter::empty()),
        }
    }

    /// Setters
    pub fn set_rank(&mut self, rank: PatternRankId) {
        self.rank = rank;
    }
}

#[derive(Debug, Clone, Copy)]
pub struct PatternEdge {
    id: PatternId,
    label: PatternLabelId,
    start_v_id: PatternId,
    end_v_id: PatternId,
    start_v_label: PatternLabelId,
    end_v_label: PatternLabelId,
}

/// Initializers of PatternEdge
impl PatternEdge {
    /// Initializer
    pub fn new(
        id: PatternId, label: PatternLabelId, start_v_id: PatternId, end_v_id: PatternId,
        start_v_label: PatternLabelId, end_v_label: PatternLabelId,
    ) -> PatternEdge {
        PatternEdge { id, label, start_v_id, end_v_id, start_v_label, end_v_label }
    }
}

/// Methods to access the fields of a PatternEdge
impl PatternEdge {
    pub fn get_id(&self) -> PatternId {
        self.id
    }

    pub fn get_label(&self) -> PatternLabelId {
        self.label
    }

    pub fn get_start_vertex_id(&self) -> PatternId {
        self.start_v_id
    }

    pub fn get_end_vertex_id(&self) -> PatternId {
        self.end_v_id
    }

    pub fn get_start_vertex_label(&self) -> PatternLabelId {
        self.start_v_label
    }

    pub fn get_end_vertex_label(&self) -> PatternLabelId {
        self.end_v_label
    }
}

#[derive(Debug, Clone)]
pub struct Pattern {
    /// Key: edge id, Value: struct PatternEdge
    edges: VecMap<PatternEdge>,
    /// Key: vertex id, Value: struct PatternVertex
    vertices: VecMap<PatternVertex>,
    /// Key: edge label id, Value: BTreeSet<edge id>
    edge_label_map: BTreeMap<PatternLabelId, BTreeSet<PatternId>>,
    /// Key: vertex label id, Value: BTreeSet<vertex id>
    vertex_label_map: BTreeMap<PatternLabelId, BTreeSet<PatternId>>,
    /// Key: edge's Tag info, Value: edge id
    edge_tag_map: BiBTreeMap<NameOrId, PatternId>,
    /// Key: vertex's Tag info, Value: vertex id
    vertex_tag_map: BiBTreeMap<NameOrId, PatternId>,
    /// Key: edge id, Value: properties the edge required
    edge_properties_map: BTreeMap<PatternId, Vec<NameOrId>>,
    /// Key: vertex id, Value: properties the vertex required
    vertex_properties_map: BTreeMap<PatternId, Vec<NameOrId>>,
    /// Key: edge id, Value: predicate of the edge
    edge_predicate_map: BTreeMap<PatternId, common_pb::Expression>,
    /// Key: vertex id, Value: predicate of the vertex
    vertex_predicate_map: BTreeMap<PatternId, common_pb::Expression>,
}

/// Initializers of Pattern
/// Initialize a Pattern containing only one vertex from hte vertex's label
impl From<PatternLabelId> for Pattern {
    fn from(vertex_label: PatternLabelId) -> Pattern {
        let vertex = PatternVertex {
            id: 0,
            label: vertex_label,
            rank: 0,
            adjacent_edges: BTreeMap::new(),
            adjacent_vertices: BTreeMap::new(),
            out_degree: 0,
            in_degree: 0,
        };
        Pattern::from(vertex)
    }
}

/// Initialze a Pattern from just a single Pattern Vertex
impl From<PatternVertex> for Pattern {
    fn from(mut vertex: PatternVertex) -> Pattern {
        vertex.rank = 0;
        vertex.adjacent_edges.clear();
        vertex.adjacent_vertices.clear();
        vertex.in_degree = 0;
        vertex.out_degree = 0;
        Pattern {
            edges: VecMap::new(),
            vertices: VecMap::from_iter([(vertex.id, vertex.clone())]),
            edge_label_map: BTreeMap::new(),
            vertex_label_map: BTreeMap::from([(vertex.label, BTreeSet::from([vertex.id]))]),
            edge_tag_map: BiBTreeMap::new(),
            vertex_tag_map: BiBTreeMap::new(),
            edge_properties_map: BTreeMap::new(),
            vertex_properties_map: BTreeMap::new(),
            edge_predicate_map: BTreeMap::new(),
            vertex_predicate_map: BTreeMap::new(),
        }
    }
}

/// Initialize a Pattern from a vertor of Pattern Edges
impl TryFrom<Vec<PatternEdge>> for Pattern {
    type Error = IrError;

    fn try_from(edges: Vec<PatternEdge>) -> IrResult<Self> {
        if !edges.is_empty() {
            let mut new_pattern = Pattern {
                edges: VecMap::new(),
                vertices: VecMap::new(),
                edge_label_map: BTreeMap::new(),
                vertex_label_map: BTreeMap::new(),
                edge_tag_map: BiBTreeMap::new(),
                vertex_tag_map: BiBTreeMap::new(),
                edge_properties_map: BTreeMap::new(),
                vertex_properties_map: BTreeMap::new(),
                edge_predicate_map: BTreeMap::new(),
                vertex_predicate_map: BTreeMap::new(),
            };
            for edge in edges {
                // Add the new Pattern Edge to the new Pattern
                new_pattern.edges.insert(edge.id, edge);
                let edge_set = new_pattern
                    .edge_label_map
                    .entry(edge.label)
                    .or_insert(BTreeSet::new());
                edge_set.insert(edge.id);
                // Add or update the start vertex to the new Pattern
                let start_vertex = new_pattern
                    .vertices
                    .entry(edge.start_v_id)
                    .or_insert(PatternVertex {
                        id: edge.start_v_id,
                        label: edge.start_v_label,
                        rank: 0,
                        adjacent_edges: BTreeMap::new(),
                        adjacent_vertices: BTreeMap::new(),
                        out_degree: 0,
                        in_degree: 0,
                    });
                start_vertex
                    .adjacent_edges
                    .insert(edge.id, (edge.end_v_id, PatternDirection::Out));
                start_vertex
                    .adjacent_vertices
                    .entry(edge.end_v_id)
                    .or_insert(vec![])
                    .push((edge.id, PatternDirection::Out));
                start_vertex.out_degree += 1;
                new_pattern
                    .vertex_label_map
                    .entry(edge.start_v_label)
                    .or_insert(BTreeSet::new())
                    .insert(edge.start_v_id);
                // Add or update the end vertex to the new Pattern
                let end_vertex = new_pattern
                    .vertices
                    .entry(edge.end_v_id)
                    .or_insert(PatternVertex {
                        id: edge.end_v_id,
                        label: edge.end_v_label,
                        rank: 0,
                        adjacent_edges: BTreeMap::new(),
                        adjacent_vertices: BTreeMap::new(),
                        out_degree: 0,
                        in_degree: 0,
                    });
                end_vertex
                    .adjacent_edges
                    .insert(edge.id, (edge.start_v_id, PatternDirection::In));
                end_vertex
                    .adjacent_vertices
                    .entry(edge.start_v_id)
                    .or_insert(vec![])
                    .push((edge.id, PatternDirection::In));
                end_vertex.in_degree += 1;
                new_pattern
                    .vertex_label_map
                    .entry(edge.end_v_label)
                    .or_insert(BTreeSet::new())
                    .insert(edge.end_v_id);
            }

            new_pattern.vertex_ranking();
            Ok(new_pattern)
        } else {
            Err(IrError::InvalidPattern("Empty pattern".to_string()))
        }
    }
}

impl Pattern {
    pub fn from_pb_pattern(pb_pattern: &pb::Pattern, pattern_meta: &PatternMeta) -> IrResult<Pattern> {
        use ir_common::generated::common::name_or_id::Item as TagItem;
        use pb::pattern::binder::Item as BinderItem;
        // vertex id assign to the vertex picked from the pb pattern
        let mut assign_vertex_id = 0;
        // edge id assign to the edge picked from the pb pattern
        let mut assign_edge_id = 0;
        // pattern edges picked from the pb pattern
        let mut pattern_edges = vec![];
        // record the vertices from the pb pattern having tags
        let mut tag_v_id_map: BTreeMap<NameOrId, PatternId> = BTreeMap::new();
        // record the label for each vertex from the pb pattern
        let mut id_label_map: BTreeMap<PatternId, PatternLabelId> = BTreeMap::new();
        // record the edges from the pb pattern has properties
        let mut e_id_properties_map: BTreeMap<PatternId, Vec<NameOrId>> = BTreeMap::new();
        // record the edges from the pb pattern has predicates
        let mut e_id_predicate_map: BTreeMap<PatternId, common_pb::Expression> = BTreeMap::new();
        for sentence in &pb_pattern.sentences {
            if sentence.binders.is_empty() {
                return Err(IrError::InvalidPattern("Match sentence has no binder".to_string()));
            }
            // pb pattern sentence must have start tag
            let start_tag: NameOrId = sentence
                .start
                .as_ref()
                .cloned()
                .ok_or(IrError::InvalidPattern("Match sentence's start tag is None".to_string()))?
                .try_into()
                .map_err(|err| IrError::ParsePbError(err))?;
            // assgin a vertex id to the start vertex of a pb pattern sentence
            let start_tag_v_id: PatternId;
            // situation that the start tag is already found in other pb pattern sentence
            if let Some(v_id) = tag_v_id_map.get(&start_tag) {
                start_tag_v_id = *v_id;
            } else {
                // assign the start vertex with a new id
                start_tag_v_id = assign_vertex_id;
                tag_v_id_map.insert(start_tag.clone(), assign_vertex_id);
                assign_vertex_id += 1;
            }
            // check whether the start tag label is already determined or not
            let start_tag_label = id_label_map.get(&start_tag_v_id).cloned();
            // it is allowed that the pb pattern sentence doesn't have an end tag
            let end_tag: Option<NameOrId> = sentence
                .end
                .as_ref()
                .cloned()
                .and_then(|name_or_id| name_or_id.try_into().ok());
            // if the end tag exists, assign the end vertex with an id
            let end_tag_v_id: Option<PatternId>;
            // situation that the end tag is already found in other pb pattern sentence
            if let Some(tag) = end_tag {
                if let Some(v_id) = tag_v_id_map.get(&tag) {
                    end_tag_v_id = Some(*v_id);
                } else {
                    // assign the end vertex with a new id
                    end_tag_v_id = Some(assign_vertex_id);
                    tag_v_id_map.insert(tag.clone(), assign_vertex_id);
                    assign_vertex_id += 1;
                }
            } else {
                end_tag_v_id = None;
            }
            // check the end tag label is already determined or not
            let end_tag_label = end_tag_v_id.and_then(|v_id| id_label_map.get(&v_id).cloned());
            // record previous pattern edge's destinated vertex's id
            let mut pre_dst_vertex_id: PatternId = PatternId::default();
            // record previous pattern edge's destinated vertex's label
            let mut pre_dst_vertex_label: PatternLabelId = PatternLabelId::default();
            for (i, binder) in sentence.binders.iter().enumerate() {
                if let Some(BinderItem::Edge(edge_expand)) = binder.item.as_ref() {
                    if edge_expand.is_edge {
                        return Err(IrError::Unsupported("Expand only edge is not supported".to_string()));
                    }
                    if let Some(params) = edge_expand.params.as_ref() {
                        if params.tables.len() != 1 {
                            return Err(IrError::Unsupported(
                                "FuzzyPattern: more than 1 expand label".to_string(),
                            ));
                        }
                        // get edge label's id
                        let edge_label_id = match params.tables[0].item.as_ref() {
                            Some(&TagItem::Id(e_label_id)) => Some(e_label_id),
                            Some(TagItem::Name(e_label_name)) => {
                                pattern_meta.get_edge_label_id(e_label_name)
                            }
                            _ => None,
                        };
                        if let Some(edge_label_id) = edge_label_id {
                            // assign the new pattern edge with a new id
                            let edge_id = assign_edge_id;
                            assign_edge_id += 1;
                            // check whether the current pattern is the head or tail of the pb pattern sentence
                            let (is_head, is_tail) = if sentence.binders.len() == 1 {
                                (true, true)
                            } else if i == 0 {
                                (true, false)
                            } else if i == sentence.binders.len() - 1 {
                                (false, true)
                            } else {
                                (false, false)
                            };
                            // assign/pick the souce vertex id and destination vertex id of the pattern edge
                            // the situation is classified as whether it is the head/tail of the sentence
                            let src_vertex_id: PatternId;
                            let dst_vertex_id: PatternId;
                            if is_head {
                                src_vertex_id = start_tag_v_id;
                            } else {
                                src_vertex_id = pre_dst_vertex_id;
                            }
                            if is_tail {
                                if let Some(v_id) = end_tag_v_id {
                                    dst_vertex_id = v_id;
                                } else {
                                    dst_vertex_id = assign_vertex_id;
                                    assign_vertex_id += 1;
                                }
                            } else {
                                dst_vertex_id = assign_vertex_id;
                                pre_dst_vertex_id = dst_vertex_id;
                                assign_vertex_id += 1;
                            }
                            // check alias tag
                            if let Some(alias_tag) = edge_expand
                                .alias
                                .as_ref()
                                .and_then(|name_or_id| name_or_id.item.as_ref())
                            {
                                let tag = match alias_tag {
                                    TagItem::Name(name) => NameOrId::Str(name.clone()),
                                    TagItem::Id(id) => NameOrId::Id(*id),
                                };
                                match tag_v_id_map.get(&tag) {
                                    Some(v_id) => {
                                        if *v_id != dst_vertex_id {
                                            return Err(IrError::InvalidPattern(
                                                "Two vertices use same tag".to_string(),
                                            ));
                                        }
                                    }
                                    None => {
                                        tag_v_id_map.insert(tag, dst_vertex_id);
                                    }
                                }
                            }
                            // add edge properties(column)
                            for property in params.columns.iter() {
                                if let Some(item) = property.item.as_ref() {
                                    e_id_properties_map
                                        .entry(edge_id)
                                        .or_insert(Vec::new())
                                        .push(match item {
                                            TagItem::Name(name) => NameOrId::Str(name.clone()),
                                            TagItem::Id(id) => NameOrId::Id(*id),
                                        });
                                }
                            }
                            // add edge predicate
                            if let Some(expr) = params.predicate.as_ref() {
                                e_id_predicate_map.insert(edge_id, expr.clone());
                            }
                            // assign vertices labels
                            // firstly, pick all candidate labels that can be assigned to the src/dst vertex
                            let vertex_labels_candies: DynIter<(
                                PatternLabelId,
                                PatternLabelId,
                                PatternDirection,
                            )> = match edge_expand.direction {
                                // Outgoing
                                0 => Box::new(
                                    pattern_meta
                                        .associated_vlabels_iter_by_elabel(edge_label_id)
                                        .map(|(src_v_label, dst_v_label)| {
                                            (src_v_label, dst_v_label, PatternDirection::Out)
                                        }),
                                ),
                                // Incoming
                                1 => Box::new(
                                    pattern_meta
                                        .associated_vlabels_iter_by_elabel(edge_label_id)
                                        .map(|(src_v_label, dst_v_label)| {
                                            (dst_v_label, src_v_label, PatternDirection::In)
                                        }),
                                ),
                                // Both
                                2 => Box::new(
                                    pattern_meta
                                        .associated_vlabels_iter_by_elabel(edge_label_id)
                                        .map(|(src_v_label, dst_v_label)| {
                                            (src_v_label, dst_v_label, PatternDirection::Out)
                                        })
                                        .chain(
                                            pattern_meta
                                                .associated_vlabels_iter_by_elabel(edge_label_id)
                                                .map(|(src_v_label, dst_v_label)| {
                                                    (dst_v_label, src_v_label, PatternDirection::In)
                                                }),
                                        ),
                                ),
                                _ => {
                                    return Err(IrError::InvalidPattern("Invalid Direction".to_string()));
                                }
                            };
                            // check which label candidate can connect to the previous determined partial pattern
                            let mut src_vertex_label: Option<PatternLabelId> = None;
                            let mut dst_vertex_label: Option<PatternLabelId> = None;
                            let mut direction: Option<PatternDirection> = None;
                            if is_head && is_tail {
                                // for head && tail, it is required that
                                // src vertex label <match> head vertex label
                                // dst vertex label <match> tail vertex label
                                for (src_vlabel_cand, dst_vlabel_cand, dir) in vertex_labels_candies {
                                    if let (Some(head_label), Some(tail_label)) =
                                        (start_tag_label, end_tag_label)
                                    {
                                        if head_label == src_vlabel_cand && tail_label == dst_vlabel_cand {
                                            src_vertex_label = Some(head_label);
                                            dst_vertex_label = Some(tail_label);
                                            direction = Some(dir);
                                            break;
                                        }
                                    } else if let Some(head_label) = start_tag_label {
                                        if head_label == src_vlabel_cand {
                                            src_vertex_label = Some(head_label);
                                            dst_vertex_label = Some(dst_vlabel_cand);
                                            id_label_map.insert(dst_vertex_id, dst_vlabel_cand);
                                            direction = Some(dir);
                                            break;
                                        }
                                    } else if let Some(tail_label) = end_tag_label {
                                        if tail_label == dst_vlabel_cand {
                                            src_vertex_label = Some(src_vlabel_cand);
                                            id_label_map.insert(src_vertex_id, src_vlabel_cand);
                                            dst_vertex_label = Some(tail_label);
                                            direction = Some(dir);
                                            break;
                                        }
                                    } else {
                                        src_vertex_label = Some(src_vlabel_cand);
                                        id_label_map.insert(src_vertex_id, src_vlabel_cand);
                                        dst_vertex_label = Some(dst_vlabel_cand);
                                        id_label_map.insert(dst_vertex_id, dst_vlabel_cand);
                                        direction = Some(dir);
                                        break;
                                    }
                                }
                            } else if is_head {
                                // for head, it is required that src vertex label <match> head vertex label
                                for (src_vlabel_cand, dst_vlabel_cand, dir) in vertex_labels_candies {
                                    if let Some(head_label) = start_tag_label {
                                        if head_label == src_vlabel_cand {
                                            src_vertex_label = Some(head_label);
                                            dst_vertex_label = Some(dst_vlabel_cand);
                                            pre_dst_vertex_label = dst_vlabel_cand;
                                            direction = Some(dir);
                                            break;
                                        }
                                    } else {
                                        src_vertex_label = Some(src_vlabel_cand);
                                        id_label_map.insert(src_vertex_id, src_vlabel_cand);
                                        dst_vertex_label = Some(dst_vlabel_cand);
                                        pre_dst_vertex_label = dst_vlabel_cand;
                                        direction = Some(dir);
                                        break;
                                    }
                                }
                            } else if is_tail {
                                // for tail, it is required that
                                // src vertex label <match> previous dst vertex label
                                // dst vertex label <match> tail vertex label
                                for (src_vlabel_cand, dst_vlabel_cand, dir) in vertex_labels_candies {
                                    if let Some(tail_label) = end_tag_label {
                                        if tail_label == dst_vlabel_cand
                                            && pre_dst_vertex_label == src_vlabel_cand
                                        {
                                            src_vertex_label = Some(pre_dst_vertex_label);
                                            dst_vertex_label = Some(tail_label);
                                            direction = Some(dir);
                                            break;
                                        }
                                    } else if src_vlabel_cand == pre_dst_vertex_label {
                                        src_vertex_label = Some(pre_dst_vertex_label);
                                        dst_vertex_label = Some(dst_vlabel_cand);
                                        id_label_map.insert(dst_vertex_id, dst_vlabel_cand);
                                        direction = Some(dir);
                                        break;
                                    }
                                }
                            } else {
                                // if it is not head either tail, it is required that
                                // src vertex label <match> previous dst vertex label
                                for (src_vlabel_cand, dst_vlabel_cand, dir) in vertex_labels_candies {
                                    if src_vlabel_cand == pre_dst_vertex_label {
                                        src_vertex_label = Some(pre_dst_vertex_label);
                                        dst_vertex_label = Some(dst_vlabel_cand);
                                        pre_dst_vertex_label = dst_vlabel_cand;
                                        direction = Some(dir);
                                        break;
                                    }
                                }
                            }
                            // check whether we find proper src vertex label and dst vertex label
                            if let (Some(src_vertex_label), Some(dst_vertex_label), Some(direction)) =
                                (src_vertex_label, dst_vertex_label, direction)
                            {
                                if let PatternDirection::Out = direction {
                                    pattern_edges.push(PatternEdge::new(
                                        edge_id,
                                        edge_label_id,
                                        src_vertex_id,
                                        dst_vertex_id,
                                        src_vertex_label,
                                        dst_vertex_label,
                                    ));
                                } else if let PatternDirection::In = direction {
                                    pattern_edges.push(PatternEdge::new(
                                        edge_id,
                                        edge_label_id,
                                        dst_vertex_id,
                                        src_vertex_id,
                                        dst_vertex_label,
                                        src_vertex_label,
                                    ));
                                }
                            } else {
                                return Err(IrError::InvalidPattern(
                                    "Cannot find valid label for some vertices".to_string(),
                                ));
                            }
                        } else {
                            return Err(IrError::Unsupported(
                                "FuzzyPattern: edge expand doesn't have valid label".to_string(),
                            ));
                        }
                    } else {
                        return Err(IrError::Unsupported(
                            "FuzzyPattern: edge expand doesn't have parameters".to_string(),
                        ));
                    }
                } else {
                    return Err(IrError::InvalidPattern("Binder's item is none".to_string()));
                }
            }
        }
        Pattern::try_from(pattern_edges).and_then(|mut pattern| {
            pattern.vertex_tag_map = tag_v_id_map.into_iter().collect();
            pattern.edge_properties_map = e_id_properties_map;
            pattern.edge_predicate_map = e_id_predicate_map;
            Ok(pattern)
        })
    }
}
/// Methods to access the fields of a Pattern or get some info from Pattern
impl Pattern {
    /// Iterate Edges
    pub fn edges_iter(&self) -> DynIter<&PatternEdge> {
        Box::new(self.edges.iter().map(|(_, edge)| edge))
    }

    /// Iterate Vertices
    pub fn vertices_iter(&self) -> DynIter<&PatternVertex> {
        Box::new(self.vertices.iter().map(|(_, vertex)| vertex))
    }

    /// Iterate Edges with the given edge label
    pub fn edges_iter_by_label(&self, edge_label: PatternLabelId) -> DynIter<&PatternEdge> {
        match self.edge_label_map.get(&edge_label) {
            Some(edges_set) => Box::new(
                edges_set
                    .iter()
                    .map(move |edge_id| self.edges.get(*edge_id).unwrap()),
            ),
            None => Box::new(std::iter::empty()),
        }
    }

    /// Iterate Vertices with the given vertex label
    pub fn vertices_iter_by_label(&self, vertex_label: PatternLabelId) -> DynIter<&PatternVertex> {
        match self.vertex_label_map.get(&vertex_label) {
            Some(vertices_set) => Box::new(
                vertices_set
                    .iter()
                    .map(move |vertex_id| self.vertices.get(*vertex_id).unwrap()),
            ),
            None => Box::new(std::iter::empty()),
        }
    }

    /// Iterate Edge Labels with Edges has this Label
    pub fn edge_label_map_iter(&self) -> DynIter<(PatternLabelId, &BTreeSet<PatternId>)> {
        Box::new(
            self.edge_label_map
                .iter()
                .map(|(edge_label, edges)| (*edge_label, edges)),
        )
    }

    /// Iterate Vertex Labels with Vertices has this Label
    pub fn vertex_label_map_iter(&self) -> DynIter<(PatternLabelId, &BTreeSet<PatternId>)> {
        Box::new(
            self.vertex_label_map
                .iter()
                .map(|(vertex_label, vertices)| (*vertex_label, vertices)),
        )
    }

    /// Get PatternEdge Reference from Edge ID
    pub fn get_edge_from_id(&self, edge_id: PatternId) -> Option<&PatternEdge> {
        self.edges.get(edge_id)
    }

    /// Get PatternVertex Reference from Vertex ID
    pub fn get_vertex_from_id(&self, vertex_id: PatternId) -> Option<&PatternVertex> {
        self.vertices.get(vertex_id)
    }

    /// Get PatternEdge Mutable Reference from Edge ID
    pub fn get_edge_mut_from_id(&mut self, edge_id: PatternId) -> Option<&mut PatternEdge> {
        self.edges.get_mut(edge_id)
    }

    /// Get PatternVertex Mutable Reference from Vertex ID
    pub fn get_vertex_mut_from_id(&mut self, vertex_id: PatternId) -> Option<&mut PatternVertex> {
        self.vertices.get_mut(vertex_id)
    }

    /// Get PatternEdge Reference from Given Tag
    pub fn get_edge_from_tag(&self, edge_tag: &NameOrId) -> Option<&PatternEdge> {
        self.edge_tag_map
            .get_by_left(edge_tag)
            .and_then(|id| self.edges.get(*id))
    }

    /// Get PatternVertex Reference from Given Tag
    pub fn get_vertex_from_tag(&self, vertex_tag: &NameOrId) -> Option<&PatternEdge> {
        self.vertex_tag_map
            .get_by_left(vertex_tag)
            .and_then(|id| self.edges.get(*id))
    }

    /// Iterate over edges that has tag
    pub fn edges_with_tag_iter(&self) -> DynIter<PatternId> {
        Box::new(self.edge_tag_map.iter().map(|(_, e_id)| *e_id))
    }

    /// Iterate over vertices that has tag
    pub fn vertices_with_tag_iter(&self) -> DynIter<PatternId> {
        Box::new(
            self.vertex_tag_map
                .iter()
                .map(|(_, v_id)| *v_id),
        )
    }

    /// Assign a PatternEdge of the Pattern with the Given Tag
    pub fn add_edge_tag(&mut self, edge_tag: &NameOrId, edge_id: PatternId) {
        self.edge_tag_map
            .insert(edge_tag.clone(), edge_id);
    }

    /// Assign a PatternVertex of th Pattern with the Given Tag
    pub fn add_vertex_tag(&mut self, vertex_tag: &NameOrId, vertex_id: PatternId) {
        self.vertex_tag_map
            .insert(vertex_tag.clone(), vertex_id);
    }

    /// Get Vertex Index from Vertex ID Reference
    pub fn get_vertex_rank(&self, v_id: PatternId) -> PatternRankId {
        self.vertices.get(v_id).unwrap().rank
    }

    /// Get the rank of both start and end vertices of an edge
    pub fn get_edge_vertices_rank(&self, edge_id: PatternId) -> Option<(PatternRankId, PatternRankId)> {
        if let Some(edge) = self.get_edge_from_id(edge_id) {
            let start_v_rank = self.get_vertex_rank(edge.start_v_id);
            let end_v_rank = self.get_vertex_rank(edge.end_v_id);
            Some((start_v_rank, end_v_rank))
        } else {
            None
        }
    }

    /// Get the total number of edges in the pattern
    pub fn get_edge_num(&self) -> usize {
        self.edges.len()
    }

    /// Get the total number of vertices in the pattern
    pub fn get_vertex_num(&self) -> usize {
        self.vertices.len()
    }

    /// Get the total number of edge labels in the pattern
    pub fn get_edge_label_num(&self) -> usize {
        self.edge_label_map.len()
    }

    /// Get the total number of vertex labels in the pattern
    pub fn get_vertex_label_num(&self) -> usize {
        self.vertex_label_map.len()
    }

    /// Get the order of both start and end vertices of an edge
    pub fn get_edge_vertices_index(&self, edge_id: PatternId) -> Option<(PatternRankId, PatternRankId)> {
        if let Some(edge) = self.get_edge_from_id(edge_id) {
            let start_v_index = self.get_vertex_rank(edge.start_v_id);
            let end_v_index = self.get_vertex_rank(edge.end_v_id);
            Some((start_v_index, end_v_index))
        } else {
            None
        }
    }

    /// Get the maximum edge label id of the current pattern
    pub fn get_max_edge_label(&self) -> Option<PatternLabelId> {
        match self.edge_label_map.iter().last() {
            Some((max_label, _)) => Some(*max_label),
            None => None,
        }
    }

    /// Get the maximum vertex label id of the current pattern
    pub fn get_max_vertex_label(&self) -> Option<PatternLabelId> {
        match self.vertex_label_map.iter().last() {
            Some((max_label, _)) => Some(*max_label),
            None => None,
        }
    }

    /// Compute at least how many bits are needed to represent edge labels
    /// At least 1 bit
    pub fn get_min_edge_label_bit_num(&self) -> usize {
        if let Some(max_edge_label) = self.get_max_edge_label() {
            std::cmp::max((32 - max_edge_label.leading_zeros()) as usize, 1)
        } else {
            1
        }
    }

    /// Compute at least how many bits are needed to represent vertex labels
    /// At least 1 bit
    pub fn get_min_vertex_label_bit_num(&self) -> usize {
        if let Some(max_vertex_label) = self.get_max_vertex_label() {
            std::cmp::max((32 - max_vertex_label.leading_zeros()) as usize, 1)
        } else {
            1
        }
    }

    // /// Compute at least how many bits are needed to represent vertices with the same label
    // /// At least 1 bit
    // pub fn get_min_vertex_rank_bit_num(&self) -> usize {
    //     // iterate through the hashmap and compute how many vertices have the same label in one set
    //     let mut min_rank_bit_num: usize = 1;
    //     for (_, value) in self.vertex_label_map.iter() {
    //         let same_label_vertex_num = value.len() as u64;
    //         min_rank_bit_num =
    //             std::cmp::max((64 - same_label_vertex_num.leading_zeros()) as usize, min_rank_bit_num);
    //     }
    //     min_rank_bit_num
    // }

    /// Compute at least how many bits are needed to represent vertices with the same label
    /// At least 1 bit
    pub fn get_min_vertex_rank_bit_num(&self) -> usize {
        // plus 1 since rank (dfs id) starts from 1 instead of 0
        let vertex_num = self.get_vertex_num() + 1;
        let mut min_rank_bit_num: usize = 1;
        let mut rank_range = 2;
        while rank_range < vertex_num {
            rank_range = rank_range * 2;
            min_rank_bit_num += 1;
        }

        min_rank_bit_num
    }

    /// Check whether the edge has property or not
    pub fn edge_has_property(&self, edge_id: PatternId) -> bool {
        self.edge_properties_map.contains_key(&edge_id)
    }

    /// Check whether the vertex has property or not
    pub fn vertex_has_property(&self, vertex_id: PatternId) -> bool {
        self.vertex_properties_map
            .contains_key(&vertex_id)
    }

    /// Iterate over a PatternEdge's all required properties
    pub fn edge_properties_iter(&self, edge_id: PatternId) -> DynIter<&NameOrId> {
        match self.edge_properties_map.get(&edge_id) {
            Some(properties) => Box::new(properties.iter()),
            None => Box::new(std::iter::empty()),
        }
    }

    /// Iterate over a PatternVertex's all required properties
    pub fn vertex_properties_iter(&self, vertex_id: PatternId) -> DynIter<&NameOrId> {
        match self.vertex_properties_map.get(&vertex_id) {
            Some(properties) => Box::new(properties.iter()),
            None => Box::new(std::iter::empty()),
        }
    }

    /// Add a new property requirement to the PatternEdge
    pub fn add_edge_property(&mut self, edge_id: PatternId, property: NameOrId) {
        self.edge_properties_map
            .entry(edge_id)
            .or_insert(Vec::new())
            .push(property);
    }

    /// Add a new property requirement to the PatternVertex
    pub fn add_vertex_property(&mut self, vertex_id: PatternId, property: NameOrId) {
        self.vertex_properties_map
            .entry(vertex_id)
            .or_insert(Vec::new())
            .push(property);
    }

    /// Check whether the edge has predicate or not
    pub fn edge_has_predicate(&self, edge_id: PatternId) -> bool {
        self.edge_predicate_map.contains_key(&edge_id)
    }

    /// Check whether the edge has predicate or not
    pub fn vertex_has_predicate(&self, vertex_id: PatternId) -> bool {
        self.vertex_predicate_map
            .contains_key(&vertex_id)
    }

    /// Get the predicate requirement of a PatternEdge
    pub fn get_edge_predicate(&self, edge_id: PatternId) -> Option<&common_pb::Expression> {
        self.edge_predicate_map.get(&edge_id)
    }

    /// Get the predicate requirement of a PatternVertex
    pub fn get_vertex_predicate(&self, vertex_id: PatternId) -> Option<&common_pb::Expression> {
        self.vertex_predicate_map.get(&vertex_id)
    }

    /// Add predicate requirement to a PatternEdge
    pub fn add_edge_predicate(&mut self, edge_id: PatternId, predicate: common_pb::Expression) {
        self.edge_predicate_map
            .insert(edge_id, predicate);
    }

    /// Add predicate requirement to a PatternVertex
    pub fn add_vertex_predicate(&mut self, vertex_id: PatternId, predicate: common_pb::Expression) {
        self.vertex_predicate_map
            .insert(vertex_id, predicate);
    }

    /// Given a vertex label, return all vertices with the label
    pub fn get_vertices_from_label(&self, label: PatternLabelId) -> Option<&BTreeSet<PatternId>> {
        self.vertex_label_map.get(&label)
    }
}

/// Methods for PatternEdge Reordering inside a Pattern
impl Pattern {
    /// Get a vector of ordered edges's rankes of a Pattern
    /// The comparison is based on the `cmp_edges` method above to get the Order
    pub fn get_ordered_edges(&self) -> Vec<PatternId> {
        let mut ordered_edges: Vec<PatternId> = self
            .edges
            .iter()
            .map(|(edge_id, _)| edge_id)
            .collect();
        ordered_edges.sort_by(|e1_id, e2_id| self.cmp_edges(*e1_id, *e2_id));
        ordered_edges
    }

    /// Get the Order of two PatternEdges in a Pattern
    /// Vertex Indices are taken into consideration
    fn cmp_edges(&self, e1_id: PatternId, e2_id: PatternId) -> Ordering {
        if e1_id == e2_id {
            return Ordering::Equal;
        }
        let e1 = self.edges.get(e1_id).unwrap();
        let e2 = self.edges.get(e2_id).unwrap();
        // Compare the label of starting vertex
        match e1.start_v_label.cmp(&e2.start_v_label) {
            Ordering::Less => return Ordering::Less,
            Ordering::Greater => return Ordering::Greater,
            _ => (),
        }
        // Compare the label of ending vertex
        match e1.end_v_label.cmp(&e2.end_v_label) {
            Ordering::Less => return Ordering::Less,
            Ordering::Greater => return Ordering::Greater,
            _ => (),
        }
        // Compare Edge Label
        match e1.label.cmp(&e2.label) {
            Ordering::Less => return Ordering::Less,
            Ordering::Greater => return Ordering::Greater,
            _ => (),
        }
        // Get orders for starting vertex
        let (e1_start_v_rank, e1_end_v_rank) = self
            .get_edge_vertices_rank(e1.get_id())
            .unwrap();
        let (e2_start_v_rank, e2_end_v_rank) = self
            .get_edge_vertices_rank(e2.get_id())
            .unwrap();
        // Compare the order of the starting vertex
        match e1_start_v_rank.cmp(&e2_start_v_rank) {
            Ordering::Less => return Ordering::Less,
            Ordering::Greater => return Ordering::Greater,
            _ => (),
        }
        // Compare the order of ending vertex
        match e1_end_v_rank.cmp(&e2_end_v_rank) {
            Ordering::Less => return Ordering::Less,
            Ordering::Greater => return Ordering::Greater,
            _ => (),
        }
        // Return as equal if still cannot distinguish
        Ordering::Equal
    }
}

/// Naive Rank Ranking Method
impl Pattern {
    /// Set Rank for Every Vertex within the Pattern
    ///
    /// Basic Idea: Iteratively update the rank locally (neighbor edges vertices) and update the order of neighbor edges
    pub fn vertex_ranking(&mut self) {
        //
        for (_, vertex) in self.vertices.iter_mut() {
            vertex.set_rank(0);
        }
        // Get the Neighbor Edges for All Vertices, Sorted Simply By Labels
        let mut vertex_neighbor_edges_map: HashMap<
            PatternId,
            Vec<(PatternId, PatternId, PatternDirection)>,
        > = self.get_vertex_neighbor_edges();
        // Initially, mark all the vertices as unknown
        let mut unknown_vertex_set: HashSet<PatternId> = HashSet::new();
        for vertex in self.vertices_iter() {
            unknown_vertex_set.insert(vertex.get_id());
        }
        // Set initial ranks by considering the labels & in/out degrees
        let mut is_rank_changed: bool = self
            .set_initial_rank(&vertex_neighbor_edges_map, &mut unknown_vertex_set)
            .unwrap();
        loop {
            // Stop until the ranks can no longer be updated
            if !is_rank_changed {
                break;
            }
            // Update the Order of Neighbor Edges Based on the ranks of end vertices only
            self.update_neighbor_edges_map(&mut vertex_neighbor_edges_map);
            // Update vertex ranks by newly updated ranks in the last iteration
            is_rank_changed = self
                .update_rank(&vertex_neighbor_edges_map, &mut unknown_vertex_set)
                .unwrap();
        }
    }

    /// Get a vector of neighboring edges of each vertex
    ///
    /// Used for Comparing Vertices when Setting Initial Indices
    ///
    /// The vector of neighbor edges consists of two parts: outgoing edges and incoming edges
    /// i.e. [ sorted outgoing edges | sorted incoming edges ]
    ///
    /// Each neighbor edge element stores 3 values: edge id, target vertex id, and edge direction
    pub fn get_vertex_neighbor_edges(&self) -> HashMap<PatternId, Vec<(PatternId, PatternId, PatternDirection)>> {
        let mut vertex_neighbor_edges_map: HashMap<
            PatternId,
            Vec<(PatternId, PatternId, PatternDirection)>,
        > = HashMap::new();
        for vertex in self.vertices_iter() {
            let v_id: PatternId = vertex.get_id();
            let mut outgoing_edges: Vec<(PatternId, PatternId, PatternDirection)> =
                Vec::with_capacity(vertex.get_out_degree());
            let mut incoming_edges: Vec<(PatternId, PatternId, PatternDirection)> =
                Vec::with_capacity(vertex.get_in_degree());
            for (e_id, end_v_id, edge_dir) in vertex.adjacent_edges_iter() {
                match edge_dir {
                    PatternDirection::Out => outgoing_edges.push((e_id, end_v_id, edge_dir)),
                    PatternDirection::In => incoming_edges.push((e_id, end_v_id, edge_dir)),
                }
            }
            // Sort the edges
            outgoing_edges.sort_by(|e1, e2| self.cmp_edges(e1.0, e2.0));
            incoming_edges.sort_by(|e1, e2| self.cmp_edges(e1.0, e2.0));
            // Concat two edge info vector
            outgoing_edges.append(&mut incoming_edges);
            // Insert into the Hashmap
            vertex_neighbor_edges_map.insert(v_id, outgoing_edges);
        }

        vertex_neighbor_edges_map
    }

    /// Set Initial Vertex Index Based on Comparison of Labels and In/Out Degrees
    ///
    /// Return a bool indicating whether the ranks has changed for this initial rank iteration
    ///
    /// If nothing changed, we conclude that the ranks of all vertices have been set and are stable
    fn set_initial_rank(
        &mut self,
        vertex_neighbor_edges_map: &HashMap<PatternId, Vec<(PatternId, PatternId, PatternDirection)>>,
        unknown_vertex_set: &mut HashSet<PatternId>,
    ) -> IrResult<bool> {
        // Mark whether there is a change of vertex rank
        let mut is_rank_changed: bool = false;
        // Stores vertex labels that have been dealth with
        let mut visited_label_set: HashSet<PatternLabelId> = HashSet::new();
        // Store vertices that should be removed from unknown vertex set
        let mut fixed_rank_vertex_vec: Vec<PatternId> = Vec::new();
        // Store the mapping from vertex id to rank
        let mut vertex_rank_map: HashMap<PatternId, PatternRankId> = HashMap::new();
        for v_id in unknown_vertex_set.iter() {
            let v_label: PatternLabelId = self
                .get_vertex_from_id(*v_id)
                .unwrap()
                .get_label();
            if visited_label_set.contains(&v_label) {
                continue;
            }
            visited_label_set.insert(v_label);
            let same_label_vertex_set: &BTreeSet<PatternId> =
                self.get_vertices_from_label(v_label).unwrap();
            let vertex_num = same_label_vertex_set.len();
            let mut vertex_vec: Vec<PatternId> = Vec::with_capacity(vertex_num);
            let mut vertex_rank_vec: Vec<PatternRankId> = vec![0; vertex_num];
            let mut is_rank_fixed_vec: Vec<bool> = vec![true; vertex_num];
            for vertex_id in same_label_vertex_set.iter() {
                vertex_vec.push(*vertex_id);
            }
            for i in 0..vertex_num {
                for j in (i + 1)..vertex_num {
                    match self.cmp_vertices_by_label(
                        vertex_vec[i],
                        vertex_vec[j],
                        vertex_neighbor_edges_map,
                    ) {
                        Ordering::Greater => vertex_rank_vec[i] += 1,
                        Ordering::Less => vertex_rank_vec[j] += 1,
                        Ordering::Equal => {
                            is_rank_fixed_vec[i] = false;
                            is_rank_fixed_vec[j] = false;
                        }
                    }
                }
                // Mark vertices that now have fixed rank
                if is_rank_fixed_vec[i] {
                    fixed_rank_vertex_vec.push(vertex_vec[i]);
                }
                // Update Vertex Rank on the map
                vertex_rank_map.insert(vertex_vec[i], vertex_rank_vec[i]);
            }
        }

        // Remove vertices that have fixed rank
        for v_id in fixed_rank_vertex_vec {
            unknown_vertex_set.remove(&v_id);
        }
        // Update vertex rank on the pattern
        for (v_id, v_rank) in vertex_rank_map.iter() {
            if *v_rank != 0 {
                is_rank_changed = true;
                self.get_vertex_mut_from_id(*v_id)
                    .unwrap()
                    .set_rank(*v_rank);
            }
        }

        Ok(is_rank_changed)
    }

    /// Update vertex ranks by considering ranks only
    ///
    /// Return a bool indicating whether the ranks has changed for this initial rank iteration
    ///
    /// If nothing changed, we conclude that the ranks of all vertices have been set and are stable
    fn update_rank(
        &mut self,
        vertex_neighbor_edges_map: &HashMap<PatternId, Vec<(PatternId, PatternId, PatternDirection)>>,
        unknown_vertex_set: &mut HashSet<PatternId>,
    ) -> IrResult<bool> {
        if unknown_vertex_set.len() == 0 {
            return Ok(false);
        }
        // Mark whether there is a change of vertex rank
        let mut is_rank_changed: bool = false;
        // Stores vertex labels that have been dealth with
        let mut visited_label_set: HashSet<PatternLabelId> = HashSet::new();
        // Store vertices that should be removed from unknown vertex set
        let mut fixed_rank_vertex_vec: Vec<PatternId> = Vec::new();
        // Store the mapping from vertex id to rank
        let mut vertex_rank_map: HashMap<PatternId, PatternRankId> = HashMap::new();
        for v_id in unknown_vertex_set.iter() {
            // let vertex: &PatternVertex = self.get_vertex_from_id(*v_id).unwrap();
            let v_label: PatternLabelId = self
                .get_vertex_from_id(*v_id)
                .unwrap()
                .get_label();
            if visited_label_set.contains(&v_label) {
                continue;
            }
            visited_label_set.insert(v_label);
            let same_label_vertex_set: &BTreeSet<PatternId> =
                self.get_vertices_from_label(v_label).unwrap();
            let mut same_rank_vertex_set: HashMap<PatternRankId, (Vec<PatternId>, Vec<PatternId>)> =
                HashMap::new();
            // Separate vertices according to their ranks
            for vertex_id in same_label_vertex_set.iter() {
                if unknown_vertex_set.contains(vertex_id) {
                    let v_rank: PatternRankId = self
                        .get_vertex_from_id(*vertex_id)
                        .unwrap()
                        .get_rank();
                    if !same_rank_vertex_set.contains_key(&v_rank) {
                        same_rank_vertex_set.insert(v_rank, (Vec::new(), Vec::new()));
                    }
                    // Check if anyone of the neighbor vertices have accurate(unique) rank
                    let mut has_fixed_rank_neighbor: bool = false;
                    let vertex_neighbor_edges: &Vec<(PatternId, PatternId, PatternDirection)> =
                        vertex_neighbor_edges_map
                            .get(vertex_id)
                            .unwrap();
                    for (_, end_v_id, _) in vertex_neighbor_edges.iter() {
                        if !unknown_vertex_set.contains(end_v_id) {
                            has_fixed_rank_neighbor = true;
                            let tuple: &mut (Vec<PatternId>, Vec<PatternId>) =
                                same_rank_vertex_set.get_mut(&v_rank).unwrap();
                            tuple.0.push(*vertex_id);
                            break;
                        }
                    }
                    if !has_fixed_rank_neighbor {
                        let tuple: &mut (Vec<PatternId>, Vec<PatternId>) =
                            same_rank_vertex_set.get_mut(&v_rank).unwrap();
                        tuple.1.push(*vertex_id);
                    }
                }
            }
            // Perform vertex ranking on each groups of vertices with the same label and rank
            for (vertex_set_with_fixed_rank_neighbor, vertex_set_without_fixed_rank_neighbor) in
                same_rank_vertex_set.values()
            {
                // Case-1: All vertices have no fixed rank neighbor
                if vertex_set_with_fixed_rank_neighbor.len() == 0 {
                    let old_rank: PatternRankId = self
                        .get_vertex_from_id(vertex_set_without_fixed_rank_neighbor[0])
                        .unwrap()
                        .get_rank();
                    let vertex_num = vertex_set_without_fixed_rank_neighbor.len();
                    let mut vertex_rank_vec: Vec<PatternRankId> = vec![old_rank; vertex_num];
                    let mut is_rank_fixed_vec: Vec<bool> = vec![true; vertex_num];
                    for i in 0..vertex_num {
                        for j in (i + 1)..vertex_num {
                            match self.cmp_vertices_by_rank(
                                vertex_set_without_fixed_rank_neighbor[i],
                                vertex_set_without_fixed_rank_neighbor[j],
                                vertex_neighbor_edges_map,
                            ) {
                                Ordering::Greater => vertex_rank_vec[i] += 1,
                                Ordering::Less => vertex_rank_vec[j] += 1,
                                Ordering::Equal => {
                                    is_rank_fixed_vec[i] = false;
                                    is_rank_fixed_vec[j] = false;
                                }
                            }
                        }
                        // Mark vertices that now have fixed rank
                        if is_rank_fixed_vec[i] {
                            fixed_rank_vertex_vec.push(vertex_set_without_fixed_rank_neighbor[i]);
                        }
                        // Update Vertex Rank on the map
                        vertex_rank_map
                            .insert(vertex_set_without_fixed_rank_neighbor[i], vertex_rank_vec[i]);
                    }
                }
                // Case-2: There exists vertex having fixed rank neighbor
                else {
                    let old_rank: PatternRankId = self
                        .get_vertex_from_id(vertex_set_with_fixed_rank_neighbor[0])
                        .unwrap()
                        .get_rank();
                    let mut sorting_vec: Vec<PatternId> = vertex_set_with_fixed_rank_neighbor.clone();
                    if vertex_set_without_fixed_rank_neighbor.len() > 0 {
                        sorting_vec.push(vertex_set_without_fixed_rank_neighbor[0]);
                    }
                    let vertex_num = sorting_vec.len();
                    let mut vertex_rank_vec: Vec<PatternRankId> = vec![old_rank; vertex_num];
                    let mut is_rank_fixed_vec: Vec<bool> = vec![true; vertex_num];
                    for i in 0..vertex_num {
                        for j in (i + 1)..vertex_num {
                            match self.cmp_vertices_by_rank(
                                sorting_vec[i],
                                sorting_vec[j],
                                vertex_neighbor_edges_map,
                            ) {
                                Ordering::Greater => {
                                    if j == vertex_num - 1
                                        && vertex_set_without_fixed_rank_neighbor.len() > 0
                                    {
                                        vertex_rank_vec[i] +=
                                            vertex_set_without_fixed_rank_neighbor.len() as PatternRankId;
                                    } else {
                                        vertex_rank_vec[i] += 1;
                                    }
                                }
                                Ordering::Less => vertex_rank_vec[j] += 1,
                                Ordering::Equal => {
                                    is_rank_fixed_vec[i] = false;
                                    is_rank_fixed_vec[j] = false;
                                }
                            }
                        }
                        // Mark vertices that now have fixed rank
                        if i != vertex_num - 1 && is_rank_fixed_vec[i] {
                            fixed_rank_vertex_vec.push(sorting_vec[i]);
                        }
                        if i == vertex_num - 1
                            && vertex_set_without_fixed_rank_neighbor.len() == 0
                            && is_rank_fixed_vec[i]
                        {
                            fixed_rank_vertex_vec.push(sorting_vec[i]);
                        }
                    }
                    // Update Vertex Rank on the map
                    for i in 0..vertex_set_with_fixed_rank_neighbor.len() {
                        vertex_rank_map.insert(vertex_set_with_fixed_rank_neighbor[i], vertex_rank_vec[i]);
                    }
                    for j in 0..vertex_set_without_fixed_rank_neighbor.len() {
                        vertex_rank_map.insert(
                            vertex_set_without_fixed_rank_neighbor[j],
                            vertex_rank_vec[vertex_num - 1],
                        );
                    }
                }
            }
        }

        // Remove vertices that have fixed rank
        for v_id in fixed_rank_vertex_vec {
            unknown_vertex_set.remove(&v_id);
        }
        // Update vertex rank on the pattern
        for (v_id, v_rank) in vertex_rank_map.iter() {
            let old_rank: PatternRankId = self
                .get_vertex_from_id(*v_id)
                .unwrap()
                .get_rank();
            if *v_rank != old_rank {
                is_rank_changed = true;
                self.get_vertex_mut_from_id(*v_id)
                    .unwrap()
                    .set_rank(*v_rank);
            }
        }

        Ok(is_rank_changed)
    }

    /// Compare the ranks of two PatternVertices
<<<<<<< HEAD
    ///
    /// Called when setting initial ranks
    fn cmp_vertices_for_rank(
        &self, v1_id: PatternId, v2_id: PatternId,
=======
    /// 
    /// Consider labels and out/in degrees only 
    /// 
    /// Called when setting initial ranks
    fn cmp_vertices_by_label(
        &self,
        v1_id: PatternId,
        v2_id: PatternId,
>>>>>>> 339557e3
        vertex_neighbor_edges_map: &HashMap<PatternId, Vec<(PatternId, PatternId, PatternDirection)>>,
    ) -> Ordering {
        let v1 = self.vertices.get(v1_id).unwrap();
        let v2 = self.vertices.get(v2_id).unwrap();
        match v1.get_label().cmp(&v2.get_label()) {
            Ordering::Less => return Ordering::Less,
            Ordering::Greater => return Ordering::Greater,
            _ => (),
        }
        // Compare Vertex Out Degree
        match v1.get_out_degree().cmp(&v2.get_out_degree()) {
            Ordering::Less => return Ordering::Less,
            Ordering::Greater => return Ordering::Greater,
            _ => (),
        }
        // Compare Vertex In Degree
        match v1.get_in_degree().cmp(&v2.get_in_degree()) {
            Ordering::Less => return Ordering::Less,
            Ordering::Greater => return Ordering::Greater,
            _ => (),
        }

        let v1_connected_edges = vertex_neighbor_edges_map.get(&v1_id).unwrap();
        let v2_connected_edges = vertex_neighbor_edges_map.get(&v2_id).unwrap();
        for i in 0..v1_connected_edges.len() {
            let v1_connected_edge_end_v_label = self
                .get_vertex_from_id(v1_connected_edges[i].1)
                .unwrap()
                .get_label();
            let v2_connected_edge_end_v_label = self
                .get_vertex_from_id(v2_connected_edges[i].1)
                .unwrap()
                .get_label();
            // Compare End Vertex Label
            match v1_connected_edge_end_v_label.cmp(&v2_connected_edge_end_v_label) {
                Ordering::Less => return Ordering::Less,
                Ordering::Greater => return Ordering::Greater,
                _ => (),
            }

            let v1_connected_edge_label = self
                .get_edge_from_id(v1_connected_edges[i].0)
                .unwrap()
                .get_label();
            let v2_connected_edge_label = self
                .get_edge_from_id(v2_connected_edges[i].0)
                .unwrap()
                .get_label();
            // Compare Edge Label
            match v1_connected_edge_label.cmp(&v2_connected_edge_label) {
                Ordering::Less => return Ordering::Less,
                Ordering::Greater => return Ordering::Greater,
                _ => (),
            }
        }
        
        // Return Equal if Still Cannot Distinguish
        Ordering::Equal
    }

    /// Compare the ranks of two PatternVertices
    ///
    /// Called when updating vertex ranks as only ranks need to be considered
    fn cmp_vertices_by_rank(
        &self, v1_id: PatternId, v2_id: PatternId,
        vertex_neighbor_edges_map: &HashMap<PatternId, Vec<(PatternId, PatternId, PatternDirection)>>,
    ) -> Ordering {
        let v1 = self.vertices.get(v1_id).unwrap();
        let v2 = self.vertices.get(v2_id).unwrap();
        // Compare the ranks
        match v1.get_rank().cmp(&v2.get_rank()) {
            Ordering::Less => return Ordering::Less,
            Ordering::Greater => return Ordering::Greater,
            _ => (),
        }

        let v1_connected_edges = vertex_neighbor_edges_map.get(&v1_id).unwrap();
        let v2_connected_edges = vertex_neighbor_edges_map.get(&v2_id).unwrap();
        for i in 0..v1_connected_edges.len() {
            // Compare End Vertex Rank
            let v1_connected_end_v_rank: PatternRankId = self
                .get_vertex_from_id(v1_connected_edges[i].1)
                .unwrap()
                .get_rank();
            let v2_connected_end_v_rank: PatternRankId = self
                .get_vertex_from_id(v2_connected_edges[i].1)
                .unwrap()
                .get_rank();
            match v1_connected_end_v_rank.cmp(&v2_connected_end_v_rank) {
                Ordering::Less => return Ordering::Less,
                Ordering::Greater => return Ordering::Greater,
                _ => (),
            }
        }
        // Return Equal if Still Cannot Distinguish
        Ordering::Equal
    }

    // Update the Order of Neighbor Vertices Based on the ranks of end vertices only
    fn update_neighbor_edges_map(
        &self,
        vertex_neighbor_edges_map: &mut HashMap<PatternId, Vec<(PatternId, PatternId, PatternDirection)>>,
    ) {
        for vertex in self.vertices_iter() {
            vertex_neighbor_edges_map
                .get_mut(&vertex.get_id())
                .unwrap()
                .sort_by(|e1, e2| {
                    self.get_vertex_from_id(e1.1)
                        .unwrap()
                        .get_rank()
                        .cmp(
                            &self
                                .get_vertex_from_id(e2.1)
                                .unwrap()
                                .get_rank(),
                        )
                });
        }
    }
}

<<<<<<< HEAD
/// Methods for Pattern Extension or Related to (Definite) Extend Steps
=======
/// DFS Sorting
/// 
/// Find a unique sequence of edges in DFS order and assign each vertex with a unique DFS id for easier decoding process
impl Pattern {
    /// Return the ID of the starting vertex of DFS
    /// In our case, It's the vertex with the smallest label and rank
    fn get_dfs_starting_vertex(&self) -> PatternId {
        // Step-1: Find the smallest vertex label
        let mut min_v_label: PatternLabelId = PatternLabelId::MAX;
        let mut min_label_vertices: &BTreeSet<PatternId> = &BTreeSet::new();
        for (v_label, vertices) in self.vertex_label_map_iter() {
            if v_label < min_v_label {
                min_v_label = v_label;
                min_label_vertices = vertices;
            }
        }
        // Step-2: Find the vertex with the smallest rank
        let mut starting_v_id: PatternId = 0;
        let mut min_v_rank: PatternRankId = PatternRankId::MAX;
        for v_id in min_label_vertices.iter() {
            let current_v_rank: PatternRankId = self.get_vertex_from_id(*v_id).unwrap().get_rank();
            if current_v_rank < min_v_rank {
                starting_v_id = *v_id;
                min_v_rank = current_v_rank;
            }
        }

        starting_v_id
    }

    /// Perform DFS Sorting to Pattern Edges Based on Labels and Ranks
    /// 
    /// Return a tuple of 2 elements
    /// 
    /// dfs_edge_sequence is a vector of edge ids in DFS order
    /// 
    /// vertex_dfs_id_map maps from vertex ids to dfs id
    pub fn get_dfs_edge_sequence(&self) -> (Vec<PatternId>, HashMap<PatternId, PatternRankId>) {
        // output edge sequence
        let mut dfs_edge_sequence: Vec<PatternId> = Vec::new();
        // DFS Generation Tree
        let mut vertex_dfs_id_map: HashMap<PatternId, PatternRankId> = HashMap::new();
        // get the starting vertex
        let starting_v_id: PatternId = self.get_dfs_starting_vertex();
        vertex_dfs_id_map.insert(starting_v_id, 0);
        let mut next_free_id: PatternRankId = 1;
        // collect neighbor edges info for each vertex
        let vertex_neighbor_edges_map: HashMap<PatternId, Vec<(PatternId, PatternId, PatternDirection)>> = self.get_vertex_neighbor_edges();
        // Record which edges have been visited
        let mut visited_edges: HashSet<PatternId> = HashSet::new();
        // Vertex Stack
        let mut vertex_stack: VecDeque<PatternId> = VecDeque::new();
        vertex_stack.push_back(starting_v_id);
        // DFS on Vertices
        while vertex_stack.len() > 0 {
            let current_v_id: PatternId = *vertex_stack.back().unwrap();
            let neighbor_edges: &Vec<(PatternId, PatternId, PatternDirection)> = vertex_neighbor_edges_map.get(&current_v_id).expect(&format!("Unknown ID {}", current_v_id));
            let mut found_next_edge: bool = false;
            let mut index: usize = 0;
            while index < neighbor_edges.len() {
                let (mut e_id, mut end_v_id, e_dir) = neighbor_edges[index];
                if !visited_edges.contains(&e_id) {
                    found_next_edge = true;
                    // Case-1: Vertex that has not been tranversed has the highesrt priority
                    if !vertex_dfs_id_map.contains_key(&end_v_id) {
                        vertex_dfs_id_map.insert(end_v_id, next_free_id);
                        next_free_id += 1;
                    }
                    // Case-2: Compare the DFS ids between end vertices that have been traversed and with the same ranks
                    // Choose the one with the smallest DFS id
                    else {
                        let mut min_dfs_id: PatternRankId = *vertex_dfs_id_map.get(&end_v_id).unwrap();
                        while index < neighbor_edges.len() - 1 {
                            index += 1;
                            let (current_e_id, current_end_v_id, current_e_dir) = neighbor_edges[index];
                            if visited_edges.contains(&current_e_id) { continue };
                            if current_e_dir != e_dir { break };
                            match self.cmp_edges(e_id, current_e_id) {
                                Ordering::Greater => break,
                                Ordering::Less => break,
                                Ordering::Equal => {
                                    if !vertex_dfs_id_map.contains_key(&current_end_v_id) {
                                        vertex_dfs_id_map.insert(current_end_v_id, next_free_id);
                                        next_free_id += 1;
                                        // Update
                                        e_id = current_e_id;
                                        end_v_id = current_end_v_id;
                                        break;
                                    }
        
                                    let current_dfs_id: PatternRankId = *vertex_dfs_id_map.get(&current_end_v_id).unwrap();
                                    if current_dfs_id < min_dfs_id {
                                        min_dfs_id = current_dfs_id;
                                        // Update
                                        e_id = current_e_id;
                                        end_v_id = current_end_v_id;
                                    }
                                }
                            }
                        }
                    }

                    // Update
                    dfs_edge_sequence.push(e_id);
                    visited_edges.insert(e_id);
                    vertex_stack.push_back(end_v_id);
                    break;
                }

                index += 1;
            }

            // If Cannot find the next edge to traverse
            if !found_next_edge {
                vertex_stack.pop_back();
            }
        }

        assert_eq!(visited_edges.len(), self.get_edge_num());
        assert_eq!(dfs_edge_sequence.len(), self.get_edge_num());
        assert_eq!(vertex_dfs_id_map.len(), self.get_vertex_num());

        (dfs_edge_sequence, vertex_dfs_id_map)
    }
}

/// Methods for Pattern Extension
>>>>>>> 339557e3
impl Pattern {
    /// Get all the vertices(id) with the same vertex label and vertex rank
    /// These vertices are equivalent in the Pattern
    fn get_equivalent_vertices(&self, v_label: PatternLabelId, v_rank: PatternRankId) -> Vec<PatternId> {
        let mut equivalent_vertices = vec![];
        if let Some(vs_with_same_label) = self.vertex_label_map.get(&v_label) {
            for v_id in vs_with_same_label {
                if let Some(vertex) = self.vertices.get(*v_id) {
                    if vertex.rank == v_rank {
                        equivalent_vertices.push(*v_id);
                    }
                }
            }
        }
        equivalent_vertices
    }

    /// Get the legal id for the future incoming vertex
    fn get_next_pattern_vertex_id(&self) -> PatternId {
        let mut new_vertex_id = self.vertices.len() as PatternId;
        while self.vertices.contains_key(new_vertex_id) {
            new_vertex_id += 1;
        }
        new_vertex_id
    }

    /// Get the legal id for the future incoming vertex
    fn get_next_pattern_edge_id(&self) -> PatternId {
        let mut new_edge_id = self.edges.len() as PatternId;
        while self.edges.contains_key(new_edge_id) {
            new_edge_id += 1;
        }
        new_edge_id
    }

    /// Extend the current Pattern to a new Pattern with the given ExtendStep
    /// If the ExtendStep is not matched with the current Pattern, the function will return None
    /// Else, it will return the new Pattern after the extension
    /// The ExtendStep is not mathced with the current Pattern if:
    /// 1. Some extend edges of the ExtendStep cannot find a correponsponding source vertex in current Pattern
    /// (the required source vertex doesn't exist or already occupied by other extend edges)
    /// 2. Or meet some limitations(e.g. limit the length of Pattern)
    pub fn extend(&self, extend_step: &ExtendStep) -> Option<Pattern> {
        let mut new_pattern = self.clone();
        let target_v_label = extend_step.get_target_v_label();
        let mut new_pattern_vertex = PatternVertex {
            id: new_pattern.get_next_pattern_vertex_id(),
            label: target_v_label,
            rank: 0,
            adjacent_edges: BTreeMap::new(),
            adjacent_vertices: BTreeMap::new(),
            out_degree: 0,
            in_degree: 0,
        };
        for ((v_label, v_rank), extend_edges) in extend_step.iter() {
            // Get all the vertices which can be used to extend with these extend edges
            let vertices_can_use = self.get_equivalent_vertices(*v_label, *v_rank);
            // There's no enough vertices to extend, just return None
            if vertices_can_use.len() < extend_edges.len() {
                return None;
            }
            // Connect each vertex can be use to each extend edge
            for i in 0..extend_edges.len() {
                let extend_vertex_id = vertices_can_use[i];
                let extend_dir = extend_edges[i].get_direction();
                // new pattern edge info
                let (mut start_v_id, mut end_v_id, mut start_v_label, mut end_v_label) = (
                    extend_vertex_id,
                    new_pattern_vertex.id,
                    self.vertices
                        .get(vertices_can_use[i])
                        .unwrap()
                        .label,
                    new_pattern_vertex.label,
                );
                if let PatternDirection::In = extend_dir {
                    std::mem::swap(&mut start_v_id, &mut end_v_id);
                    std::mem::swap(&mut start_v_label, &mut end_v_label);
                }
                let new_pattern_edge = PatternEdge {
                    id: new_pattern.get_next_pattern_edge_id(),
                    label: extend_edges[i].get_edge_label(),
                    start_v_id,
                    end_v_id,
                    start_v_label,
                    end_v_label,
                };
                // update newly extended pattern vertex's adjacency info
                new_pattern_vertex
                    .adjacent_edges
                    .insert(new_pattern_edge.id, (extend_vertex_id, extend_dir.reverse()));
                new_pattern_vertex
                    .adjacent_vertices
                    .insert(extend_vertex_id, vec![(new_pattern_edge.id, extend_dir.reverse())]);
                if let PatternDirection::Out = extend_dir {
                    new_pattern_vertex.in_degree += 1;
                } else {
                    new_pattern_vertex.out_degree += 1
                }
                // update extend vertex's adjacancy info
                let extend_vertex = new_pattern
                    .get_vertex_mut_from_id(extend_vertex_id)
                    .unwrap();
                extend_vertex
                    .adjacent_edges
                    .insert(new_pattern_edge.id, (new_pattern_vertex.id, extend_dir));
                extend_vertex
                    .adjacent_vertices
                    .insert(new_pattern_vertex.id, vec![(new_pattern_edge.id, extend_dir)]);
                if let PatternDirection::Out = extend_dir {
                    extend_vertex.out_degree += 1;
                } else {
                    extend_vertex.in_degree += 1
                }
                // Add the new pattern edge info to the new Pattern
                new_pattern
                    .edge_label_map
                    .entry(new_pattern_edge.label)
                    .or_insert(BTreeSet::new())
                    .insert(new_pattern_edge.id);
                new_pattern
                    .edges
                    .insert(new_pattern_edge.id, new_pattern_edge);
            }
        }
        // Add the newly extended pattern vertex to the new pattern
        new_pattern
            .vertex_label_map
            .entry(new_pattern_vertex.label)
            .or_insert(BTreeSet::new())
            .insert(new_pattern_vertex.id);
        new_pattern
            .vertices
            .insert(new_pattern_vertex.id, new_pattern_vertex);
        new_pattern.vertex_ranking();
        Some(new_pattern)
    }

    /// Find all possible ExtendSteps of current pattern based on the given Pattern Meta
    pub fn get_extend_steps(
        &self, pattern_meta: &PatternMeta, same_label_vertex_limit: usize,
    ) -> Vec<ExtendStep> {
        let mut extend_steps = vec![];
        // Get all vertex labels from pattern meta as the possible extend target vertex
        let target_v_labels = pattern_meta.vertex_label_ids_iter();
        // For every possible extend target vertex label, find its all adjacent edges to the current pattern
        for target_v_label in target_v_labels {
            if self
                .vertex_label_map
                .get(&target_v_label)
                .map(|v_ids| v_ids.len())
                .unwrap_or(0)
                >= same_label_vertex_limit
            {
                continue;
            }
            // The collection of extend edges with a source vertex id
            // The source vertex id is used to specify the extend edge is from which vertex of the pattern
            let mut extend_edges_with_src_id = vec![];
            for (_, src_vertex) in &self.vertices {
                // check whether there are some edges between the target vertex and the current source vertex
                let adjacent_edges =
                    pattern_meta.associated_elabels_iter_by_vlabel(src_vertex.label, target_v_label);
                // Transform all the adjacent edges to ExtendEdge and add to extend_edges_with_src_id
                for adjacent_edge in adjacent_edges {
                    let extend_edge = ExtendEdge::new(
                        src_vertex.label,
                        src_vertex.rank,
                        adjacent_edge.0,
                        adjacent_edge.1,
                    );
                    extend_edges_with_src_id.push((extend_edge, src_vertex.id));
                }
            }
            // Get the subsets of extend_edges_with_src_id, and add every subset to the extend edgess
            // The algorithm is BFS Search
            let extend_edges_set_collection =
                get_subsets(extend_edges_with_src_id, |(_, src_id_for_check), extend_edges_set| {
                    limit_repeated_element_num(
                        src_id_for_check,
                        extend_edges_set.iter().map(|(_, v_id)| v_id),
                        1,
                    )
                });
            for extend_edges in extend_edges_set_collection {
                let extend_step = ExtendStep::new(
                    target_v_label,
                    extend_edges
                        .into_iter()
                        .map(|(extend_edge, _)| extend_edge)
                        .collect(),
                );
                extend_steps.push(extend_step);
            }
        }
        extend_steps
    }

    /// Edit the pattern by connect some edges to the current pattern
    fn add_edge(&mut self, edge: &PatternEdge) -> IrResult<()> {
        // Error that the adding edge already exist
        if self.edges.contains_key(edge.get_id()) {
            return Err(IrError::InvalidCode("The adding edge already existed".to_string()));
        }
        // Error that cannot connect the edge to the pattern
        if let (None, None) = (
            self.get_vertex_from_id(edge.get_start_vertex_id()),
            self.get_vertex_from_id(edge.get_end_vertex_id()),
        ) {
            return Err(IrError::InvalidCode("The adding edge cannot connect to the pattern".to_string()));
        } else if let None = self.get_vertex_from_id(edge.get_start_vertex_id()) {
            // end vertex already exists in the pattern, use it to connect
            let start_vertex_id = edge.get_start_vertex_id();
            let start_vertex_label = edge.get_start_vertex_label();
            // add start vertex
            self.vertices.insert(
                start_vertex_id,
                PatternVertex {
                    id: start_vertex_id,
                    label: start_vertex_label,
                    rank: 0,
                    adjacent_edges: BTreeMap::new(),
                    adjacent_vertices: BTreeMap::new(),
                    out_degree: 0,
                    in_degree: 0,
                },
            );
            // add start vertex label
            self.vertex_label_map
                .entry(start_vertex_label)
                .or_insert(BTreeSet::new())
                .insert(start_vertex_id);
        } else if let None = self.get_vertex_from_id(edge.get_end_vertex_id()) {
            // start vertex already exists in the pattern, use it to connect
            let end_vertex_id = edge.get_end_vertex_id();
            let end_vertex_label = edge.get_end_vertex_label();
            // add end vertex
            self.vertices.insert(
                end_vertex_id,
                PatternVertex {
                    id: end_vertex_id,
                    label: end_vertex_label,
                    rank: 0,
                    adjacent_edges: BTreeMap::new(),
                    adjacent_vertices: BTreeMap::new(),
                    out_degree: 0,
                    in_degree: 0,
                },
            );
            self.vertex_label_map
                .entry(end_vertex_label)
                .or_insert(BTreeSet::new())
                .insert(end_vertex_id);
        }
        // update start vertex's connection info
        if let Some(start_vertex) = self.get_vertex_mut_from_id(edge.get_start_vertex_id()) {
            start_vertex
                .adjacent_edges
                .insert(edge.get_id(), (edge.get_end_vertex_id(), PatternDirection::Out));
            start_vertex
                .adjacent_vertices
                .entry(edge.get_end_vertex_id())
                .or_insert(vec![])
                .push((edge.get_id(), PatternDirection::Out));
            start_vertex.out_degree += 1;
        }
        // update end vertex's connection info
        if let Some(end_vertex) = self.get_vertex_mut_from_id(edge.get_end_vertex_id()) {
            end_vertex
                .adjacent_edges
                .insert(edge.get_id(), (edge.get_start_vertex_id(), PatternDirection::In));
            end_vertex
                .adjacent_vertices
                .entry(edge.get_start_vertex_id())
                .or_insert(vec![])
                .push((edge.get_id(), PatternDirection::In));
            end_vertex.in_degree += 1;
        }
        // add edge to the pattern
        self.edges.insert(edge.get_id(), edge.clone());
        // add edge label to the pattern
        self.edge_label_map
            .entry(edge.get_label())
            .or_insert(BTreeSet::new())
            .insert(edge.get_id());
        Ok(())
    }

    /// Add a series of edges to the current pattern to get a new pattern
    pub fn extend_by_edges<'a, T>(&self, edges: T) -> Option<Pattern>
    where
        T: Iterator<Item = &'a PatternEdge>,
    {
        let mut new_pattern = self.clone();
        for edge in edges {
            if let Err(_) = new_pattern.add_edge(edge) {
                return None;
            }
        }
        new_pattern.vertex_ranking();
        Some(new_pattern)
    }

    /// Locate a vertex(id) from the pattern based on the given extend step and target pattern code
    pub fn locate_vertex(
        &self, extend_step: &ExtendStep, target_pattern_code: &Vec<u8>, encoder: &Encoder,
    ) -> Option<PatternId> {
        let mut target_vertex_id: Option<PatternId> = None;
        let target_v_label = extend_step.get_target_v_label();
        // mark all the vertices with the same label as the extend step's target vertex as the candidates
        for target_v_cand in self.vertices_iter_by_label(target_v_label) {
            if target_v_cand.get_degree() != extend_step.get_extend_edges_num() {
                continue;
            }
            // compare whether the candidate vertex has the same connection info as the extend step
            let cand_src_v_e_label_dir_set: BTreeSet<(PatternLabelId, PatternLabelId, PatternDirection)> =
                target_v_cand
                    .adjacent_edges_iter()
                    .map(|(edge_id, vertex_id, dir)| {
                        (
                            self.get_vertex_from_id(vertex_id)
                                .unwrap()
                                .get_label(),
                            self.get_edge_from_id(edge_id)
                                .unwrap()
                                .get_label(),
                            dir.reverse(),
                        )
                    })
                    .collect();
            let extend_src_v_e_label_dir_set: BTreeSet<(PatternLabelId, PatternLabelId, PatternDirection)> =
                extend_step
                    .extend_edges_iter()
                    .map(|extend_edge| {
                        (
                            extend_edge.get_start_vertex_label(),
                            extend_edge.get_edge_label(),
                            extend_edge.get_direction(),
                        )
                    })
                    .collect();
            // if has the same connection info, check whether the pattern after the removing the target vertex
            // has the same code with the target pattern code
            if cand_src_v_e_label_dir_set == extend_src_v_e_label_dir_set {
                let mut check_pattern = self.clone();
                check_pattern.remove_vertex(target_v_cand.get_id());
                let check_pattern_code: Vec<u8> = Cipher::encode_to(&check_pattern, encoder);
                // same code means successfully locate the vertex
                if check_pattern_code == *target_pattern_code {
                    target_vertex_id = Some(target_v_cand.get_id());
                    break;
                }
            }
        }
        target_vertex_id
    }

    /// Remove a vertex with all its adjacent edges in the current pattern
    pub fn remove_vertex(&mut self, vertex_id: PatternId) {
        if let Some(target_vertex) = self.get_vertex_from_id(vertex_id) {
            let target_vertex_id = target_vertex.get_id();
            let target_vertex_label = target_vertex.get_label();
            let adjacent_edges_vertices_dirs: Vec<(PatternId, PatternId, PatternDirection)> =
                target_vertex.adjacent_edges_iter().collect();
            // delete target vertex
            // delete in vertices
            self.vertices.remove(target_vertex_id);
            // delete in vertex label map
            self.vertex_label_map
                .get_mut(&target_vertex_label)
                .unwrap()
                .remove(&target_vertex_id);
            if self
                .vertex_label_map
                .get(&target_vertex_label)
                .unwrap()
                .len()
                == 0
            {
                self.vertex_label_map
                    .remove(&target_vertex_label);
            }
            // delete in vertex tag map
            self.vertex_tag_map
                .remove_by_right(&target_vertex_id);
            // delete in vertex property map
            self.vertex_properties_map
                .remove(&target_vertex_id);
            // delete in vertex predicate map
            self.vertex_predicate_map
                .remove(&target_vertex_id);
            for (adjacent_edge_id, adjacent_vertex_id, dir) in adjacent_edges_vertices_dirs {
                let adjacent_edge_label = self
                    .get_edge_from_id(adjacent_edge_id)
                    .unwrap()
                    .get_label();
                // delete adjacent edges
                // delete in edges
                self.edges.remove(adjacent_edge_id);
                // delete in edge label map
                self.edge_label_map
                    .get_mut(&adjacent_edge_label)
                    .unwrap()
                    .remove(&adjacent_edge_id);
                if self
                    .edge_label_map
                    .get(&adjacent_edge_label)
                    .unwrap()
                    .len()
                    == 0
                {
                    self.edge_label_map.remove(&adjacent_edge_label);
                }
                // delete in edge tag map
                self.edge_tag_map
                    .remove_by_right(&adjacent_edge_id);
                // delete in edge property map
                self.edge_properties_map
                    .remove(&adjacent_edge_id);
                // delete in edge predicate map
                self.edge_predicate_map
                    .remove(&adjacent_edge_id);
                // update adjcent vertices's info
                let adjacent_vertex = self
                    .get_vertex_mut_from_id(adjacent_vertex_id)
                    .unwrap();
                // delete edge in adjacent edges
                adjacent_vertex
                    .adjacent_edges
                    .remove(&adjacent_edge_id);
                // delete target vertex in adjacent vertices
                adjacent_vertex
                    .adjacent_vertices
                    .remove(&target_vertex_id);
                // update out_degree/ in_degree info
                if let PatternDirection::Out = dir {
                    adjacent_vertex.in_degree -= 1;
                } else {
                    adjacent_vertex.out_degree -= 1;
                }
            }
            self.vertex_ranking();
        }
    }

    /// Delete a extend step from current pattern to get a new pattern
    /// the new pattern's code should be the same as the target pattern code
    pub fn de_extend(
        &self, extend_step: &ExtendStep, target_pattern_code: &Vec<u8>, encoder: &Encoder,
    ) -> Option<Pattern> {
        if let Some(target_vertex_id) = self.locate_vertex(extend_step, target_pattern_code, encoder) {
            let mut new_pattern = self.clone();
            new_pattern.remove_vertex(target_vertex_id);
            Some(new_pattern)
        } else {
            None
        }
    }

    /// Given a vertex id, pick all its neiboring edges and vertices to generate a definite extend step
    pub fn generate_definite_extend_step_by_v_id(
        &self, target_v_id: PatternId,
    ) -> Option<DefiniteExtendStep> {
        if let Some(target_vertex) = self.get_vertex_from_id(target_v_id) {
            let target_v_label = target_vertex.get_label();
            let mut extend_edges = vec![];
            for (edge_id, _, dir) in target_vertex.adjacent_edges_iter() {
                let edge = self.get_edge_from_id(edge_id).unwrap();
                if let PatternDirection::In = dir {
                    extend_edges.push(DefiniteExtendEdge::new(
                        edge.get_start_vertex_id(),
                        edge_id,
                        edge.get_label(),
                        PatternDirection::Out,
                    ));
                } else {
                    extend_edges.push(DefiniteExtendEdge::new(
                        edge.get_end_vertex_id(),
                        edge_id,
                        edge.get_label(),
                        PatternDirection::In,
                    ));
                }
            }
            Some(DefiniteExtendStep::new(target_v_id, target_v_label, extend_edges))
        } else {
            None
        }
    }
}

#[cfg(test)]
mod tests {
    use std::convert::TryFrom;

    use vec_map::VecMap;

    use super::Pattern;
    use super::PatternDirection;
    use crate::catalogue::codec::*;
    use crate::catalogue::pattern::PatternEdge;
    use crate::catalogue::pattern::PatternVertex;
    use crate::catalogue::test_cases::pattern_cases::*;
    use crate::catalogue::PatternId;

    /// Test whether the structure of pattern_case1 is the same as our previous description
    #[test]
    fn test_pattern_case1_structure() {
        let pattern_case1 = build_pattern_case1();
        let edges_num = pattern_case1.edges.len();
        assert_eq!(edges_num, 2);
        let vertices_num = pattern_case1.vertices.len();
        assert_eq!(vertices_num, 2);
        let edges_with_label_0 = pattern_case1.edge_label_map.get(&0).unwrap();
        assert_eq!(edges_with_label_0.len(), 2);
        let mut edges_with_label_0_iter = edges_with_label_0.iter();
        assert_eq!(*edges_with_label_0_iter.next().unwrap(), 0);
        assert_eq!(*edges_with_label_0_iter.next().unwrap(), 1);
        let vertices_with_label_0 = pattern_case1.vertex_label_map.get(&0).unwrap();
        assert_eq!(vertices_with_label_0.len(), 2);
        let mut vertices_with_label_0_iter = vertices_with_label_0.iter();
        assert_eq!(*vertices_with_label_0_iter.next().unwrap(), 0);
        assert_eq!(*vertices_with_label_0_iter.next().unwrap(), 1);
        let edge_0 = pattern_case1.edges.get(0).unwrap();
        assert_eq!(edge_0.id, 0);
        assert_eq!(edge_0.label, 0);
        assert_eq!(edge_0.start_v_id, 0);
        assert_eq!(edge_0.end_v_id, 1);
        assert_eq!(edge_0.start_v_label, 0);
        assert_eq!(edge_0.end_v_label, 0);
        let edge_1 = pattern_case1.edges.get(1).unwrap();
        assert_eq!(edge_1.id, 1);
        assert_eq!(edge_1.label, 0);
        assert_eq!(edge_1.start_v_id, 1);
        assert_eq!(edge_1.end_v_id, 0);
        assert_eq!(edge_1.start_v_label, 0);
        assert_eq!(edge_1.end_v_label, 0);
        let vertex_0 = pattern_case1.vertices.get(0).unwrap();
        assert_eq!(vertex_0.id, 0);
        assert_eq!(vertex_0.label, 0);
        assert_eq!(vertex_0.adjacent_edges.len(), 2);
        let mut vertex_0_adjacent_edges_iter = vertex_0.adjacent_edges.iter();
        let (v0_e0, (v0_v0, v0_d0)) = vertex_0_adjacent_edges_iter.next().unwrap();
        assert_eq!(*v0_e0, 0);
        assert_eq!(*v0_v0, 1);
        assert_eq!(*v0_d0, PatternDirection::Out);
        let (v0_e1, (v0_v1, v0_d1)) = vertex_0_adjacent_edges_iter.next().unwrap();
        assert_eq!(*v0_e1, 1);
        assert_eq!(*v0_v1, 1);
        assert_eq!(*v0_d1, PatternDirection::In);
        assert_eq!(vertex_0.adjacent_vertices.len(), 1);
        let edges_connect_v0_v1 = vertex_0.adjacent_vertices.get(&1).unwrap();
        assert_eq!(edges_connect_v0_v1.len(), 2);
        let mut edges_connect_v0_v1_iter = edges_connect_v0_v1.iter();
        assert_eq!(*edges_connect_v0_v1_iter.next().unwrap(), (0, PatternDirection::Out));
        assert_eq!(*edges_connect_v0_v1_iter.next().unwrap(), (1, PatternDirection::In));
        let vertex_1 = pattern_case1.vertices.get(1).unwrap();
        assert_eq!(vertex_1.id, 1);
        assert_eq!(vertex_1.label, 0);
        assert_eq!(vertex_1.adjacent_edges.len(), 2);
        let mut vertex_1_adjacent_edges_iter = vertex_1.adjacent_edges.iter();
        let (v1_e0, (v1_v0, v1_d0)) = vertex_1_adjacent_edges_iter.next().unwrap();
        assert_eq!(*v1_e0, 0);
        assert_eq!(*v1_v0, 0);
        assert_eq!(*v1_d0, PatternDirection::In);
        let (v1_e1, (v1_v1, v1_d1)) = vertex_1_adjacent_edges_iter.next().unwrap();
        assert_eq!(*v1_e1, 1);
        assert_eq!(*v1_v1, 0);
        assert_eq!(*v1_d1, PatternDirection::Out);
        assert_eq!(vertex_1.adjacent_vertices.len(), 1);
        let edges_connect_v1_v0 = vertex_1.adjacent_vertices.get(&0).unwrap();
        assert_eq!(edges_connect_v1_v0.len(), 2);
        let mut edges_connect_v1_v0_iter = edges_connect_v1_v0.iter();
        assert_eq!(*edges_connect_v1_v0_iter.next().unwrap(), (0, PatternDirection::In));
        assert_eq!(*edges_connect_v1_v0_iter.next().unwrap(), (1, PatternDirection::Out));
    }

    #[test]
    fn test_ldbc_pattern_from_pb_case1_structure() {
        let pattern_result = build_ldbc_pattern_from_pb_case1();
        if let Ok(pattern) = pattern_result {
            assert_eq!(pattern.vertices.len(), 3);
            assert_eq!(pattern.edges.len(), 3);
            // 3 Person vertices
            assert_eq!(pattern.vertex_label_map.get(&1).unwrap().len(), 3);
            // 3 knows edges
            assert_eq!(pattern.edge_label_map.get(&12).unwrap().len(), 3);
            // check structure
            // build identical pattern for comparison
            let pattern_edge1 = PatternEdge::new(0, 12, 0, 1, 1, 1);
            let pattern_edge2 = PatternEdge::new(1, 12, 0, 2, 1, 1);
            let pattern_edge3 = PatternEdge::new(2, 12, 1, 2, 1, 1);
            let pattern_for_comparison =
                Pattern::try_from(vec![pattern_edge1, pattern_edge2, pattern_edge3]).unwrap();
            // check whether the two pattern has the same code
            let encoder = Encoder::init(4, 4, 1, 2);
            let pattern_code: Vec<u8> = pattern.encode_to(&encoder);
            let pattern_for_comparison_code: Vec<u8> = pattern_for_comparison.encode_to(&encoder);
            assert_eq!(pattern_code, pattern_for_comparison_code);
            // check Tag
            assert_eq!(
                pattern
                    .get_vertex_from_tag(&TAG_A.into())
                    .unwrap()
                    .id,
                0
            );
            assert_eq!(
                pattern
                    .get_vertex_from_tag(&TAG_B.into())
                    .unwrap()
                    .id,
                1
            );
            assert_eq!(
                pattern
                    .get_vertex_from_tag(&TAG_C.into())
                    .unwrap()
                    .id,
                2
            );
        } else if let Err(error) = pattern_result {
            panic!("Build pattern from pb message failed: {:?}", error)
        }
    }

    #[test]
    fn test_ldbc_pattern_from_pb_case2_structure() {
        let pattern_result = build_ldbc_pattern_from_pb_case2();
        if let Ok(pattern) = pattern_result {
            assert_eq!(pattern.vertices.len(), 3);
            assert_eq!(pattern.edges.len(), 3);
            // 2 Person vertices
            assert_eq!(pattern.vertex_label_map.get(&1).unwrap().len(), 2);
            // 1 University vertex
            assert_eq!(pattern.vertex_label_map.get(&12).unwrap().len(), 1);
            // 1 knows edge
            assert_eq!(pattern.edge_label_map.get(&12).unwrap().len(), 1);
            // 2 studyat edges
            assert_eq!(pattern.edge_label_map.get(&15).unwrap().len(), 2);
            // check structure
            let pattern_edge1 = PatternEdge::new(0, 15, 1, 0, 1, 12);
            let pattern_edge2 = PatternEdge::new(1, 15, 2, 0, 1, 12);
            let pattern_edge3 = PatternEdge::new(2, 12, 1, 2, 1, 1);
            let pattern_for_comparison =
                Pattern::try_from(vec![pattern_edge1, pattern_edge2, pattern_edge3]).unwrap();
            // check whether the two pattern has the same code
            let encoder = Encoder::init(4, 4, 1, 2);
            let pattern_code: Vec<u8> = pattern.encode_to(&encoder);
            let pattern_for_comparison_code: Vec<u8> = pattern_for_comparison.encode_to(&encoder);
            assert_eq!(pattern_code, pattern_for_comparison_code);
            // check Tag
            assert_eq!(
                pattern
                    .get_vertex_from_tag(&TAG_A.into())
                    .unwrap()
                    .id,
                0
            );
            assert_eq!(
                pattern
                    .get_vertex_from_tag(&TAG_B.into())
                    .unwrap()
                    .id,
                1
            );
            assert_eq!(
                pattern
                    .get_vertex_from_tag(&TAG_C.into())
                    .unwrap()
                    .id,
                2
            );
        } else if let Err(error) = pattern_result {
            panic!("Build pattern from pb message failed: {:?}", error)
        }
    }

    #[test]
    fn test_ldbc_pattern_from_pb_case3_structure() {
        let pattern_result = build_ldbc_pattern_from_pb_case3();
        if let Ok(pattern) = pattern_result {
            assert_eq!(pattern.vertices.len(), 4);
            assert_eq!(pattern.edges.len(), 6);
            // 4 Person vertices
            assert_eq!(pattern.vertex_label_map.get(&1).unwrap().len(), 4);
            // 6 knows edges
            assert_eq!(pattern.edge_label_map.get(&12).unwrap().len(), 6);
            // check structure
            // build identical pattern for comparison
            let pattern_edge1 = PatternEdge::new(0, 12, 0, 1, 1, 1);
            let pattern_edge2 = PatternEdge::new(1, 12, 0, 2, 1, 1);
            let pattern_edge3 = PatternEdge::new(2, 12, 1, 2, 1, 1);
            let pattern_edge4 = PatternEdge::new(3, 12, 0, 3, 1, 1);
            let pattern_edge5 = PatternEdge::new(4, 12, 1, 3, 1, 1);
            let pattern_edge6 = PatternEdge::new(5, 12, 2, 3, 1, 1);
            let pattern_for_comparison = Pattern::try_from(vec![
                pattern_edge1,
                pattern_edge2,
                pattern_edge3,
                pattern_edge4,
                pattern_edge5,
                pattern_edge6,
            ])
            .unwrap();
            // check whether the two pattern has the same code
            let encoder = Encoder::init(4, 4, 1, 3);
            let pattern_code: Vec<u8> = pattern.encode_to(&encoder);
            let pattern_for_comparison_code: Vec<u8> = pattern_for_comparison.encode_to(&encoder);
            assert_eq!(pattern_code, pattern_for_comparison_code);
            // check Tag
            assert_eq!(
                pattern
                    .get_vertex_from_tag(&TAG_A.into())
                    .unwrap()
                    .id,
                0
            );
            assert_eq!(
                pattern
                    .get_vertex_from_tag(&TAG_B.into())
                    .unwrap()
                    .id,
                1
            );
            assert_eq!(
                pattern
                    .get_vertex_from_tag(&TAG_C.into())
                    .unwrap()
                    .id,
                2
            );
            assert_eq!(
                pattern
                    .get_vertex_from_tag(&TAG_D.into())
                    .unwrap()
                    .id,
                3
            );
        } else if let Err(error) = pattern_result {
            panic!("Build pattern from pb message failed: {:?}", error)
        }
    }

    #[test]
    fn test_ldbc_pattern_from_pb_case4_structure() {
        let pattern_result = build_ldbc_pattern_from_pb_case4();
        if let Ok(pattern) = pattern_result {
            assert_eq!(pattern.vertices.len(), 4);
            assert_eq!(pattern.edges.len(), 4);
            // 2 Person vertices
            assert_eq!(pattern.vertex_label_map.get(&1).unwrap().len(), 2);
            // 1 City vertex
            assert_eq!(pattern.vertex_label_map.get(&9).unwrap().len(), 1);
            // 1 Comment vertex
            assert_eq!(pattern.vertex_label_map.get(&2).unwrap().len(), 1);
            // 1 has creator edge
            assert_eq!(pattern.edge_label_map.get(&0).unwrap().len(), 1);
            // 1 likes edge
            assert_eq!(pattern.edge_label_map.get(&13).unwrap().len(), 1);
            // 2 islocated edges
            assert_eq!(pattern.edge_label_map.get(&11).unwrap().len(), 2);
            // check structure
            // build identical pattern for comparison
            let pattern_edge1 = PatternEdge::new(0, 11, 0, 1, 1, 9);
            let pattern_edge2 = PatternEdge::new(1, 11, 2, 1, 1, 9);
            let pattern_edge3 = PatternEdge::new(2, 13, 0, 3, 1, 2);
            let pattern_edge4 = PatternEdge::new(3, 0, 3, 2, 2, 1);
            let pattern_for_comparison =
                Pattern::try_from(vec![pattern_edge1, pattern_edge2, pattern_edge3, pattern_edge4])
                    .unwrap();
            // check whether the two pattern has the same code
            let encoder = Encoder::init(4, 4, 1, 2);
            let pattern_code: Vec<u8> = pattern.encode_to(&encoder);
            let pattern_for_comparison_code: Vec<u8> = pattern_for_comparison.encode_to(&encoder);
            assert_eq!(pattern_code, pattern_for_comparison_code);
            // check Tag
            assert_eq!(
                pattern
                    .get_vertex_from_tag(&TAG_A.into())
                    .unwrap()
                    .id,
                0
            );
            assert_eq!(
                pattern
                    .get_vertex_from_tag(&TAG_B.into())
                    .unwrap()
                    .id,
                2
            );
            assert_eq!(
                pattern
                    .get_vertex_from_tag(&TAG_C.into())
                    .unwrap()
                    .id,
                1
            );
            assert_eq!(
                pattern
                    .get_vertex_from_tag(&TAG_D.into())
                    .unwrap()
                    .id,
                3
            );
        } else if let Err(error) = pattern_result {
            panic!("Build pattern from pb message failed: {:?}", error)
        }
    }

    #[test]
    fn test_ldbc_pattern_from_pb_case5_structure() {
        let pattern_result = build_ldbc_pattern_from_pb_case5();
        if let Ok(pattern) = pattern_result {
            assert_eq!(pattern.vertices.len(), 6);
            assert_eq!(pattern.edges.len(), 6);
            // 6 Person vertices
            assert_eq!(pattern.vertex_label_map.get(&1).unwrap().len(), 6);
            // 6 knows edges
            assert_eq!(pattern.edge_label_map.get(&12).unwrap().len(), 6);
            // check structure
            // build identical pattern for comparison
            let pattern_edge1 = PatternEdge::new(0, 12, 0, 1, 1, 1);
            let pattern_edge2 = PatternEdge::new(1, 12, 2, 1, 1, 1);
            let pattern_edge3 = PatternEdge::new(2, 12, 2, 3, 1, 1);
            let pattern_edge4 = PatternEdge::new(3, 12, 4, 3, 1, 1);
            let pattern_edge5 = PatternEdge::new(4, 12, 4, 5, 1, 1);
            let pattern_edge6 = PatternEdge::new(5, 12, 0, 5, 1, 1);
            let pattern_for_comparison = Pattern::try_from(vec![
                pattern_edge1,
                pattern_edge2,
                pattern_edge3,
                pattern_edge4,
                pattern_edge5,
                pattern_edge6,
            ])
            .unwrap();
            // check whether the two pattern has the same code
            let encoder = Encoder::init(4, 4, 1, 3);
            let pattern_code: Vec<u8> = pattern.encode_to(&encoder);
            let pattern_for_comparison_code: Vec<u8> = pattern_for_comparison.encode_to(&encoder);
            assert_eq!(pattern_code, pattern_for_comparison_code);
            // check Tag
            assert_eq!(
                pattern
                    .get_vertex_from_tag(&TAG_A.into())
                    .unwrap()
                    .id,
                0
            );
            assert_eq!(
                pattern
                    .get_vertex_from_tag(&TAG_B.into())
                    .unwrap()
                    .id,
                1
            );
            assert_eq!(
                pattern
                    .get_vertex_from_tag(&TAG_C.into())
                    .unwrap()
                    .id,
                3
            );
        } else if let Err(error) = pattern_result {
            panic!("Build pattern from pb message failed: {:?}", error)
        }
    }

    #[test]
    fn test_ldbc_pattern_from_pb_case6_structure() {
        let pattern_result = build_ldbc_pattern_from_pb_case6();
        if let Ok(pattern) = pattern_result {
            assert_eq!(pattern.vertices.len(), 6);
            assert_eq!(pattern.edges.len(), 6);
            // 4 Persons vertices
            assert_eq!(pattern.vertex_label_map.get(&1).unwrap().len(), 4);
            // 1 City vertex
            assert_eq!(pattern.vertex_label_map.get(&9).unwrap().len(), 1);
            // 1 Comment vertex
            assert_eq!(pattern.vertex_label_map.get(&2).unwrap().len(), 1);
            // 1 has creator edge
            assert_eq!(pattern.edge_label_map.get(&0).unwrap().len(), 1);
            // 1 likes edge
            assert_eq!(pattern.edge_label_map.get(&13).unwrap().len(), 1);
            // 2 islocated edges
            assert_eq!(pattern.edge_label_map.get(&11).unwrap().len(), 2);
            // 2 knows edges
            assert_eq!(pattern.edge_label_map.get(&12).unwrap().len(), 2);
            // check structure
            // build identical pattern for comparison
            let pattern_edge1 = PatternEdge::new(0, 11, 0, 1, 1, 9);
            let pattern_edge2 = PatternEdge::new(1, 11, 2, 1, 1, 9);
            let pattern_edge3 = PatternEdge::new(2, 12, 2, 3, 1, 1);
            let pattern_edge4 = PatternEdge::new(3, 12, 3, 4, 1, 1);
            let pattern_edge5 = PatternEdge::new(4, 0, 5, 4, 2, 1);
            let pattern_edge6 = PatternEdge::new(5, 13, 0, 5, 1, 2);
            let pattern_for_comparison = Pattern::try_from(vec![
                pattern_edge1,
                pattern_edge2,
                pattern_edge3,
                pattern_edge4,
                pattern_edge5,
                pattern_edge6,
            ])
            .unwrap();
            // check whether the two pattern has the same code
            let encoder = Encoder::init(4, 4, 1, 3);
            let pattern_code: Vec<u8> = pattern.encode_to(&encoder);
            let pattern_for_comparison_code: Vec<u8> = pattern_for_comparison.encode_to(&encoder);
            assert_eq!(pattern_code, pattern_for_comparison_code);
            // check Tag
            assert_eq!(
                pattern
                    .get_vertex_from_tag(&TAG_A.into())
                    .unwrap()
                    .id,
                0
            );
            assert_eq!(
                pattern
                    .get_vertex_from_tag(&TAG_B.into())
                    .unwrap()
                    .id,
                1
            );
            assert_eq!(
                pattern
                    .get_vertex_from_tag(&TAG_C.into())
                    .unwrap()
                    .id,
                4
            );
        } else if let Err(error) = pattern_result {
            panic!("Build pattern from pb message failed: {:?}", error)
        }
    }

    #[test]
    fn set_accurate_rank_case1() {
        let pattern = build_pattern_case1();
        let vertices: VecMap<&PatternVertex> = pattern.vertices_iter().enumerate().collect();
        assert_eq!(vertices.get(0).unwrap().get_rank(), 0);
        assert_eq!(vertices.get(1).unwrap().get_rank(), 0);
    }

    #[test]
    fn set_accurate_rank_case2() {
        let pattern = build_pattern_case2();
        let vertices = &pattern.vertices;
        assert_eq!(vertices.get(0).unwrap().get_rank(), 0);
        assert_eq!(vertices.get(1).unwrap().get_rank(), 0);
        assert_eq!(vertices.get(2).unwrap().get_rank(), 0);
    }

    #[test]
    fn set_accurate_rank_case3() {
        let pattern = build_pattern_case3();
        let vertices = &pattern.vertices;
        assert_eq!(vertices.get(0).unwrap().get_rank(), 1);
        assert_eq!(vertices.get(1).unwrap().get_rank(), 0);
        assert_eq!(vertices.get(2).unwrap().get_rank(), 1);
        assert_eq!(vertices.get(3).unwrap().get_rank(), 0);
    }

    #[test]
    fn set_accurate_rank_case4() {
        let pattern = build_pattern_case4();
        let vertices = &pattern.vertices;
        assert_eq!(vertices.get(0).unwrap().get_rank(), 1);
        assert_eq!(vertices.get(1).unwrap().get_rank(), 0);
        assert_eq!(vertices.get(2).unwrap().get_rank(), 1);
        assert_eq!(vertices.get(3).unwrap().get_rank(), 0);
    }

    #[test]
    fn set_accurate_rank_case5() {
        let pattern = build_pattern_case5();
        let id_vec_a: Vec<PatternId> = vec![100, 200, 300, 400];
        let id_vec_b: Vec<PatternId> = vec![10, 20, 30];
        let id_vec_c: Vec<PatternId> = vec![1, 2, 3];
        let id_vec_d: Vec<PatternId> = vec![1000];
        let vertices = &pattern.vertices;
        // A
        assert_eq!(vertices.get(id_vec_a[0]).unwrap().get_rank(), 1);
        assert_eq!(vertices.get(id_vec_a[1]).unwrap().get_rank(), 3);
        assert_eq!(vertices.get(id_vec_a[2]).unwrap().get_rank(), 0);
        assert_eq!(vertices.get(id_vec_a[3]).unwrap().get_rank(), 2);
        // B
        assert_eq!(vertices.get(id_vec_b[0]).unwrap().get_rank(), 0);
        assert_eq!(vertices.get(id_vec_b[1]).unwrap().get_rank(), 2);
        assert_eq!(vertices.get(id_vec_b[2]).unwrap().get_rank(), 1);
        // C
        assert_eq!(vertices.get(id_vec_c[0]).unwrap().get_rank(), 0);
        assert_eq!(vertices.get(id_vec_c[1]).unwrap().get_rank(), 2);
        assert_eq!(vertices.get(id_vec_c[2]).unwrap().get_rank(), 0);
        // D
        assert_eq!(vertices.get(id_vec_d[0]).unwrap().get_rank(), 0);
    }

    #[test]
    fn rank_ranking_case1() {
        let (pattern, vertex_id_map) = build_pattern_rank_ranking_case1();
        let vertices = &pattern.vertices;
        assert_eq!(
            vertices
                .get(*vertex_id_map.get("A0").unwrap())
                .unwrap()
                .get_rank(),
            1
        );
        assert_eq!(
            vertices
                .get(*vertex_id_map.get("A1").unwrap())
                .unwrap()
                .get_rank(),
            0
        );
    }

    #[test]
    fn rank_ranking_case2() {
        let (pattern, vertex_id_map) = build_pattern_rank_ranking_case2();
        let vertices = &pattern.vertices;
        assert_eq!(
            vertices
                .get(*vertex_id_map.get("A0").unwrap())
                .unwrap()
                .get_rank(),
            0
        );
        assert_eq!(
            vertices
                .get(*vertex_id_map.get("A1").unwrap())
                .unwrap()
                .get_rank(),
            0
        );
    }

    #[test]
    fn rank_ranking_case3() {
        let (pattern, vertex_id_map) = build_pattern_rank_ranking_case3();
        let vertices = &pattern.vertices;
        assert_eq!(
            vertices
                .get(*vertex_id_map.get("A0").unwrap())
                .unwrap()
                .get_rank(),
            1
        );
        assert_eq!(
            vertices
                .get(*vertex_id_map.get("A1").unwrap())
                .unwrap()
                .get_rank(),
            0
        );
        assert_eq!(
            vertices
                .get(*vertex_id_map.get("B0").unwrap())
                .unwrap()
                .get_rank(),
            0
        );
    }

    #[test]
    fn rank_ranking_case4() {
        let (pattern, vertex_id_map) = build_pattern_rank_ranking_case4();
        let vertices = &pattern.vertices;
        assert_eq!(
            vertices
                .get(*vertex_id_map.get("A0").unwrap())
                .unwrap()
                .get_rank(),
            2
        );
        assert_eq!(
            vertices
                .get(*vertex_id_map.get("A1").unwrap())
                .unwrap()
                .get_rank(),
            0
        );
        assert_eq!(
            vertices
                .get(*vertex_id_map.get("A2").unwrap())
                .unwrap()
                .get_rank(),
            1
        );
    }

    #[test]
    fn rank_ranking_case5() {
        let (pattern, vertex_id_map) = build_pattern_rank_ranking_case5();
        let vertices = &pattern.vertices;
        assert_eq!(
            vertices
                .get(*vertex_id_map.get("A0").unwrap())
                .unwrap()
                .get_rank(),
            0
        );
        assert_eq!(
            vertices
                .get(*vertex_id_map.get("A1").unwrap())
                .unwrap()
                .get_rank(),
            0
        );
        assert_eq!(
            vertices
                .get(*vertex_id_map.get("A2").unwrap())
                .unwrap()
                .get_rank(),
            0
        );
    }

    #[test]
    fn rank_ranking_case6() {
        let (pattern, vertex_id_map) = build_pattern_rank_ranking_case6();
        let vertices = &pattern.vertices;
        assert_eq!(
            vertices
                .get(*vertex_id_map.get("A0").unwrap())
                .unwrap()
                .get_rank(),
            0
        );
        assert_eq!(
            vertices
                .get(*vertex_id_map.get("A1").unwrap())
                .unwrap()
                .get_rank(),
            1
        );
        assert_eq!(
            vertices
                .get(*vertex_id_map.get("B0").unwrap())
                .unwrap()
                .get_rank(),
            0
        );
    }

    #[test]
    fn rank_ranking_case7() {
        let (pattern, vertex_id_map) = build_pattern_rank_ranking_case7();
        let vertices = &pattern.vertices;
        assert_eq!(
            vertices
                .get(*vertex_id_map.get("A0").unwrap())
                .unwrap()
                .get_rank(),
            0
        );
        assert_eq!(
            vertices
                .get(*vertex_id_map.get("A1").unwrap())
                .unwrap()
                .get_rank(),
            0
        );
        assert_eq!(
            vertices
                .get(*vertex_id_map.get("B0").unwrap())
                .unwrap()
                .get_rank(),
            0
        );
    }

    #[test]
    fn rank_ranking_case8() {
        let (pattern, vertex_id_map) = build_pattern_rank_ranking_case8();
        let vertices = &pattern.vertices;
        assert_eq!(
            vertices
                .get(*vertex_id_map.get("A0").unwrap())
                .unwrap()
                .get_rank(),
            0
        );
        assert_eq!(
            vertices
                .get(*vertex_id_map.get("A1").unwrap())
                .unwrap()
                .get_rank(),
            0
        );
        assert_eq!(
            vertices
                .get(*vertex_id_map.get("B0").unwrap())
                .unwrap()
                .get_rank(),
            0
        );
        assert_eq!(
            vertices
                .get(*vertex_id_map.get("B1").unwrap())
                .unwrap()
                .get_rank(),
            0
        );
    }

    #[test]
    fn rank_ranking_case9() {
        let (pattern, vertex_id_map) = build_pattern_rank_ranking_case9();
        let vertices = &pattern.vertices;
        assert_eq!(
            vertices
                .get(*vertex_id_map.get("A0").unwrap())
                .unwrap()
                .get_rank(),
            1
        );
        assert_eq!(
            vertices
                .get(*vertex_id_map.get("A1").unwrap())
                .unwrap()
                .get_rank(),
            0
        );
        assert_eq!(
            vertices
                .get(*vertex_id_map.get("B0").unwrap())
                .unwrap()
                .get_rank(),
            1
        );
        assert_eq!(
            vertices
                .get(*vertex_id_map.get("B1").unwrap())
                .unwrap()
                .get_rank(),
            0
        );
    }

    #[test]
    fn rank_ranking_case10() {
        let (pattern, vertex_id_map) = build_pattern_rank_ranking_case10();
        let vertices = &pattern.vertices;
        assert_eq!(
            vertices
                .get(*vertex_id_map.get("A0").unwrap())
                .unwrap()
                .get_rank(),
            0
        );
        assert_eq!(
            vertices
                .get(*vertex_id_map.get("A1").unwrap())
                .unwrap()
                .get_rank(),
            0
        );
        assert_eq!(
            vertices
                .get(*vertex_id_map.get("B0").unwrap())
                .unwrap()
                .get_rank(),
            0
        );
        assert_eq!(
            vertices
                .get(*vertex_id_map.get("B1").unwrap())
                .unwrap()
                .get_rank(),
            0
        );
    }

    #[test]
    fn rank_ranking_case11() {
        let (pattern, vertex_id_map) = build_pattern_rank_ranking_case11();
        let vertices = &pattern.vertices;
        assert_eq!(
            vertices
                .get(*vertex_id_map.get("A0").unwrap())
                .unwrap()
                .get_rank(),
            0
        );
        assert_eq!(
            vertices
                .get(*vertex_id_map.get("A1").unwrap())
                .unwrap()
                .get_rank(),
            1
        );
        assert_eq!(
            vertices
                .get(*vertex_id_map.get("B0").unwrap())
                .unwrap()
                .get_rank(),
            1
        );
        assert_eq!(
            vertices
                .get(*vertex_id_map.get("B1").unwrap())
                .unwrap()
                .get_rank(),
            2
        );
        assert_eq!(
            vertices
                .get(*vertex_id_map.get("B2").unwrap())
                .unwrap()
                .get_rank(),
            0
        );
    }

    #[test]
    fn rank_ranking_case12() {
        let (pattern, vertex_id_map) = build_pattern_rank_ranking_case12();
        let vertices = &pattern.vertices;
        assert_eq!(
            vertices
                .get(*vertex_id_map.get("A0").unwrap())
                .unwrap()
                .get_rank(),
            0
        );
        assert_eq!(
            vertices
                .get(*vertex_id_map.get("A1").unwrap())
                .unwrap()
                .get_rank(),
            0
        );
        assert_eq!(
            vertices
                .get(*vertex_id_map.get("B0").unwrap())
                .unwrap()
                .get_rank(),
            2
        );
        assert_eq!(
            vertices
                .get(*vertex_id_map.get("B1").unwrap())
                .unwrap()
                .get_rank(),
            2
        );
        assert_eq!(
            vertices
                .get(*vertex_id_map.get("B2").unwrap())
                .unwrap()
                .get_rank(),
            0
        );
        assert_eq!(
            vertices
                .get(*vertex_id_map.get("B3").unwrap())
                .unwrap()
                .get_rank(),
            0
        );
    }

    #[test]
    fn rank_ranking_case13() {
        let (pattern, vertex_id_map) = build_pattern_rank_ranking_case13();
        let vertices = &pattern.vertices;
        assert_eq!(
            vertices
                .get(*vertex_id_map.get("A0").unwrap())
                .unwrap()
                .get_rank(),
            1
        );
        assert_eq!(
            vertices
                .get(*vertex_id_map.get("A1").unwrap())
                .unwrap()
                .get_rank(),
            2
        );
        assert_eq!(
            vertices
                .get(*vertex_id_map.get("A2").unwrap())
                .unwrap()
                .get_rank(),
            0
        );
        assert_eq!(
            vertices
                .get(*vertex_id_map.get("B0").unwrap())
                .unwrap()
                .get_rank(),
            1
        );
        assert_eq!(
            vertices
                .get(*vertex_id_map.get("B1").unwrap())
                .unwrap()
                .get_rank(),
            2
        );
        assert_eq!(
            vertices
                .get(*vertex_id_map.get("B2").unwrap())
                .unwrap()
                .get_rank(),
            0
        );
    }

    #[test]
    fn rank_ranking_case14() {
        let (pattern, vertex_id_map) = build_pattern_rank_ranking_case14();
        let vertices = &pattern.vertices;
        assert_eq!(
            vertices
                .get(*vertex_id_map.get("A0").unwrap())
                .unwrap()
                .get_rank(),
            0
        );
        assert_eq!(
            vertices
                .get(*vertex_id_map.get("A1").unwrap())
                .unwrap()
                .get_rank(),
            1
        );
        assert_eq!(
            vertices
                .get(*vertex_id_map.get("B0").unwrap())
                .unwrap()
                .get_rank(),
            2
        );
        assert_eq!(
            vertices
                .get(*vertex_id_map.get("B1").unwrap())
                .unwrap()
                .get_rank(),
            3
        );
        assert_eq!(
            vertices
                .get(*vertex_id_map.get("B2").unwrap())
                .unwrap()
                .get_rank(),
            1
        );
        assert_eq!(
            vertices
                .get(*vertex_id_map.get("B3").unwrap())
                .unwrap()
                .get_rank(),
            0
        );
        assert_eq!(
            vertices
                .get(*vertex_id_map.get("C0").unwrap())
                .unwrap()
                .get_rank(),
            0
        );
    }

    #[test]
    fn rank_ranking_case15() {
        let (pattern, vertex_id_map) = build_pattern_rank_ranking_case15();
        let vertices = &pattern.vertices;
        assert_eq!(
            vertices
                .get(*vertex_id_map.get("A0").unwrap())
                .unwrap()
                .get_rank(),
            2
        );
        assert_eq!(
            vertices
                .get(*vertex_id_map.get("A1").unwrap())
                .unwrap()
                .get_rank(),
            1
        );
        assert_eq!(
            vertices
                .get(*vertex_id_map.get("A2").unwrap())
                .unwrap()
                .get_rank(),
            3
        );
        assert_eq!(
            vertices
                .get(*vertex_id_map.get("A3").unwrap())
                .unwrap()
                .get_rank(),
            0
        );
        assert_eq!(
            vertices
                .get(*vertex_id_map.get("B0").unwrap())
                .unwrap()
                .get_rank(),
            1
        );
        assert_eq!(
            vertices
                .get(*vertex_id_map.get("B1").unwrap())
                .unwrap()
                .get_rank(),
            2
        );
        assert_eq!(
            vertices
                .get(*vertex_id_map.get("B2").unwrap())
                .unwrap()
                .get_rank(),
            0
        );
        assert_eq!(
            vertices
                .get(*vertex_id_map.get("C0").unwrap())
                .unwrap()
                .get_rank(),
            0
        );
        assert_eq!(
            vertices
                .get(*vertex_id_map.get("C1").unwrap())
                .unwrap()
                .get_rank(),
            1
        );
    }

    #[test]
    fn rank_ranking_case16() {
        let (pattern, vertex_id_map) = build_pattern_rank_ranking_case16();
        let vertices = &pattern.vertices;
        assert_eq!(
            vertices
                .get(*vertex_id_map.get("A0").unwrap())
                .unwrap()
                .get_rank(),
            2
        );
        assert_eq!(
            vertices
                .get(*vertex_id_map.get("A1").unwrap())
                .unwrap()
                .get_rank(),
            1
        );
        assert_eq!(
            vertices
                .get(*vertex_id_map.get("A2").unwrap())
                .unwrap()
                .get_rank(),
            3
        );
        assert_eq!(
            vertices
                .get(*vertex_id_map.get("A3").unwrap())
                .unwrap()
                .get_rank(),
            0
        );
        assert_eq!(
            vertices
                .get(*vertex_id_map.get("B0").unwrap())
                .unwrap()
                .get_rank(),
            1
        );
        assert_eq!(
            vertices
                .get(*vertex_id_map.get("B1").unwrap())
                .unwrap()
                .get_rank(),
            2
        );
        assert_eq!(
            vertices
                .get(*vertex_id_map.get("B2").unwrap())
                .unwrap()
                .get_rank(),
            0
        );
        assert_eq!(
            vertices
                .get(*vertex_id_map.get("C0").unwrap())
                .unwrap()
                .get_rank(),
            0
        );
        assert_eq!(
            vertices
                .get(*vertex_id_map.get("C1").unwrap())
                .unwrap()
                .get_rank(),
            1
        );
        assert_eq!(
            vertices
                .get(*vertex_id_map.get("D0").unwrap())
                .unwrap()
                .get_rank(),
            0
        );
    }

    #[test]
    fn rank_ranking_case17() {
        let (pattern, vertex_id_map) = build_pattern_rank_ranking_case17();
        let vertices = &pattern.vertices;
        assert_eq!(
            vertices
                .get(*vertex_id_map.get("A0").unwrap())
                .unwrap()
                .get_rank(),
            1
        );
        assert_eq!(
            vertices
                .get(*vertex_id_map.get("A1").unwrap())
                .unwrap()
                .get_rank(),
            3
        );
        assert_eq!(
            vertices
                .get(*vertex_id_map.get("A2").unwrap())
                .unwrap()
                .get_rank(),
            5
        );
        assert_eq!(
            vertices
                .get(*vertex_id_map.get("A3").unwrap())
                .unwrap()
                .get_rank(),
            4
        );
        assert_eq!(
            vertices
                .get(*vertex_id_map.get("A4").unwrap())
                .unwrap()
                .get_rank(),
            2
        );
        assert_eq!(
            vertices
                .get(*vertex_id_map.get("A5").unwrap())
                .unwrap()
                .get_rank(),
            0
        );
    }

    #[test]
    fn rank_ranking_case17_even_num_chain() {
        let (pattern, vertex_id_map) = build_pattern_rank_ranking_case17_even_num_chain();
        let vertices = &pattern.vertices;
        assert_eq!(
            vertices
                .get(*vertex_id_map.get("A0").unwrap())
                .unwrap()
                .get_rank(),
            1
        );
        assert_eq!(
            vertices
                .get(*vertex_id_map.get("A1").unwrap())
                .unwrap()
                .get_rank(),
            3
        );
        assert_eq!(
            vertices
                .get(*vertex_id_map.get("A2").unwrap())
                .unwrap()
                .get_rank(),
            5
        );
        assert_eq!(
            vertices
                .get(*vertex_id_map.get("A3").unwrap())
                .unwrap()
                .get_rank(),
            6
        );
        assert_eq!(
            vertices
                .get(*vertex_id_map.get("A4").unwrap())
                .unwrap()
                .get_rank(),
            4
        );
        assert_eq!(
            vertices
                .get(*vertex_id_map.get("A5").unwrap())
                .unwrap()
                .get_rank(),
            2
        );
        assert_eq!(
            vertices
                .get(*vertex_id_map.get("A6").unwrap())
                .unwrap()
                .get_rank(),
            0
        );
    }

    #[test]
    fn rank_ranking_case17_long_chain() {
        let (pattern, vertex_id_map) = build_pattern_rank_ranking_case17_long_chain();
        let vertices = &pattern.vertices;
        assert_eq!(
            vertices
                .get(*vertex_id_map.get("A0").unwrap())
                .unwrap()
                .get_rank(),
            1
        );
        assert_eq!(
            vertices
                .get(*vertex_id_map.get("A1").unwrap())
                .unwrap()
                .get_rank(),
            3
        );
        assert_eq!(
            vertices
                .get(*vertex_id_map.get("A2").unwrap())
                .unwrap()
                .get_rank(),
            5
        );
        assert_eq!(
            vertices
                .get(*vertex_id_map.get("A3").unwrap())
                .unwrap()
                .get_rank(),
            7
        );
        assert_eq!(
            vertices
                .get(*vertex_id_map.get("A4").unwrap())
                .unwrap()
                .get_rank(),
            9
        );
        assert_eq!(
            vertices
                .get(*vertex_id_map.get("A5").unwrap())
                .unwrap()
                .get_rank(),
            10
        );
        assert_eq!(
            vertices
                .get(*vertex_id_map.get("A6").unwrap())
                .unwrap()
                .get_rank(),
            8
        );
        assert_eq!(
            vertices
                .get(*vertex_id_map.get("A7").unwrap())
                .unwrap()
                .get_rank(),
            6
        );
        assert_eq!(
            vertices
                .get(*vertex_id_map.get("A8").unwrap())
                .unwrap()
                .get_rank(),
            4
        );
        assert_eq!(
            vertices
                .get(*vertex_id_map.get("A9").unwrap())
                .unwrap()
                .get_rank(),
            2
        );
        assert_eq!(
            vertices
                .get(*vertex_id_map.get("A10").unwrap())
                .unwrap()
                .get_rank(),
            0
        );
    }

    #[test]
    fn vertex_ranking_case17_special_id_situation_1() {
        let (pattern, vertex_id_map) = build_pattern_rank_ranking_case17_special_id_situation_1();
        let vertices = &pattern.vertices;
        assert_eq!(
            vertices
                .get(*vertex_id_map.get("A0").unwrap())
                .unwrap()
                .get_rank(),
            1
        );
        assert_eq!(
            vertices
                .get(*vertex_id_map.get("A1").unwrap())
                .unwrap()
                .get_rank(),
            3
        );
        assert_eq!(
            vertices
                .get(*vertex_id_map.get("A2").unwrap())
                .unwrap()
                .get_rank(),
            5
        );
        assert_eq!(
            vertices
                .get(*vertex_id_map.get("A3").unwrap())
                .unwrap()
                .get_rank(),
            4
        );
        assert_eq!(
            vertices
                .get(*vertex_id_map.get("A4").unwrap())
                .unwrap()
                .get_rank(),
            2
        );
        assert_eq!(
            vertices
                .get(*vertex_id_map.get("A5").unwrap())
                .unwrap()
                .get_rank(),
            0
        );
    }

    #[test]
    fn vertex_ranking_case17_special_id_situation_2() {
        let (pattern, vertex_id_map) = build_pattern_rank_ranking_case17_special_id_situation_2();
        let vertices = &pattern.vertices;
        assert_eq!(
            vertices
                .get(*vertex_id_map.get("A0").unwrap())
                .unwrap()
                .get_rank(),
            1
        );
        assert_eq!(
            vertices
                .get(*vertex_id_map.get("A1").unwrap())
                .unwrap()
                .get_rank(),
            3
        );
        assert_eq!(
            vertices
                .get(*vertex_id_map.get("A2").unwrap())
                .unwrap()
                .get_rank(),
            5
        );
        assert_eq!(
            vertices
                .get(*vertex_id_map.get("A3").unwrap())
                .unwrap()
                .get_rank(),
            4
        );
        assert_eq!(
            vertices
                .get(*vertex_id_map.get("A4").unwrap())
                .unwrap()
                .get_rank(),
            2
        );
        assert_eq!(
            vertices
                .get(*vertex_id_map.get("A5").unwrap())
                .unwrap()
                .get_rank(),
            0
        );
    }

    #[test]
    fn vertex_ranking_case18() {
        let (pattern, vertex_id_map) = build_pattern_rank_ranking_case18();
        let vertices = &pattern.vertices;
        assert_eq!(
            vertices
                .get(*vertex_id_map.get("A0").unwrap())
                .unwrap()
                .get_rank(),
            0
        );
        assert_eq!(
            vertices
                .get(*vertex_id_map.get("A1").unwrap())
                .unwrap()
                .get_rank(),
            0
        );
        assert_eq!(
            vertices
                .get(*vertex_id_map.get("A2").unwrap())
                .unwrap()
                .get_rank(),
            0
        );
        assert_eq!(
            vertices
                .get(*vertex_id_map.get("A3").unwrap())
                .unwrap()
                .get_rank(),
            0
        );
        assert_eq!(
            vertices
                .get(*vertex_id_map.get("A4").unwrap())
                .unwrap()
                .get_rank(),
            0
        );
        assert_eq!(
            vertices
                .get(*vertex_id_map.get("A5").unwrap())
                .unwrap()
                .get_rank(),
            0
        );
    }

    #[test]
    fn vertex_ranking_case19() {
        let (pattern, vertex_id_map) = build_pattern_rank_ranking_case19();
        let vertices = &pattern.vertices;
        assert_eq!(
            vertices
                .get(*vertex_id_map.get("A0").unwrap())
                .unwrap()
                .get_rank(),
            8
        );
        assert_eq!(
            vertices
                .get(*vertex_id_map.get("A1").unwrap())
                .unwrap()
                .get_rank(),
            9
        );
        assert_eq!(
            vertices
                .get(*vertex_id_map.get("A2").unwrap())
                .unwrap()
                .get_rank(),
            0
        );
        assert_eq!(
            vertices
                .get(*vertex_id_map.get("A3").unwrap())
                .unwrap()
                .get_rank(),
            2
        );
        assert_eq!(
            vertices
                .get(*vertex_id_map.get("A4").unwrap())
                .unwrap()
                .get_rank(),
            1
        );
        assert_eq!(
            vertices
                .get(*vertex_id_map.get("A5").unwrap())
                .unwrap()
                .get_rank(),
            3
        );
        assert_eq!(
            vertices
                .get(*vertex_id_map.get("A6").unwrap())
                .unwrap()
                .get_rank(),
            4
        );
        assert_eq!(
            vertices
                .get(*vertex_id_map.get("A7").unwrap())
                .unwrap()
                .get_rank(),
            6
        );
        assert_eq!(
            vertices
                .get(*vertex_id_map.get("A8").unwrap())
                .unwrap()
                .get_rank(),
            5
        );
        assert_eq!(
            vertices
                .get(*vertex_id_map.get("A9").unwrap())
                .unwrap()
                .get_rank(),
            7
        );
        assert_eq!(
            vertices
                .get(*vertex_id_map.get("B0").unwrap())
                .unwrap()
                .get_rank(),
            0
        );
        assert_eq!(
            vertices
                .get(*vertex_id_map.get("C0").unwrap())
                .unwrap()
                .get_rank(),
            0
        );
        assert_eq!(
            vertices
                .get(*vertex_id_map.get("D0").unwrap())
                .unwrap()
                .get_rank(),
            0
        );
        assert_eq!(
            vertices
                .get(*vertex_id_map.get("E0").unwrap())
                .unwrap()
                .get_rank(),
            0
        );
    }

    #[test]
    fn vertex_ranking_case20() {
        let (pattern, vertex_id_map) = build_pattern_rank_ranking_case20();
        let vertices = &pattern.vertices;
        assert_eq!(
            vertices
                .get(*vertex_id_map.get("A0").unwrap())
                .unwrap()
                .get_rank(),
            3
        );
        assert_eq!(
            vertices
                .get(*vertex_id_map.get("A1").unwrap())
                .unwrap()
                .get_rank(),
            3
        );
        assert_eq!(
            vertices
                .get(*vertex_id_map.get("A2").unwrap())
                .unwrap()
                .get_rank(),
            0
        );
        assert_eq!(
            vertices
                .get(*vertex_id_map.get("A3").unwrap())
                .unwrap()
                .get_rank(),
            0
        );
        assert_eq!(
            vertices
                .get(*vertex_id_map.get("A4").unwrap())
                .unwrap()
                .get_rank(),
            0
        );
    }

    #[test]
    fn dfs_sorting_case1() {
        let (pattern, vertex_id_map) = build_pattern_rank_ranking_case1();
        let (_, vertex_dfs_id_map) = pattern.get_dfs_edge_sequence();
        assert_eq!(
            *vertex_dfs_id_map.get(vertex_id_map.get("A0").unwrap()).unwrap(),
            1
        );
        assert_eq!(
            *vertex_dfs_id_map.get(vertex_id_map.get("A1").unwrap()).unwrap(),
            0
        );
    }

    #[test]
    fn dfs_sorting_case3() {
        let (pattern, vertex_id_map) = build_pattern_rank_ranking_case3();
        let (_, vertex_dfs_id_map) = pattern.get_dfs_edge_sequence();
        assert_eq!(
            *vertex_dfs_id_map.get(vertex_id_map.get("A0").unwrap()).unwrap(),
            1
        );
        assert_eq!(
            *vertex_dfs_id_map.get(vertex_id_map.get("A1").unwrap()).unwrap(),
            0
        );
        assert_eq!(
            *vertex_dfs_id_map.get(vertex_id_map.get("B0").unwrap()).unwrap(),
            2
        );
    }

    #[test]
    fn dfs_sorting_case4() {
        let (pattern, vertex_id_map) = build_pattern_rank_ranking_case4();
        let (_, vertex_dfs_id_map) = pattern.get_dfs_edge_sequence();
        assert_eq!(
            *vertex_dfs_id_map.get(vertex_id_map.get("A0").unwrap()).unwrap(),
            1
        );
        assert_eq!(
            *vertex_dfs_id_map.get(vertex_id_map.get("A1").unwrap()).unwrap(),
            0
        );
        assert_eq!(
            *vertex_dfs_id_map.get(vertex_id_map.get("A2").unwrap()).unwrap(),
            2
        );
    }

    #[test]
    fn dfs_sorting_case6() {
        let (pattern, vertex_id_map) = build_pattern_rank_ranking_case6();
        let (_, vertex_dfs_id_map) = pattern.get_dfs_edge_sequence();
        assert_eq!(
            *vertex_dfs_id_map.get(vertex_id_map.get("A0").unwrap()).unwrap(),
            0
        );
        assert_eq!(
            *vertex_dfs_id_map.get(vertex_id_map.get("A1").unwrap()).unwrap(),
            1
        );
        assert_eq!(
            *vertex_dfs_id_map.get(vertex_id_map.get("B0").unwrap()).unwrap(),
            2
        );
    }

    #[test]
    fn dfs_sorting_case9() {
        let (pattern, vertex_id_map) = build_pattern_rank_ranking_case9();
        let (_, vertex_dfs_id_map) = pattern.get_dfs_edge_sequence();
        assert_eq!(
            *vertex_dfs_id_map.get(vertex_id_map.get("A0").unwrap()).unwrap(),
            1
        );
        assert_eq!(
            *vertex_dfs_id_map.get(vertex_id_map.get("A1").unwrap()).unwrap(),
            0
        );
        assert_eq!(
            *vertex_dfs_id_map.get(vertex_id_map.get("B0").unwrap()).unwrap(),
            3
        );
        assert_eq!(
            *vertex_dfs_id_map.get(vertex_id_map.get("B1").unwrap()).unwrap(),
            2
        );
    }

    #[test]
    fn dfs_sorting_case11() {
        let (pattern, vertex_id_map) = build_pattern_rank_ranking_case11();
        let (_, vertex_dfs_id_map) = pattern.get_dfs_edge_sequence();
        assert_eq!(
            *vertex_dfs_id_map.get(vertex_id_map.get("A0").unwrap()).unwrap(),
            0
        );
        assert_eq!(
            *vertex_dfs_id_map.get(vertex_id_map.get("A1").unwrap()).unwrap(),
            1
        );
        assert_eq!(
            *vertex_dfs_id_map.get(vertex_id_map.get("B0").unwrap()).unwrap(),
            2
        );
        assert_eq!(
            *vertex_dfs_id_map.get(vertex_id_map.get("B1").unwrap()).unwrap(),
            3
        );
        assert_eq!(
            *vertex_dfs_id_map.get(vertex_id_map.get("B2").unwrap()).unwrap(),
            4
        );
    }

    #[test]
    fn dfs_sorting_case13() {
        let (pattern, vertex_id_map) = build_pattern_rank_ranking_case13();
        let (_, vertex_dfs_id_map) = pattern.get_dfs_edge_sequence();
        assert_eq!(
            *vertex_dfs_id_map.get(vertex_id_map.get("A0").unwrap()).unwrap(),
            4
        );
        assert_eq!(
            *vertex_dfs_id_map.get(vertex_id_map.get("A1").unwrap()).unwrap(),
            5
        );
        assert_eq!(
            *vertex_dfs_id_map.get(vertex_id_map.get("A2").unwrap()).unwrap(),
            0
        );
        assert_eq!(
            *vertex_dfs_id_map.get(vertex_id_map.get("B0").unwrap()).unwrap(),
            1
        );
        assert_eq!(
            *vertex_dfs_id_map.get(vertex_id_map.get("B1").unwrap()).unwrap(),
            2
        );
        assert_eq!(
            *vertex_dfs_id_map.get(vertex_id_map.get("B2").unwrap()).unwrap(),
            3
        );
    }

    #[test]
    fn dfs_sorting_case14() {
        let (pattern, vertex_id_map) = build_pattern_rank_ranking_case14();
        let (_, vertex_dfs_id_map) = pattern.get_dfs_edge_sequence();
        assert_eq!(
            *vertex_dfs_id_map.get(vertex_id_map.get("A0").unwrap()).unwrap(),
            0
        );
        assert_eq!(
            *vertex_dfs_id_map.get(vertex_id_map.get("A1").unwrap()).unwrap(),
            1
        );
        assert_eq!(
            *vertex_dfs_id_map.get(vertex_id_map.get("B0").unwrap()).unwrap(),
            2
        );
        assert_eq!(
            *vertex_dfs_id_map.get(vertex_id_map.get("B1").unwrap()).unwrap(),
            4
        );
        assert_eq!(
            *vertex_dfs_id_map.get(vertex_id_map.get("B2").unwrap()).unwrap(),
            5
        );
        assert_eq!(
            *vertex_dfs_id_map.get(vertex_id_map.get("B3").unwrap()).unwrap(),
            3
        );
        assert_eq!(
            *vertex_dfs_id_map.get(vertex_id_map.get("C0").unwrap()).unwrap(),
            6
        );
    }

    #[test]
    fn dfs_sorting_case15() {
        let (pattern, vertex_id_map) = build_pattern_rank_ranking_case15();
        let (_, vertex_dfs_id_map) = pattern.get_dfs_edge_sequence();
        assert_eq!(
            *vertex_dfs_id_map.get(vertex_id_map.get("A0").unwrap()).unwrap(),
            4
        );
        assert_eq!(
            *vertex_dfs_id_map.get(vertex_id_map.get("A1").unwrap()).unwrap(),
            7
        );
        assert_eq!(
            *vertex_dfs_id_map.get(vertex_id_map.get("A2").unwrap()).unwrap(),
            1
        );
        assert_eq!(
            *vertex_dfs_id_map.get(vertex_id_map.get("A3").unwrap()).unwrap(),
            0
        );
        assert_eq!(
            *vertex_dfs_id_map.get(vertex_id_map.get("B0").unwrap()).unwrap(),
            5
        );
        assert_eq!(
            *vertex_dfs_id_map.get(vertex_id_map.get("B1").unwrap()).unwrap(),
            2
        );
        assert_eq!(
            *vertex_dfs_id_map.get(vertex_id_map.get("B2").unwrap()).unwrap(),
            8
        );
        assert_eq!(
            *vertex_dfs_id_map.get(vertex_id_map.get("C0").unwrap()).unwrap(),
            6
        );
        assert_eq!(
            *vertex_dfs_id_map.get(vertex_id_map.get("C1").unwrap()).unwrap(),
            3
        );
    }

    #[test]
    fn dfs_sorting_case16() {
        let (pattern, vertex_id_map) = build_pattern_rank_ranking_case16();
        let (_, vertex_dfs_id_map) = pattern.get_dfs_edge_sequence();
        assert_eq!(
            *vertex_dfs_id_map.get(vertex_id_map.get("A0").unwrap()).unwrap(),
            5
        );
        assert_eq!(
            *vertex_dfs_id_map.get(vertex_id_map.get("A1").unwrap()).unwrap(),
            8
        );
        assert_eq!(
            *vertex_dfs_id_map.get(vertex_id_map.get("A2").unwrap()).unwrap(),
            1
        );
        assert_eq!(
            *vertex_dfs_id_map.get(vertex_id_map.get("A3").unwrap()).unwrap(),
            0
        );
        assert_eq!(
            *vertex_dfs_id_map.get(vertex_id_map.get("B0").unwrap()).unwrap(),
            6
        );
        assert_eq!(
            *vertex_dfs_id_map.get(vertex_id_map.get("B1").unwrap()).unwrap(),
            2
        );
        assert_eq!(
            *vertex_dfs_id_map.get(vertex_id_map.get("B2").unwrap()).unwrap(),
            9
        );
        assert_eq!(
            *vertex_dfs_id_map.get(vertex_id_map.get("C0").unwrap()).unwrap(),
            7
        );
        assert_eq!(
            *vertex_dfs_id_map.get(vertex_id_map.get("C1").unwrap()).unwrap(),
            3
        );
        assert_eq!(
            *vertex_dfs_id_map.get(vertex_id_map.get("D0").unwrap()).unwrap(),
            4
        );
    }

    #[test]
    fn dfs_sorting_case17() {
        let (pattern, vertex_id_map) = build_pattern_rank_ranking_case17();
        let (_, vertex_dfs_id_map) = pattern.get_dfs_edge_sequence();
        assert_eq!(
            *vertex_dfs_id_map.get(vertex_id_map.get("A0").unwrap()).unwrap(),
            5
        );
        assert_eq!(
            *vertex_dfs_id_map.get(vertex_id_map.get("A1").unwrap()).unwrap(),
            4
        );
        assert_eq!(
            *vertex_dfs_id_map.get(vertex_id_map.get("A2").unwrap()).unwrap(),
            3
        );
        assert_eq!(
            *vertex_dfs_id_map.get(vertex_id_map.get("A3").unwrap()).unwrap(),
            2
        );
        assert_eq!(
            *vertex_dfs_id_map.get(vertex_id_map.get("A4").unwrap()).unwrap(),
            1
        );
        assert_eq!(
            *vertex_dfs_id_map.get(vertex_id_map.get("A5").unwrap()).unwrap(),
            0
        );
    }

    #[test]
    fn dfs_sorting_case17_variant_long_chain() {
        let (pattern, vertex_id_map) = build_pattern_rank_ranking_case17_long_chain();
        let (_, vertex_dfs_id_map) = pattern.get_dfs_edge_sequence();
        assert_eq!(
            *vertex_dfs_id_map.get(vertex_id_map.get("A0").unwrap()).unwrap(),
            10
        );
        assert_eq!(
            *vertex_dfs_id_map.get(vertex_id_map.get("A1").unwrap()).unwrap(),
            9
        );
        assert_eq!(
            *vertex_dfs_id_map.get(vertex_id_map.get("A2").unwrap()).unwrap(),
            8
        );
        assert_eq!(
            *vertex_dfs_id_map.get(vertex_id_map.get("A3").unwrap()).unwrap(),
            7
        );
        assert_eq!(
            *vertex_dfs_id_map.get(vertex_id_map.get("A4").unwrap()).unwrap(),
            6
        );
        assert_eq!(
            *vertex_dfs_id_map.get(vertex_id_map.get("A5").unwrap()).unwrap(),
            5
        );
        assert_eq!(
            *vertex_dfs_id_map.get(vertex_id_map.get("A6").unwrap()).unwrap(),
            4
        );
        assert_eq!(
            *vertex_dfs_id_map.get(vertex_id_map.get("A7").unwrap()).unwrap(),
            3
        );
        assert_eq!(
            *vertex_dfs_id_map.get(vertex_id_map.get("A8").unwrap()).unwrap(),
            2
        );
        assert_eq!(
            *vertex_dfs_id_map.get(vertex_id_map.get("A9").unwrap()).unwrap(),
            1
        );
        assert_eq!(
            *vertex_dfs_id_map.get(vertex_id_map.get("A10").unwrap()).unwrap(),
            0
        );
    }

    #[test]
    fn dfs_sorting_case19() {
        let (pattern, vertex_id_map) = build_pattern_rank_ranking_case19();
        let (_, vertex_dfs_id_map) = pattern.get_dfs_edge_sequence();
        assert_eq!(
            *vertex_dfs_id_map.get(vertex_id_map.get("A0").unwrap()).unwrap(),
            3
        );
        assert_eq!(
            *vertex_dfs_id_map.get(vertex_id_map.get("A1").unwrap()).unwrap(),
            7
        );
        assert_eq!(
            *vertex_dfs_id_map.get(vertex_id_map.get("A2").unwrap()).unwrap(),
            0
        );
        assert_eq!(
            *vertex_dfs_id_map.get(vertex_id_map.get("A3").unwrap()).unwrap(),
            4
        );
        assert_eq!(
            *vertex_dfs_id_map.get(vertex_id_map.get("A4").unwrap()).unwrap(),
            8
        );
        assert_eq!(
            *vertex_dfs_id_map.get(vertex_id_map.get("A5").unwrap()).unwrap(),
            11
        );
        assert_eq!(
            *vertex_dfs_id_map.get(vertex_id_map.get("A6").unwrap()).unwrap(),
            1
        );
        assert_eq!(
            *vertex_dfs_id_map.get(vertex_id_map.get("A7").unwrap()).unwrap(),
            5
        );
        assert_eq!(
            *vertex_dfs_id_map.get(vertex_id_map.get("A8").unwrap()).unwrap(),
            9
        );
        assert_eq!(
            *vertex_dfs_id_map.get(vertex_id_map.get("A9").unwrap()).unwrap(),
            12
        );
        assert_eq!(
            *vertex_dfs_id_map.get(vertex_id_map.get("B0").unwrap()).unwrap(),
            2
        );
        assert_eq!(
            *vertex_dfs_id_map.get(vertex_id_map.get("C0").unwrap()).unwrap(),
            10
        );
        assert_eq!(
            *vertex_dfs_id_map.get(vertex_id_map.get("D0").unwrap()).unwrap(),
            6
        );
        assert_eq!(
            *vertex_dfs_id_map.get(vertex_id_map.get("E0").unwrap()).unwrap(),
            13
        );
    }
}<|MERGE_RESOLUTION|>--- conflicted
+++ resolved
@@ -1094,7 +1094,9 @@
     /// i.e. [ sorted outgoing edges | sorted incoming edges ]
     ///
     /// Each neighbor edge element stores 3 values: edge id, target vertex id, and edge direction
-    pub fn get_vertex_neighbor_edges(&self) -> HashMap<PatternId, Vec<(PatternId, PatternId, PatternDirection)>> {
+    pub fn get_vertex_neighbor_edges(
+        &self,
+    ) -> HashMap<PatternId, Vec<(PatternId, PatternId, PatternDirection)>> {
         let mut vertex_neighbor_edges_map: HashMap<
             PatternId,
             Vec<(PatternId, PatternId, PatternDirection)>,
@@ -1388,21 +1390,12 @@
     }
 
     /// Compare the ranks of two PatternVertices
-<<<<<<< HEAD
+    ///
+    /// Consider labels and out/in degrees only
     ///
     /// Called when setting initial ranks
-    fn cmp_vertices_for_rank(
+    fn cmp_vertices_by_label(
         &self, v1_id: PatternId, v2_id: PatternId,
-=======
-    /// 
-    /// Consider labels and out/in degrees only 
-    /// 
-    /// Called when setting initial ranks
-    fn cmp_vertices_by_label(
-        &self,
-        v1_id: PatternId,
-        v2_id: PatternId,
->>>>>>> 339557e3
         vertex_neighbor_edges_map: &HashMap<PatternId, Vec<(PatternId, PatternId, PatternDirection)>>,
     ) -> Ordering {
         let v1 = self.vertices.get(v1_id).unwrap();
@@ -1458,7 +1451,7 @@
                 _ => (),
             }
         }
-        
+
         // Return Equal if Still Cannot Distinguish
         Ordering::Equal
     }
@@ -1525,11 +1518,8 @@
     }
 }
 
-<<<<<<< HEAD
-/// Methods for Pattern Extension or Related to (Definite) Extend Steps
-=======
 /// DFS Sorting
-/// 
+///
 /// Find a unique sequence of edges in DFS order and assign each vertex with a unique DFS id for easier decoding process
 impl Pattern {
     /// Return the ID of the starting vertex of DFS
@@ -1548,7 +1538,10 @@
         let mut starting_v_id: PatternId = 0;
         let mut min_v_rank: PatternRankId = PatternRankId::MAX;
         for v_id in min_label_vertices.iter() {
-            let current_v_rank: PatternRankId = self.get_vertex_from_id(*v_id).unwrap().get_rank();
+            let current_v_rank: PatternRankId = self
+                .get_vertex_from_id(*v_id)
+                .unwrap()
+                .get_rank();
             if current_v_rank < min_v_rank {
                 starting_v_id = *v_id;
                 min_v_rank = current_v_rank;
@@ -1559,11 +1552,11 @@
     }
 
     /// Perform DFS Sorting to Pattern Edges Based on Labels and Ranks
-    /// 
+    ///
     /// Return a tuple of 2 elements
-    /// 
+    ///
     /// dfs_edge_sequence is a vector of edge ids in DFS order
-    /// 
+    ///
     /// vertex_dfs_id_map maps from vertex ids to dfs id
     pub fn get_dfs_edge_sequence(&self) -> (Vec<PatternId>, HashMap<PatternId, PatternRankId>) {
         // output edge sequence
@@ -1575,7 +1568,8 @@
         vertex_dfs_id_map.insert(starting_v_id, 0);
         let mut next_free_id: PatternRankId = 1;
         // collect neighbor edges info for each vertex
-        let vertex_neighbor_edges_map: HashMap<PatternId, Vec<(PatternId, PatternId, PatternDirection)>> = self.get_vertex_neighbor_edges();
+        let vertex_neighbor_edges_map: HashMap<PatternId, Vec<(PatternId, PatternId, PatternDirection)>> =
+            self.get_vertex_neighbor_edges();
         // Record which edges have been visited
         let mut visited_edges: HashSet<PatternId> = HashSet::new();
         // Vertex Stack
@@ -1584,7 +1578,9 @@
         // DFS on Vertices
         while vertex_stack.len() > 0 {
             let current_v_id: PatternId = *vertex_stack.back().unwrap();
-            let neighbor_edges: &Vec<(PatternId, PatternId, PatternDirection)> = vertex_neighbor_edges_map.get(&current_v_id).expect(&format!("Unknown ID {}", current_v_id));
+            let neighbor_edges: &Vec<(PatternId, PatternId, PatternDirection)> = vertex_neighbor_edges_map
+                .get(&current_v_id)
+                .expect(&format!("Unknown ID {}", current_v_id));
             let mut found_next_edge: bool = false;
             let mut index: usize = 0;
             while index < neighbor_edges.len() {
@@ -1603,8 +1599,12 @@
                         while index < neighbor_edges.len() - 1 {
                             index += 1;
                             let (current_e_id, current_end_v_id, current_e_dir) = neighbor_edges[index];
-                            if visited_edges.contains(&current_e_id) { continue };
-                            if current_e_dir != e_dir { break };
+                            if visited_edges.contains(&current_e_id) {
+                                continue;
+                            };
+                            if current_e_dir != e_dir {
+                                break;
+                            };
                             match self.cmp_edges(e_id, current_e_id) {
                                 Ordering::Greater => break,
                                 Ordering::Less => break,
@@ -1617,8 +1617,10 @@
                                         end_v_id = current_end_v_id;
                                         break;
                                     }
-        
-                                    let current_dfs_id: PatternRankId = *vertex_dfs_id_map.get(&current_end_v_id).unwrap();
+
+                                    let current_dfs_id: PatternRankId = *vertex_dfs_id_map
+                                        .get(&current_end_v_id)
+                                        .unwrap();
                                     if current_dfs_id < min_dfs_id {
                                         min_dfs_id = current_dfs_id;
                                         // Update
@@ -1655,7 +1657,6 @@
 }
 
 /// Methods for Pattern Extension
->>>>>>> 339557e3
 impl Pattern {
     /// Get all the vertices(id) with the same vertex label and vertex rank
     /// These vertices are equivalent in the Pattern
@@ -3750,11 +3751,15 @@
         let (pattern, vertex_id_map) = build_pattern_rank_ranking_case1();
         let (_, vertex_dfs_id_map) = pattern.get_dfs_edge_sequence();
         assert_eq!(
-            *vertex_dfs_id_map.get(vertex_id_map.get("A0").unwrap()).unwrap(),
+            *vertex_dfs_id_map
+                .get(vertex_id_map.get("A0").unwrap())
+                .unwrap(),
             1
         );
         assert_eq!(
-            *vertex_dfs_id_map.get(vertex_id_map.get("A1").unwrap()).unwrap(),
+            *vertex_dfs_id_map
+                .get(vertex_id_map.get("A1").unwrap())
+                .unwrap(),
             0
         );
     }
@@ -3764,15 +3769,21 @@
         let (pattern, vertex_id_map) = build_pattern_rank_ranking_case3();
         let (_, vertex_dfs_id_map) = pattern.get_dfs_edge_sequence();
         assert_eq!(
-            *vertex_dfs_id_map.get(vertex_id_map.get("A0").unwrap()).unwrap(),
+            *vertex_dfs_id_map
+                .get(vertex_id_map.get("A0").unwrap())
+                .unwrap(),
             1
         );
         assert_eq!(
-            *vertex_dfs_id_map.get(vertex_id_map.get("A1").unwrap()).unwrap(),
-            0
-        );
-        assert_eq!(
-            *vertex_dfs_id_map.get(vertex_id_map.get("B0").unwrap()).unwrap(),
+            *vertex_dfs_id_map
+                .get(vertex_id_map.get("A1").unwrap())
+                .unwrap(),
+            0
+        );
+        assert_eq!(
+            *vertex_dfs_id_map
+                .get(vertex_id_map.get("B0").unwrap())
+                .unwrap(),
             2
         );
     }
@@ -3782,15 +3793,21 @@
         let (pattern, vertex_id_map) = build_pattern_rank_ranking_case4();
         let (_, vertex_dfs_id_map) = pattern.get_dfs_edge_sequence();
         assert_eq!(
-            *vertex_dfs_id_map.get(vertex_id_map.get("A0").unwrap()).unwrap(),
+            *vertex_dfs_id_map
+                .get(vertex_id_map.get("A0").unwrap())
+                .unwrap(),
             1
         );
         assert_eq!(
-            *vertex_dfs_id_map.get(vertex_id_map.get("A1").unwrap()).unwrap(),
-            0
-        );
-        assert_eq!(
-            *vertex_dfs_id_map.get(vertex_id_map.get("A2").unwrap()).unwrap(),
+            *vertex_dfs_id_map
+                .get(vertex_id_map.get("A1").unwrap())
+                .unwrap(),
+            0
+        );
+        assert_eq!(
+            *vertex_dfs_id_map
+                .get(vertex_id_map.get("A2").unwrap())
+                .unwrap(),
             2
         );
     }
@@ -3800,15 +3817,21 @@
         let (pattern, vertex_id_map) = build_pattern_rank_ranking_case6();
         let (_, vertex_dfs_id_map) = pattern.get_dfs_edge_sequence();
         assert_eq!(
-            *vertex_dfs_id_map.get(vertex_id_map.get("A0").unwrap()).unwrap(),
-            0
-        );
-        assert_eq!(
-            *vertex_dfs_id_map.get(vertex_id_map.get("A1").unwrap()).unwrap(),
+            *vertex_dfs_id_map
+                .get(vertex_id_map.get("A0").unwrap())
+                .unwrap(),
+            0
+        );
+        assert_eq!(
+            *vertex_dfs_id_map
+                .get(vertex_id_map.get("A1").unwrap())
+                .unwrap(),
             1
         );
         assert_eq!(
-            *vertex_dfs_id_map.get(vertex_id_map.get("B0").unwrap()).unwrap(),
+            *vertex_dfs_id_map
+                .get(vertex_id_map.get("B0").unwrap())
+                .unwrap(),
             2
         );
     }
@@ -3818,19 +3841,27 @@
         let (pattern, vertex_id_map) = build_pattern_rank_ranking_case9();
         let (_, vertex_dfs_id_map) = pattern.get_dfs_edge_sequence();
         assert_eq!(
-            *vertex_dfs_id_map.get(vertex_id_map.get("A0").unwrap()).unwrap(),
+            *vertex_dfs_id_map
+                .get(vertex_id_map.get("A0").unwrap())
+                .unwrap(),
             1
         );
         assert_eq!(
-            *vertex_dfs_id_map.get(vertex_id_map.get("A1").unwrap()).unwrap(),
-            0
-        );
-        assert_eq!(
-            *vertex_dfs_id_map.get(vertex_id_map.get("B0").unwrap()).unwrap(),
+            *vertex_dfs_id_map
+                .get(vertex_id_map.get("A1").unwrap())
+                .unwrap(),
+            0
+        );
+        assert_eq!(
+            *vertex_dfs_id_map
+                .get(vertex_id_map.get("B0").unwrap())
+                .unwrap(),
             3
         );
         assert_eq!(
-            *vertex_dfs_id_map.get(vertex_id_map.get("B1").unwrap()).unwrap(),
+            *vertex_dfs_id_map
+                .get(vertex_id_map.get("B1").unwrap())
+                .unwrap(),
             2
         );
     }
@@ -3840,23 +3871,33 @@
         let (pattern, vertex_id_map) = build_pattern_rank_ranking_case11();
         let (_, vertex_dfs_id_map) = pattern.get_dfs_edge_sequence();
         assert_eq!(
-            *vertex_dfs_id_map.get(vertex_id_map.get("A0").unwrap()).unwrap(),
-            0
-        );
-        assert_eq!(
-            *vertex_dfs_id_map.get(vertex_id_map.get("A1").unwrap()).unwrap(),
+            *vertex_dfs_id_map
+                .get(vertex_id_map.get("A0").unwrap())
+                .unwrap(),
+            0
+        );
+        assert_eq!(
+            *vertex_dfs_id_map
+                .get(vertex_id_map.get("A1").unwrap())
+                .unwrap(),
             1
         );
         assert_eq!(
-            *vertex_dfs_id_map.get(vertex_id_map.get("B0").unwrap()).unwrap(),
+            *vertex_dfs_id_map
+                .get(vertex_id_map.get("B0").unwrap())
+                .unwrap(),
             2
         );
         assert_eq!(
-            *vertex_dfs_id_map.get(vertex_id_map.get("B1").unwrap()).unwrap(),
+            *vertex_dfs_id_map
+                .get(vertex_id_map.get("B1").unwrap())
+                .unwrap(),
             3
         );
         assert_eq!(
-            *vertex_dfs_id_map.get(vertex_id_map.get("B2").unwrap()).unwrap(),
+            *vertex_dfs_id_map
+                .get(vertex_id_map.get("B2").unwrap())
+                .unwrap(),
             4
         );
     }
@@ -3866,27 +3907,39 @@
         let (pattern, vertex_id_map) = build_pattern_rank_ranking_case13();
         let (_, vertex_dfs_id_map) = pattern.get_dfs_edge_sequence();
         assert_eq!(
-            *vertex_dfs_id_map.get(vertex_id_map.get("A0").unwrap()).unwrap(),
+            *vertex_dfs_id_map
+                .get(vertex_id_map.get("A0").unwrap())
+                .unwrap(),
             4
         );
         assert_eq!(
-            *vertex_dfs_id_map.get(vertex_id_map.get("A1").unwrap()).unwrap(),
+            *vertex_dfs_id_map
+                .get(vertex_id_map.get("A1").unwrap())
+                .unwrap(),
             5
         );
         assert_eq!(
-            *vertex_dfs_id_map.get(vertex_id_map.get("A2").unwrap()).unwrap(),
-            0
-        );
-        assert_eq!(
-            *vertex_dfs_id_map.get(vertex_id_map.get("B0").unwrap()).unwrap(),
+            *vertex_dfs_id_map
+                .get(vertex_id_map.get("A2").unwrap())
+                .unwrap(),
+            0
+        );
+        assert_eq!(
+            *vertex_dfs_id_map
+                .get(vertex_id_map.get("B0").unwrap())
+                .unwrap(),
             1
         );
         assert_eq!(
-            *vertex_dfs_id_map.get(vertex_id_map.get("B1").unwrap()).unwrap(),
+            *vertex_dfs_id_map
+                .get(vertex_id_map.get("B1").unwrap())
+                .unwrap(),
             2
         );
         assert_eq!(
-            *vertex_dfs_id_map.get(vertex_id_map.get("B2").unwrap()).unwrap(),
+            *vertex_dfs_id_map
+                .get(vertex_id_map.get("B2").unwrap())
+                .unwrap(),
             3
         );
     }
@@ -3896,31 +3949,45 @@
         let (pattern, vertex_id_map) = build_pattern_rank_ranking_case14();
         let (_, vertex_dfs_id_map) = pattern.get_dfs_edge_sequence();
         assert_eq!(
-            *vertex_dfs_id_map.get(vertex_id_map.get("A0").unwrap()).unwrap(),
-            0
-        );
-        assert_eq!(
-            *vertex_dfs_id_map.get(vertex_id_map.get("A1").unwrap()).unwrap(),
+            *vertex_dfs_id_map
+                .get(vertex_id_map.get("A0").unwrap())
+                .unwrap(),
+            0
+        );
+        assert_eq!(
+            *vertex_dfs_id_map
+                .get(vertex_id_map.get("A1").unwrap())
+                .unwrap(),
             1
         );
         assert_eq!(
-            *vertex_dfs_id_map.get(vertex_id_map.get("B0").unwrap()).unwrap(),
+            *vertex_dfs_id_map
+                .get(vertex_id_map.get("B0").unwrap())
+                .unwrap(),
             2
         );
         assert_eq!(
-            *vertex_dfs_id_map.get(vertex_id_map.get("B1").unwrap()).unwrap(),
+            *vertex_dfs_id_map
+                .get(vertex_id_map.get("B1").unwrap())
+                .unwrap(),
             4
         );
         assert_eq!(
-            *vertex_dfs_id_map.get(vertex_id_map.get("B2").unwrap()).unwrap(),
+            *vertex_dfs_id_map
+                .get(vertex_id_map.get("B2").unwrap())
+                .unwrap(),
             5
         );
         assert_eq!(
-            *vertex_dfs_id_map.get(vertex_id_map.get("B3").unwrap()).unwrap(),
+            *vertex_dfs_id_map
+                .get(vertex_id_map.get("B3").unwrap())
+                .unwrap(),
             3
         );
         assert_eq!(
-            *vertex_dfs_id_map.get(vertex_id_map.get("C0").unwrap()).unwrap(),
+            *vertex_dfs_id_map
+                .get(vertex_id_map.get("C0").unwrap())
+                .unwrap(),
             6
         );
     }
@@ -3930,39 +3997,57 @@
         let (pattern, vertex_id_map) = build_pattern_rank_ranking_case15();
         let (_, vertex_dfs_id_map) = pattern.get_dfs_edge_sequence();
         assert_eq!(
-            *vertex_dfs_id_map.get(vertex_id_map.get("A0").unwrap()).unwrap(),
+            *vertex_dfs_id_map
+                .get(vertex_id_map.get("A0").unwrap())
+                .unwrap(),
             4
         );
         assert_eq!(
-            *vertex_dfs_id_map.get(vertex_id_map.get("A1").unwrap()).unwrap(),
+            *vertex_dfs_id_map
+                .get(vertex_id_map.get("A1").unwrap())
+                .unwrap(),
             7
         );
         assert_eq!(
-            *vertex_dfs_id_map.get(vertex_id_map.get("A2").unwrap()).unwrap(),
+            *vertex_dfs_id_map
+                .get(vertex_id_map.get("A2").unwrap())
+                .unwrap(),
             1
         );
         assert_eq!(
-            *vertex_dfs_id_map.get(vertex_id_map.get("A3").unwrap()).unwrap(),
-            0
-        );
-        assert_eq!(
-            *vertex_dfs_id_map.get(vertex_id_map.get("B0").unwrap()).unwrap(),
+            *vertex_dfs_id_map
+                .get(vertex_id_map.get("A3").unwrap())
+                .unwrap(),
+            0
+        );
+        assert_eq!(
+            *vertex_dfs_id_map
+                .get(vertex_id_map.get("B0").unwrap())
+                .unwrap(),
             5
         );
         assert_eq!(
-            *vertex_dfs_id_map.get(vertex_id_map.get("B1").unwrap()).unwrap(),
+            *vertex_dfs_id_map
+                .get(vertex_id_map.get("B1").unwrap())
+                .unwrap(),
             2
         );
         assert_eq!(
-            *vertex_dfs_id_map.get(vertex_id_map.get("B2").unwrap()).unwrap(),
+            *vertex_dfs_id_map
+                .get(vertex_id_map.get("B2").unwrap())
+                .unwrap(),
             8
         );
         assert_eq!(
-            *vertex_dfs_id_map.get(vertex_id_map.get("C0").unwrap()).unwrap(),
+            *vertex_dfs_id_map
+                .get(vertex_id_map.get("C0").unwrap())
+                .unwrap(),
             6
         );
         assert_eq!(
-            *vertex_dfs_id_map.get(vertex_id_map.get("C1").unwrap()).unwrap(),
+            *vertex_dfs_id_map
+                .get(vertex_id_map.get("C1").unwrap())
+                .unwrap(),
             3
         );
     }
@@ -3972,43 +4057,63 @@
         let (pattern, vertex_id_map) = build_pattern_rank_ranking_case16();
         let (_, vertex_dfs_id_map) = pattern.get_dfs_edge_sequence();
         assert_eq!(
-            *vertex_dfs_id_map.get(vertex_id_map.get("A0").unwrap()).unwrap(),
+            *vertex_dfs_id_map
+                .get(vertex_id_map.get("A0").unwrap())
+                .unwrap(),
             5
         );
         assert_eq!(
-            *vertex_dfs_id_map.get(vertex_id_map.get("A1").unwrap()).unwrap(),
+            *vertex_dfs_id_map
+                .get(vertex_id_map.get("A1").unwrap())
+                .unwrap(),
             8
         );
         assert_eq!(
-            *vertex_dfs_id_map.get(vertex_id_map.get("A2").unwrap()).unwrap(),
+            *vertex_dfs_id_map
+                .get(vertex_id_map.get("A2").unwrap())
+                .unwrap(),
             1
         );
         assert_eq!(
-            *vertex_dfs_id_map.get(vertex_id_map.get("A3").unwrap()).unwrap(),
-            0
-        );
-        assert_eq!(
-            *vertex_dfs_id_map.get(vertex_id_map.get("B0").unwrap()).unwrap(),
+            *vertex_dfs_id_map
+                .get(vertex_id_map.get("A3").unwrap())
+                .unwrap(),
+            0
+        );
+        assert_eq!(
+            *vertex_dfs_id_map
+                .get(vertex_id_map.get("B0").unwrap())
+                .unwrap(),
             6
         );
         assert_eq!(
-            *vertex_dfs_id_map.get(vertex_id_map.get("B1").unwrap()).unwrap(),
+            *vertex_dfs_id_map
+                .get(vertex_id_map.get("B1").unwrap())
+                .unwrap(),
             2
         );
         assert_eq!(
-            *vertex_dfs_id_map.get(vertex_id_map.get("B2").unwrap()).unwrap(),
+            *vertex_dfs_id_map
+                .get(vertex_id_map.get("B2").unwrap())
+                .unwrap(),
             9
         );
         assert_eq!(
-            *vertex_dfs_id_map.get(vertex_id_map.get("C0").unwrap()).unwrap(),
+            *vertex_dfs_id_map
+                .get(vertex_id_map.get("C0").unwrap())
+                .unwrap(),
             7
         );
         assert_eq!(
-            *vertex_dfs_id_map.get(vertex_id_map.get("C1").unwrap()).unwrap(),
+            *vertex_dfs_id_map
+                .get(vertex_id_map.get("C1").unwrap())
+                .unwrap(),
             3
         );
         assert_eq!(
-            *vertex_dfs_id_map.get(vertex_id_map.get("D0").unwrap()).unwrap(),
+            *vertex_dfs_id_map
+                .get(vertex_id_map.get("D0").unwrap())
+                .unwrap(),
             4
         );
     }
@@ -4018,27 +4123,39 @@
         let (pattern, vertex_id_map) = build_pattern_rank_ranking_case17();
         let (_, vertex_dfs_id_map) = pattern.get_dfs_edge_sequence();
         assert_eq!(
-            *vertex_dfs_id_map.get(vertex_id_map.get("A0").unwrap()).unwrap(),
+            *vertex_dfs_id_map
+                .get(vertex_id_map.get("A0").unwrap())
+                .unwrap(),
             5
         );
         assert_eq!(
-            *vertex_dfs_id_map.get(vertex_id_map.get("A1").unwrap()).unwrap(),
+            *vertex_dfs_id_map
+                .get(vertex_id_map.get("A1").unwrap())
+                .unwrap(),
             4
         );
         assert_eq!(
-            *vertex_dfs_id_map.get(vertex_id_map.get("A2").unwrap()).unwrap(),
+            *vertex_dfs_id_map
+                .get(vertex_id_map.get("A2").unwrap())
+                .unwrap(),
             3
         );
         assert_eq!(
-            *vertex_dfs_id_map.get(vertex_id_map.get("A3").unwrap()).unwrap(),
+            *vertex_dfs_id_map
+                .get(vertex_id_map.get("A3").unwrap())
+                .unwrap(),
             2
         );
         assert_eq!(
-            *vertex_dfs_id_map.get(vertex_id_map.get("A4").unwrap()).unwrap(),
+            *vertex_dfs_id_map
+                .get(vertex_id_map.get("A4").unwrap())
+                .unwrap(),
             1
         );
         assert_eq!(
-            *vertex_dfs_id_map.get(vertex_id_map.get("A5").unwrap()).unwrap(),
+            *vertex_dfs_id_map
+                .get(vertex_id_map.get("A5").unwrap())
+                .unwrap(),
             0
         );
     }
@@ -4048,47 +4165,69 @@
         let (pattern, vertex_id_map) = build_pattern_rank_ranking_case17_long_chain();
         let (_, vertex_dfs_id_map) = pattern.get_dfs_edge_sequence();
         assert_eq!(
-            *vertex_dfs_id_map.get(vertex_id_map.get("A0").unwrap()).unwrap(),
+            *vertex_dfs_id_map
+                .get(vertex_id_map.get("A0").unwrap())
+                .unwrap(),
             10
         );
         assert_eq!(
-            *vertex_dfs_id_map.get(vertex_id_map.get("A1").unwrap()).unwrap(),
+            *vertex_dfs_id_map
+                .get(vertex_id_map.get("A1").unwrap())
+                .unwrap(),
             9
         );
         assert_eq!(
-            *vertex_dfs_id_map.get(vertex_id_map.get("A2").unwrap()).unwrap(),
+            *vertex_dfs_id_map
+                .get(vertex_id_map.get("A2").unwrap())
+                .unwrap(),
             8
         );
         assert_eq!(
-            *vertex_dfs_id_map.get(vertex_id_map.get("A3").unwrap()).unwrap(),
+            *vertex_dfs_id_map
+                .get(vertex_id_map.get("A3").unwrap())
+                .unwrap(),
             7
         );
         assert_eq!(
-            *vertex_dfs_id_map.get(vertex_id_map.get("A4").unwrap()).unwrap(),
+            *vertex_dfs_id_map
+                .get(vertex_id_map.get("A4").unwrap())
+                .unwrap(),
             6
         );
         assert_eq!(
-            *vertex_dfs_id_map.get(vertex_id_map.get("A5").unwrap()).unwrap(),
+            *vertex_dfs_id_map
+                .get(vertex_id_map.get("A5").unwrap())
+                .unwrap(),
             5
         );
         assert_eq!(
-            *vertex_dfs_id_map.get(vertex_id_map.get("A6").unwrap()).unwrap(),
+            *vertex_dfs_id_map
+                .get(vertex_id_map.get("A6").unwrap())
+                .unwrap(),
             4
         );
         assert_eq!(
-            *vertex_dfs_id_map.get(vertex_id_map.get("A7").unwrap()).unwrap(),
+            *vertex_dfs_id_map
+                .get(vertex_id_map.get("A7").unwrap())
+                .unwrap(),
             3
         );
         assert_eq!(
-            *vertex_dfs_id_map.get(vertex_id_map.get("A8").unwrap()).unwrap(),
+            *vertex_dfs_id_map
+                .get(vertex_id_map.get("A8").unwrap())
+                .unwrap(),
             2
         );
         assert_eq!(
-            *vertex_dfs_id_map.get(vertex_id_map.get("A9").unwrap()).unwrap(),
+            *vertex_dfs_id_map
+                .get(vertex_id_map.get("A9").unwrap())
+                .unwrap(),
             1
         );
         assert_eq!(
-            *vertex_dfs_id_map.get(vertex_id_map.get("A10").unwrap()).unwrap(),
+            *vertex_dfs_id_map
+                .get(vertex_id_map.get("A10").unwrap())
+                .unwrap(),
             0
         );
     }
@@ -4098,59 +4237,87 @@
         let (pattern, vertex_id_map) = build_pattern_rank_ranking_case19();
         let (_, vertex_dfs_id_map) = pattern.get_dfs_edge_sequence();
         assert_eq!(
-            *vertex_dfs_id_map.get(vertex_id_map.get("A0").unwrap()).unwrap(),
+            *vertex_dfs_id_map
+                .get(vertex_id_map.get("A0").unwrap())
+                .unwrap(),
             3
         );
         assert_eq!(
-            *vertex_dfs_id_map.get(vertex_id_map.get("A1").unwrap()).unwrap(),
+            *vertex_dfs_id_map
+                .get(vertex_id_map.get("A1").unwrap())
+                .unwrap(),
             7
         );
         assert_eq!(
-            *vertex_dfs_id_map.get(vertex_id_map.get("A2").unwrap()).unwrap(),
-            0
-        );
-        assert_eq!(
-            *vertex_dfs_id_map.get(vertex_id_map.get("A3").unwrap()).unwrap(),
+            *vertex_dfs_id_map
+                .get(vertex_id_map.get("A2").unwrap())
+                .unwrap(),
+            0
+        );
+        assert_eq!(
+            *vertex_dfs_id_map
+                .get(vertex_id_map.get("A3").unwrap())
+                .unwrap(),
             4
         );
         assert_eq!(
-            *vertex_dfs_id_map.get(vertex_id_map.get("A4").unwrap()).unwrap(),
+            *vertex_dfs_id_map
+                .get(vertex_id_map.get("A4").unwrap())
+                .unwrap(),
             8
         );
         assert_eq!(
-            *vertex_dfs_id_map.get(vertex_id_map.get("A5").unwrap()).unwrap(),
+            *vertex_dfs_id_map
+                .get(vertex_id_map.get("A5").unwrap())
+                .unwrap(),
             11
         );
         assert_eq!(
-            *vertex_dfs_id_map.get(vertex_id_map.get("A6").unwrap()).unwrap(),
+            *vertex_dfs_id_map
+                .get(vertex_id_map.get("A6").unwrap())
+                .unwrap(),
             1
         );
         assert_eq!(
-            *vertex_dfs_id_map.get(vertex_id_map.get("A7").unwrap()).unwrap(),
+            *vertex_dfs_id_map
+                .get(vertex_id_map.get("A7").unwrap())
+                .unwrap(),
             5
         );
         assert_eq!(
-            *vertex_dfs_id_map.get(vertex_id_map.get("A8").unwrap()).unwrap(),
+            *vertex_dfs_id_map
+                .get(vertex_id_map.get("A8").unwrap())
+                .unwrap(),
             9
         );
         assert_eq!(
-            *vertex_dfs_id_map.get(vertex_id_map.get("A9").unwrap()).unwrap(),
+            *vertex_dfs_id_map
+                .get(vertex_id_map.get("A9").unwrap())
+                .unwrap(),
             12
         );
         assert_eq!(
-            *vertex_dfs_id_map.get(vertex_id_map.get("B0").unwrap()).unwrap(),
+            *vertex_dfs_id_map
+                .get(vertex_id_map.get("B0").unwrap())
+                .unwrap(),
             2
         );
         assert_eq!(
-            *vertex_dfs_id_map.get(vertex_id_map.get("C0").unwrap()).unwrap(),
+            *vertex_dfs_id_map
+                .get(vertex_id_map.get("C0").unwrap())
+                .unwrap(),
             10
         );
         assert_eq!(
-            *vertex_dfs_id_map.get(vertex_id_map.get("D0").unwrap()).unwrap(),
+            *vertex_dfs_id_map
+                .get(vertex_id_map.get("D0").unwrap())
+                .unwrap(),
             6
         );
         assert_eq!(
-            *vertex_dfs_id_map.get(vertex_id_map.get("E0").unwrap()).unwrap(),
+            *vertex_dfs_id_map
+                .get(vertex_id_map.get("E0").unwrap())
+                .unwrap(),
             13
         );
     }
