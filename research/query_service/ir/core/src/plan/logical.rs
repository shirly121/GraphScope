//
//! Copyright 2020 Alibaba Group Holding Limited.
//!
//! Licensed under the Apache License, Version 2.0 (the "License");
//! you may not use this file except in compliance with the License.
//! You may obtain a copy of the License at
//!
//! http://www.apache.org/licenses/LICENSE-2.0
//!
//! Unless required by applicable law or agreed to in writing, software
//! distributed under the License is distributed on an "AS IS" BASIS,
//! WITHOUT WARRANTIES OR CONDITIONS OF ANY KIND, either express or implied.
//! See the License for the specific language governing permissions and
//! limitations under the License.

use std::cell::RefCell;
<<<<<<< HEAD
use std::collections::{BTreeSet, HashMap, HashSet, VecDeque};
=======
use std::collections::{BTreeSet, HashMap};
>>>>>>> 46d46599
use std::convert::{TryFrom, TryInto};
use std::fmt;
use std::io;
use std::rc::Rc;

use ir_common::error::ParsePbError;
use ir_common::generated::algebra as pb;
use ir_common::generated::algebra::pattern::binder::Item;
use ir_common::generated::common as common_pb;
use ir_common::{KeyId, NameOrId};
use vec_map::VecMap;

use crate::error::{IrError, IrResult};
use crate::plan::meta::{ColumnsOpt, PlanMeta, Schema, StoreMeta, TagId, INVALID_META_ID, STORE_META};
use crate::plan::patmat::{MatchingStrategy, NaiveStrategy};
use crate::JsonIO;

// Note that protobuf only support signed integer, while we actually requires the nodes'
// id being non-negative
pub type NodeId = u32;
type PbNodeId = i32;

/// An internal representation of the pb-[`Node`].
///
/// [`Node`]: crate::generated::algebra::logical_plan::Node
#[derive(Clone, Debug, PartialEq)]
pub struct Node {
    pub(crate) id: NodeId,
    pub(crate) opr: pb::logical_plan::Operator,
    pub(crate) parents: BTreeSet<NodeId>,
    pub(crate) children: BTreeSet<NodeId>,
}

#[allow(dead_code)]
impl Node {
    pub fn new(id: NodeId, opr: pb::logical_plan::Operator) -> Node {
        Node { id, opr, parents: BTreeSet::new(), children: BTreeSet::new() }
    }

    pub fn add_child(&mut self, child_id: NodeId) {
        self.children.insert(child_id);
    }

    pub fn get_first_child(&self) -> Option<NodeId> {
        self.children.iter().next().cloned()
    }

    pub fn add_parent(&mut self, parent_id: NodeId) {
        self.parents.insert(parent_id);
    }
}

pub(crate) type NodeType = Rc<RefCell<Node>>;

/// An internal representation of the pb-[`LogicalPlan`].
///
/// [`LogicalPlan`]: crate::generated::algebra::LogicalPlan
#[derive(Default, Clone)]
pub struct LogicalPlan {
    pub(crate) nodes: VecMap<NodeType>,
    /// To record the nodes' maximum id in the logical plan. Note that the nodes
    /// **include the removed ones**
    pub(crate) max_node_id: NodeId,
    /// The metadata of the logical plan
    pub(crate) meta: PlanMeta,
}

impl PartialEq for LogicalPlan {
    fn eq(&self, other: &Self) -> bool {
        if self.nodes.len() != other.nodes.len() {
            return false;
        }
        for (this_node, other_node) in self
            .nodes
            .iter()
            .map(|(_, node)| node)
            .zip(other.nodes.iter().map(|(_, node)| node))
        {
            if this_node != other_node {
                return false;
            }
        }

        true
    }
}

impl fmt::Debug for LogicalPlan {
    fn fmt(&self, f: &mut fmt::Formatter<'_>) -> fmt::Result {
        f.debug_list()
            .entries(self.nodes.iter().map(|(_, node)| node.borrow()))
            .finish()
    }
}

impl TryFrom<pb::LogicalPlan> for LogicalPlan {
    type Error = ParsePbError;

    fn try_from(pb: pb::LogicalPlan) -> Result<Self, Self::Error> {
        let nodes_pb = pb.nodes;
        let mut plan = LogicalPlan::default();
        let mut id_map = HashMap::<NodeId, NodeId>::new();
        let mut parents = HashMap::<NodeId, BTreeSet<NodeId>>::new();
        for (id, node) in nodes_pb.iter().enumerate() {
            for &child in &node.children {
                if child <= id as PbNodeId {
                    return Err(ParsePbError::ParseError(format!(
                        "the child node's id {:?} is not larger than parent node's id {:?}",
                        child, id
                    )));
                }
                parents
                    .entry(child as NodeId)
                    .or_insert_with(BTreeSet::new)
                    .insert(id as NodeId);
            }
        }

        for (id, node) in nodes_pb.into_iter().enumerate() {
            if let Some(mut opr) = node.opr {
                match opr.opr.as_mut() {
                    Some(pb::logical_plan::operator::Opr::Apply(apply)) => {
                        apply.subtask = id_map[&(apply.subtask as NodeId)] as PbNodeId;
                    }
                    _ => {}
                }
                let parent_ids = parents
                    .get(&(id as NodeId))
                    .cloned()
                    .unwrap_or_default()
                    .into_iter()
                    .map(|old| id_map[&old])
                    .collect::<Vec<NodeId>>();
                let new_id = plan
                    .append_operator_as_node(opr, parent_ids)
                    .map_err(|err| ParsePbError::ParseError(format!("{:?}", err)))?;
                id_map.insert(id as NodeId, new_id);
            } else {
                return Err(ParsePbError::EmptyFieldError("Node::opr".to_string()));
            }
        }

        Ok(plan)
    }
}

impl From<LogicalPlan> for pb::LogicalPlan {
    fn from(plan: LogicalPlan) -> Self {
        let mut id_map: HashMap<NodeId, PbNodeId> = HashMap::with_capacity(plan.len());
        let mut roots = vec![];
        // As there might be some nodes being removed, we gonna remap the nodes' ids
        for (new_id, (old_id, node)) in plan.nodes.iter().enumerate() {
            id_map.insert(old_id as NodeId, new_id as PbNodeId);
            if node.borrow().parents.is_empty() {
                roots.push(new_id as PbNodeId);
            }
        }
        let mut plan_pb = pb::LogicalPlan { nodes: vec![], roots };
        for (_, node) in &plan.nodes {
            let mut node_pb = pb::logical_plan::Node { opr: None, children: vec![] };
            let mut operator = node.borrow().opr.clone();
            match operator.opr.as_mut() {
                Some(pb::logical_plan::operator::Opr::Apply(apply)) => {
                    apply.subtask = id_map[&(apply.subtask as NodeId)] as PbNodeId;
                }
                _ => {}
            }
            node_pb.opr = Some(operator);
            node_pb.children = node
                .borrow()
                .children
                .iter()
                .map(|old_id| id_map[old_id])
                .collect();
            plan_pb.nodes.push(node_pb);
        }

        plan_pb
    }
}

fn clone_node(node: NodeType) -> Node {
    let mut clone_node = (*node.borrow()).clone();
    clone_node.children.clear();
    clone_node.parents.clear();

    clone_node
}
// Implement some private functions
#[allow(dead_code)]
impl LogicalPlan {
    /// Get the corresponding merge node of the given branch node.
    fn get_merge_node(&self, branch_node: NodeType) -> Option<NodeType> {
        if branch_node.borrow().children.len() > 1 {
            let root_children: BTreeSet<u32> = branch_node
                .borrow()
                .children
                .iter()
                .cloned()
                .collect();
            let mut node_root_child_map = HashMap::new();
            let mut queue = VecDeque::new();
            for root_child_id in root_children.iter() {
                queue.push_back(*root_child_id);
                node_root_child_map.insert(*root_child_id, BTreeSet::from([*root_child_id]));
            }
            'outer: loop {
                if let Some(relaxed_node_id) = queue.pop_front() {
                    let relaxed_node = self.get_node(relaxed_node_id).unwrap();
                    let related_root_child_nodes = node_root_child_map
                        .get(&relaxed_node_id)
                        .cloned()
                        .unwrap();
                    for relaxed_node_child in relaxed_node.borrow().children.iter() {
                        if !node_root_child_map.contains_key(relaxed_node_child) {
                            queue.push_back(*relaxed_node_child);
                        }

                        let child_related_root_child_nodes = node_root_child_map
                            .entry(*relaxed_node_child)
                            .or_insert(BTreeSet::new());
                        for root_child_node in related_root_child_nodes.iter() {
                            child_related_root_child_nodes.insert(*root_child_node);
                        }
                        if *child_related_root_child_nodes == root_children {
                            break 'outer self.get_node(*relaxed_node_child);
                        }
                    }
                } else {
                    break None;
                }
            }
        } else {
            None
        }
    }
}

#[allow(dead_code)]
impl LogicalPlan {
    /// Create a new logical plan from some root.
    pub fn with_root(node: Node) -> Self {
        let mut meta = PlanMeta::default();
        let node_id = node.id;
        meta.refer_to_nodes(node_id, vec![node_id]);
        let _ = meta.curr_node_meta_mut();
        let mut nodes = VecMap::new();
        nodes.insert(node_id as usize, Rc::new(RefCell::new(node)));

        Self { nodes, max_node_id: node_id + 1, meta }
    }

    /// Get a node reference from the logical plan
    pub fn get_node(&self, id: NodeId) -> Option<NodeType> {
        self.nodes.get(id as usize).cloned()
    }

    pub fn get_meta(&self) -> &PlanMeta {
        &self.meta
    }

    /// Append a new node into the logical plan, with specified `parent_ids`
    /// as its parent nodes. In order to do so, all specified parents must present in the
    /// logical plan.
    ///
    /// # Return
    ///   * If succeed, the id of the newly added node
    ///   * Otherwise, `IrError::ParentNodeNotExist`
    pub fn append_node(&mut self, mut node: Node, parent_ids: Vec<NodeId>) -> IrResult<NodeId> {
        let id = node.id;
        if !self.is_empty() && !parent_ids.is_empty() {
            let mut parent_nodes = vec![];
            for parent_id in parent_ids {
                if let Some(parent_node) = self.get_node(parent_id) {
                    parent_nodes.push(parent_node);
                } else {
                    return Err(IrError::ParentNodeNotExist(parent_id));
                }
            }
            for parent_node in parent_nodes {
                node.add_parent(parent_node.borrow().id);
                parent_node.borrow_mut().add_child(id);
            }
        }
        let node_rc = Rc::new(RefCell::new(node));
        self.nodes.insert(id as usize, node_rc.clone());
        self.max_node_id = std::cmp::max(self.max_node_id, id) + 1;

        Ok(id)
    }

    /// Append an existing logical plan to the logical plan, with the specified
    /// parent node's id. Note that we currently only allow appending a logical
    /// plan to one single parent node.
    pub fn append_plan(&mut self, plan: pb::LogicalPlan, parent_ids: Vec<NodeId>) -> IrResult<NodeId> {
        if parent_ids.len() != 1 {
            return Err(IrError::Unsupported(
                "only support appending plan for one single parent!".to_string(),
            ));
        }
        let mut id_map: HashMap<NodeId, NodeId> = HashMap::new();
        let mut parents: HashMap<NodeId, BTreeSet<NodeId>> = HashMap::new();
        let mut result_id = 0;
        for (id, node) in plan.nodes.iter().enumerate() {
            for child in &node.children {
                parents
                    .entry(*child as NodeId)
                    .or_insert_with(BTreeSet::new)
                    .insert(id as NodeId);
            }
        }
        for (id, node) in plan.nodes.into_iter().enumerate() {
            if let Some(opr) = node.opr {
                let new_parents = if !parents.contains_key(&(id as NodeId)) {
                    parent_ids.clone()
                } else {
                    parents
                        .get(&(id as NodeId))
                        .cloned()
                        .unwrap_or_default()
                        .into_iter()
                        .map(|old| {
                            id_map
                                .get(&old)
                                .cloned()
                                .ok_or(IrError::ParentNodeNotExist(old))
                        })
                        .collect::<IrResult<Vec<NodeId>>>()?
                };
                let new_id = self.append_operator_as_node(opr, new_parents)?;
                id_map.insert(id as NodeId, new_id);
                result_id = new_id;
            } else {
                return Err(IrError::MissingData("Node::opr".to_string()));
            }
        }

        Ok(result_id)
    }

    /// Append an operator into the logical plan, as a new node with `self.max_node_id` as its id.
    pub fn append_operator_as_node(
        &mut self, mut opr: pb::logical_plan::Operator, parent_ids: Vec<NodeId>,
    ) -> IrResult<NodeId> {
        use pb::logical_plan::operator::Opr;

        let old_curr_node = self.meta.get_curr_node();
        if opr.opr.is_none() {
            return Err(IrError::MissingData("Operator::opr".to_string()));
        }
<<<<<<< HEAD
        if let Ok(meta) = STORE_META.read() {
            match opr.opr.as_ref().unwrap() {
                Opr::Scan(_) | Opr::Edge(_) | Opr::Vertex(_) | Opr::Path(_) => {
                    self.meta.set_curr_node(self.max_node_id);
                }
                Opr::Project(ref proj) => {
                    if proj.mappings.len() == 1 {
                        // change current node as the tagged node
                        if let Some(expr) = &proj.mappings[0].expr {
                            if expr.operators.len() == 1 {
                                if let common_pb::ExprOpr { item: Some(Item::Var(var)) } =
                                    expr.operators.get(0).unwrap()
                                {
                                    if var.tag.is_some() && var.property.is_none()
                                    // tag as Head
                                    {
                                        is_update_curr = false;
                                    }
                                }
                            }
                        }
                    }
                }
                Opr::Apply(apply) => {
                    // This mean this apply is not a filter, otherwise should not update
                    // current node, see `pb::join::JoinKind`
                    if apply.join_kind == 4 || apply.join_kind == 5 {
                        is_update_curr = false;
                        is_semi_apply = true;
                    }
                }
                Opr::Union(_) | Opr::Intersect(_) => {
                    let mut curr_nodes = vec![];
                    for p in &parent_ids {
                        curr_nodes.extend(self.meta.get_referred_nodes(*p));
                    }
                    // need to refine
                    self.meta.set_union_curr_nodes(curr_nodes);
                    is_update_curr = false;
                }
                Opr::As(_)
                | Opr::Select(_)
                | Opr::OrderBy(_)
                | Opr::Dedup(_)
                | Opr::Limit(_)
                | Opr::Sink(_)
                | Opr::Pattern(_) => {
                    // These operators do not change current node
                    is_update_curr = false;
                }
                _ => {}
            }

            opr.preprocess(&meta, &mut self.meta)?;
=======
        // Set new current node as `self.max_node_id`
        let new_curr_node = self.max_node_id;
        self.meta.set_curr_node(new_curr_node);
        // Configure `NodeMeta` for current node
        let _ = self.meta.curr_node_meta_mut();
        // By default, refer to the nodes that the the parent nodes refer to
        // Certain operators will modify the referred nodes during preprocessing, including
        // Scan, EdgeExpand, PathExpand, GetV, Apply and Project
        let ref_parent_nodes = self.meta.get_referred_nodes(&parent_ids);
        self.meta
            .refer_to_nodes(new_curr_node, ref_parent_nodes);

        if let Ok(store_meta) = STORE_META.read() {
            opr.preprocess(&store_meta, &mut self.meta)?;
>>>>>>> 46d46599
        }
        let new_curr_node_rst = match opr.opr.as_ref().unwrap() {
            Opr::Pattern(pattern) => {
                if parent_ids.len() == 1 {
                    let strategy = NaiveStrategy::try_from(pattern.clone())?;
                    let plan = strategy.build_logical_plan(None)?;
                    self.append_plan(plan, parent_ids.clone())
                } else {
                    Err(IrError::Unsupported(
                        "only one single parent is supported for the `Pattern` operator".to_string(),
                    ))
                }
            }
            _ => self.append_node(Node::new(new_curr_node, opr), parent_ids.clone()),
        };

        // As in this case, the current id will not refer to any actual nodes, it is fine to
        // keep its referred nodes.
        if new_curr_node_rst.is_err() {
            self.meta.set_curr_node(old_curr_node);
        }

        new_curr_node_rst
    }

    /// Remove a node from the logical plan, and do the following:
    /// * For each of its parent, if present, remove this node's id reference from its `children`.
    /// * For each of its children, remove this node's id reference from its `parent`, and if
    /// the child's parent becomes empty, the child must be removed recursively.
    ///
    ///  Note that this does not decrease `self.node_max_id`, which serves as the indication
    /// of new id of the plan.
    pub fn remove_node(&mut self, id: NodeId) -> Option<NodeType> {
        let node = self.nodes.remove(id as usize);
        if let Some(n) = &node {
            for p in &n.borrow().parents {
                if let Some(parent_node) = self.get_node(*p) {
                    parent_node.borrow_mut().children.remove(&id);
                }
            }

            for c in &n.borrow().children {
                if let Some(child) = self.get_node(*c) {
                    child.borrow_mut().parents.remove(&id);
                    if child.borrow().parents.is_empty() {
                        // Recursively remove the child
                        let _ = self.remove_node(*c);
                    }
                }
            }
        }
        node
    }

    pub fn len(&self) -> usize {
        self.nodes.len()
    }

    pub fn is_empty(&self) -> bool {
        self.nodes.is_empty()
    }

    pub fn root(&self) -> Option<NodeType> {
        self.nodes
            .iter()
            .next()
            .map(|(_, node)| node.clone())
    }

    /// Append branch plans to a certain node which has **no** children in this logical plan.
    pub fn append_branch_plans(&mut self, node: NodeType, subplans: Vec<LogicalPlan>) {
        if !node.borrow().children.is_empty() {
            return;
        } else {
            for subplan in subplans {
                if let Some((_, root)) = subplan.nodes.iter().next() {
                    node.borrow_mut()
                        .children
                        .insert(root.borrow().id);
                    root.borrow_mut()
                        .parents
                        .insert(node.borrow().id);
                }
                self.nodes.extend(subplan.nodes.into_iter());
            }
        }
    }

    /// From a branch node `root`, obtain the sub-plans (branch node excluded), each representing
    /// a branch of operators, till the merge node (merge node excluded).
    ///
    /// # Return
    ///   * the merge node and sub-plans if the `brach_node` is indeed a branch node (has more
    /// than one child), and its corresponding merge_node present.
    ///   * `None` and empty sub-plans if otherwise.
    pub fn get_branch_plans(&self, branch_node: NodeType) -> (Option<NodeType>, Vec<LogicalPlan>) {
        let mut plans = vec![];
        let mut merge_node_opt = None;
        if branch_node.borrow().children.len() > 1 {
            merge_node_opt = self.get_merge_node(branch_node.clone());
            if let Some(merge_node) = &merge_node_opt {
                for &child_node_id in &branch_node.borrow().children {
                    if let Some(child_node) = self.get_node(child_node_id) {
                        if let Some(subplan) = self.subplan(child_node, merge_node.clone()) {
                            plans.push(subplan)
                        }
                    }
                }
            }
        }

        (merge_node_opt, plans)
    }

    /// To construct a subplan from every node lying between `from_node` (included) and `to_node` (excluded)
    /// in the logical plan. Thus, for the subplan to be valid, `to_node` must refer to a
    /// downstream node against `from_node` in the plan.
    ///
    /// If there are some branches between `from_node` and `to_node`, there are two cases:
    /// * 1. `to_node` lies within a sub-branch. In this case, **NO** subplan can be produced;
    /// * 2. `to_node` is a downstream node of the merge node of the branch, then all branches
    /// of nodes must be included in the subplan. For example, F is a `from_node` which has two
    /// branches, namely F -> A1 -> B1 -> M, and F -> A2 -> B2 -> M. we have `to_node` T connected
    /// to M in the logical plan, as M -> T0 -> T, the subplan from F to T, must include the operators
    /// of F, A1, B1, A2, B2, M and T0.
    ///
    /// # Return
    ///   * The subplan in case of success,
    ///   * `None` if `from_node` is `to_node`, or could not arrive at `to_node` following the
    ///  plan, or there is a branch node in between, but fail to locate the corresponding merge node.
    pub fn subplan(&self, from_node: NodeType, to_node: NodeType) -> Option<LogicalPlan> {
        if from_node == to_node {
            return None;
        }
        let mut plan = LogicalPlan::with_root(clone_node(from_node.clone()));
        plan.meta = self.meta.clone();
        let mut curr_node = from_node;
        while curr_node != to_node {
            if curr_node.borrow().children.is_empty() {
                // While still not locating to_node
                return None;
            } else if curr_node.borrow().children.len() == 1 {
                let next_node_id = curr_node.borrow().get_first_child().unwrap();
                if let Some(next_node) = self.get_node(next_node_id) {
                    if next_node.borrow().id != to_node.borrow().id {
                        plan.append_node(clone_node(next_node.clone()), vec![curr_node.borrow().id])
                            .expect("append node to subplan error");
                    }
                    curr_node = next_node;
                } else {
                    return None;
                }
            } else {
                let (merge_node_opt, subplans) = self.get_branch_plans(curr_node.clone());
                if let Some(merge_node) = merge_node_opt {
                    plan.append_branch_plans(plan.get_node(curr_node.borrow().id).unwrap(), subplans);
                    if merge_node.borrow().id != to_node.borrow().id {
                        let merge_node_parent = merge_node
                            .borrow()
                            .parents
                            .iter()
                            .map(|x| *x)
                            .collect();
                        let merge_node_clone = clone_node(merge_node.clone());
                        plan.append_node(merge_node_clone, merge_node_parent)
                            .expect("append node to subplan error");
                    }
                    curr_node = merge_node;
                } else {
                    return None;
                }
            }
        }
        Some(plan)
    }

    /// Given a node that contains a subtask, which is typically an  `Apply` operator,
    /// try to extract the subtask as a logical plan.
    ///
    /// TODO(longbin): There may be an issue when the last node of a subtask is a merge node.
    pub fn extract_subplan(&self, node: NodeType) -> Option<LogicalPlan> {
        let node_borrow = node.borrow();
        match &node_borrow.opr.opr {
            Some(pb::logical_plan::operator::Opr::Apply(apply_opr)) => {
                if let Some(from_node) = self.get_node(apply_opr.subtask as NodeId) {
                    let mut curr_node = from_node.clone();
                    while let Some(to_node) = curr_node
                        .clone()
                        .borrow()
                        .get_first_child()
                        .and_then(|node_id| self.get_node(node_id))
                    {
                        curr_node = to_node.clone();
                    }
                    let parent_ids = curr_node
                        .borrow()
                        .parents
                        .iter()
                        .cloned()
                        .collect();
                    let mut subplan = if from_node == curr_node {
                        let mut p = LogicalPlan::default();
                        p.meta = self.meta.clone();
                        Some(p)
                    } else {
                        self.subplan(from_node, curr_node.clone())
                    };
                    if let Some(plan) = subplan.as_mut() {
                        plan.append_node(curr_node.borrow().clone(), parent_ids)
                            .expect("append node to subplan error!");
                    }
                    subplan
                } else {
                    None
                }
            }
            _ => None,
        }
    }
}

impl JsonIO for LogicalPlan {
    fn into_json<W: io::Write>(self, writer: W) -> io::Result<()> {
        let plan_pb: pb::LogicalPlan = self.into();
        serde_json::to_writer_pretty(writer, &plan_pb)?;

        Ok(())
    }

    fn from_json<R: io::Read>(reader: R) -> io::Result<Self> {
        let plan_pb = serde_json::from_reader::<_, pb::LogicalPlan>(reader)?;
        Self::try_from(plan_pb).map_err(|_| io::Error::from(io::ErrorKind::InvalidData))
    }
}

pub trait AsLogical {
    fn preprocess(&mut self, meta: &StoreMeta, plan_meta: &mut PlanMeta) -> IrResult<()>;
}

fn check_primary_key_from_pb(
    schema: &Schema, table: &common_pb::NameOrId, col: &common_pb::NameOrId, is_entity: bool,
) -> (bool, usize) {
    use ir_common::generated::common::name_or_id::Item;

    let mut table_name = "";
    let mut col_name = "";
    if let Some(item) = table.item.as_ref() {
        match item {
            Item::Name(name) => table_name = name.as_str(),
            Item::Id(id) => {
                if let Some(name) =
                    if is_entity { schema.get_entity_name(*id) } else { schema.get_relation_name(*id) }
                {
                    table_name = name.as_str();
                }
            }
        }
    }
    if let Some(item) = col.item.as_ref() {
        match item {
            Item::Name(name) => col_name = name.as_str(),
            Item::Id(id) => {
                if let Some(name) = schema.get_column_name(*id) {
                    col_name = name.as_str();
                }
            }
        }
    }

    schema.check_primary_key(table_name, col_name)
}

/// To optimize a triplet predicate of <pk, cmp, val> into an `IndexPredicate`.
fn triplet_to_index_predicate(
    operators: &[common_pb::ExprOpr], table: &common_pb::NameOrId, is_vertex: bool, meta: &StoreMeta,
) -> IrResult<Option<pb::IndexPredicate>> {
    if operators.len() != 3 {
        return Ok(None);
    }
    if meta.schema.is_none() {
        return Ok(None);
    }
    let schema = meta.schema.as_ref().unwrap();
    let mut key = None;
    let mut is_eq = false;
    let mut value = None;
    if let Some(item) = &operators.get(0).unwrap().item {
        match item {
            common_pb::expr_opr::Item::Var(var) => {
                if let Some(property) = &var.property {
                    if let Some(item) = &property.item {
                        match item {
                            common_pb::property::Item::Key(col) => {
                                let (is_pk, num_pks) =
                                    check_primary_key_from_pb(schema, table, col, is_vertex);
                                if is_pk && num_pks == 1 {
                                    key = Some(property.clone());
                                }
                            }
                            _ => { /*do nothing*/ }
                        }
                    }
                }
            }
            _ => { /*do nothing*/ }
        }
    };

    if key.is_none() {
        return Ok(None);
    }

    if let Some(item) = &operators.get(1).unwrap().item {
        match item {
            common_pb::expr_opr::Item::Logical(l) => {
                if *l == 0 {
                    // Eq
                    is_eq = true;
                }
            }
            _ => { /*do nothing*/ }
        }
    };

    if !is_eq {
        return Ok(None);
    }

    if let Some(item) = &operators.get(2).unwrap().item {
        match item {
            common_pb::expr_opr::Item::Const(c) => {
                value = Some(c.clone());
            }
            _ => { /*do nothing*/ }
        }
    };
    if value.is_none() {
        return Ok(None);
    }

    let idx_pred = pb::IndexPredicate {
        or_predicates: vec![pb::index_predicate::AndPredicate {
            predicates: vec![pb::index_predicate::Triplet { key, value, cmp: None }],
        }],
    };

    Ok(Some(idx_pred))
}

fn get_table_id_from_pb(schema: &Schema, name: &common_pb::NameOrId) -> Option<KeyId> {
    name.item.as_ref().and_then(|item| match item {
        common_pb::name_or_id::Item::Name(name) => schema.get_table_id(name),
        common_pb::name_or_id::Item::Id(id) => Some(*id),
    })
}

fn get_column_id_from_pb(schema: &Schema, name: &common_pb::NameOrId) -> Option<KeyId> {
    name.item.as_ref().and_then(|item| match item {
        common_pb::name_or_id::Item::Name(name) => schema.get_column_id(name),
        common_pb::name_or_id::Item::Id(id) => Some(*id),
    })
}

fn preprocess_var(
    var: &mut common_pb::Variable, meta: &StoreMeta, plan_meta: &mut PlanMeta, is_predicate: bool,
) -> IrResult<()> {
    let tag = if let Some(tag) = var.tag.as_mut() {
        Some(get_or_set_tag_id(tag, true, plan_meta)?)
    } else {
        None
    };
    let mut node_meta = plan_meta.curr_node_meta_mut();
    if let Some(property) = var.property.as_mut() {
        if let Some(key) = property.item.as_mut() {
            match key {
                common_pb::property::Item::Key(key) => {
                    if let Some(schema) = &meta.schema {
                        if schema.is_column_id() {
                            let new_key = get_column_id_from_pb(schema, key)
                                .unwrap_or(INVALID_META_ID)
                                .into();
                            debug!("column: {:?} -> {:?}", key, new_key);
                            *key = new_key;
                        }
                    }
                    // A column that only presents for a predicate should not be materialized
                    if !is_predicate {
                        debug!("add column ({:?}) to {:?}", key, var.tag);
                        node_meta.insert_tag_column(tag, key.clone().try_into()?);
                    }
                }
                common_pb::property::Item::All(_) => {
                    node_meta.set_tag_columns_opt(tag, ColumnsOpt::All(256))
                }
                _ => {}
            }
        }
    }

    Ok(())
}

fn preprocess_label(
    label: &mut common_pb::Value, meta: &StoreMeta, _plan_meta: &mut PlanMeta,
) -> IrResult<()> {
    if let Some(schema) = &meta.schema {
        // A Const needs to be preprocessed only if it is while comparing a label (table)
        if schema.is_table_id() {
            if let Some(item) = label.item.as_mut() {
                match item {
                    common_pb::value::Item::Str(name) => {
                        let new_item = common_pb::value::Item::I32(
                            schema
                                .get_table_id(name)
                                .ok_or(IrError::TableNotExist(NameOrId::Str(name.to_string())))?,
                        );
                        debug!("table: {:?} -> {:?}", item, new_item);
                        *item = new_item;
                    }
                    common_pb::value::Item::StrArray(names) => {
                        let new_item = common_pb::value::Item::I32Array(common_pb::I32Array {
                            item: names
                                .item
                                .iter()
                                .map(|name| {
                                    schema
                                        .get_table_id(name)
                                        .ok_or(IrError::TableNotExist(NameOrId::Str(name.to_string())))
                                })
                                .collect::<IrResult<Vec<_>>>()?,
                        });
                        debug!("table: {:?} -> {:?}", item, new_item);
                        *item = new_item;
                    }
                    _ => {}
                }
            }
        }
    }
    Ok(())
}

fn preprocess_expression(
    expr: &mut common_pb::Expression, meta: &StoreMeta, plan_meta: &mut PlanMeta, is_predicate: bool,
) -> IrResult<()> {
    let mut count = 0;
    for opr in expr.operators.iter_mut() {
        if let Some(item) = opr.item.as_mut() {
            match item {
                common_pb::expr_opr::Item::Var(var) => {
                    if let Some(property) = var.property.as_mut() {
                        if let Some(key) = property.item.as_mut() {
                            match key {
                                common_pb::property::Item::Label(_) => count = 1,
                                _ => count = 0,
                            }
                        }
                    }
                    preprocess_var(var, meta, plan_meta, is_predicate)?;
                }
                common_pb::expr_opr::Item::Logical(l) => {
                    if count == 1 {
                        // means previous one is LabelKey
                        // The logical operator of Eq, Ne, Lt, Le, Gt, Ge, Within, Without
                        if *l >= 0 && *l <= 7 {
                            count = 2; // indicates LabelKey <cmp>
                        }
                    } else {
                        count = 0;
                    }
                }
                common_pb::expr_opr::Item::Const(c) => {
                    if count == 2 {
                        // indicates LabelKey <cmp> labelValue
                        preprocess_label(c, meta, plan_meta)?;
                    }
                    count = 0;
                }
                common_pb::expr_opr::Item::Vars(vars) | common_pb::expr_opr::Item::VarMap(vars) => {
                    for var in &mut vars.keys {
                        preprocess_var(var, meta, plan_meta, false)?;
                    }
                    count = 0;
                }
                _ => count = 0,
            }
        }
    }

    Ok(())
}

fn preprocess_params(
    params: &mut pb::QueryParams, meta: &StoreMeta, plan_meta: &mut PlanMeta,
) -> IrResult<()> {
    if let Some(pred) = &mut params.predicate {
        preprocess_expression(pred, meta, plan_meta, true)?;
    }
    if let Some(schema) = &meta.schema {
        if schema.is_table_id() {
            for table in params.tables.iter_mut() {
                let new_table = get_table_id_from_pb(schema, table)
                    .ok_or(IrError::TableNotExist(table.clone().try_into()?))?
                    .into();
                debug!("table: {:?} -> {:?}", table, new_table);
                *table = new_table;
            }
        }
    }
    let mut node_meta = plan_meta.curr_node_meta_mut();
    if params.is_all_columns {
        node_meta.set_columns_opt(ColumnsOpt::All(256));
    } else {
        for column in params.columns.iter_mut() {
            if let Some(schema) = &meta.schema {
                if schema.is_column_id() {
                    let column_id = get_column_id_from_pb(schema, column)
                        .unwrap_or(INVALID_META_ID)
                        .into();
                    debug!("column: {:?} -> {:?}", column, column_id);
                    *column = column_id;
                }
            }
            debug!("add column ({:?}) to HEAD", column);
            node_meta.insert_column(column.clone().try_into()?);
        }
    }

    Ok(())
}

fn get_or_set_tag_id(
    tag_pb: &mut common_pb::NameOrId, should_exist: bool, plan_meta: &mut PlanMeta,
) -> IrResult<TagId> {
    use common_pb::name_or_id::Item;
    if let Some(tag_item) = tag_pb.item.as_mut() {
        let (is_exist, tag_id) = match tag_item {
            Item::Name(tag) => plan_meta.get_or_set_tag_id(tag),
            Item::Id(id) => (true, *id as TagId),
        };
        if should_exist && !is_exist {
            return Err(IrError::TagNotExist((tag_id as i32).into()));
        }
        *tag_pb = (tag_id as i32).into();

        Ok(tag_id)
    } else {
        Err(IrError::MissingData("NameOrId::Item".to_string()))
    }
}

/// Process the columns' meta in `plan_meta` such that the columns can be added to
/// corresponding nodes.
fn process_columns_meta(plan_meta: &mut PlanMeta, is_late_project: bool) -> IrResult<()> {
    let tag_columns = plan_meta
        .get_curr_node_meta()
        .unwrap()
        .get_tag_columns();
    // late project currently only handles the case of one single tag
    if !is_late_project || tag_columns.len() > 1 {
        for (tag, columns) in tag_columns.into_iter() {
            let mut meta = plan_meta.tag_nodes_meta_mut(tag)?;
            if columns.is_all() {
                meta.set_columns_opt(ColumnsOpt::All(256));
            } else if columns.len() > 0 {
                for col in columns.get() {
                    meta.insert_column(col);
                }
            }
        }
    } else {
        // apply late project that does not record the columns in the corresponding nodes
    }

    Ok(())
}

impl AsLogical for pb::Project {
    fn preprocess(&mut self, meta: &StoreMeta, plan_meta: &mut PlanMeta) -> IrResult<()> {
        use common_pb::expr_opr::Item;

        let len = self.mappings.len();
        for mapping in self.mappings.iter_mut() {
            if let Some(alias) = mapping.alias.as_mut() {
                let tag_id = get_or_set_tag_id(alias, false, plan_meta)?;
                plan_meta.insert_tag_nodes(tag_id, vec![plan_meta.get_curr_node()]);
            }
            if let Some(expr) = &mut mapping.expr {
                let mut is_project_as_head = false;
                let curr_node = plan_meta.get_curr_node();
                preprocess_expression(expr, meta, plan_meta, false)?;
                if len == 1 && expr.operators.len() == 1 {
                    if let common_pb::ExprOpr { item: Some(Item::Var(var)) } =
                        expr.operators.get_mut(0).unwrap()
                    {
                        if let Some(tag) = var.tag.as_mut() {
                            let tag_id = get_or_set_tag_id(tag, true, plan_meta)?;
                            if var.property.is_none() {
                                let nodes = plan_meta.get_tag_nodes(tag_id).to_vec();
                                if nodes.is_empty() {
                                    return Err(IrError::TagNotExist((tag_id as i32).into()));
                                }
                                // the case of `project("@a")`, must refer to the nodes referred by the tag,
                                plan_meta.refer_to_nodes(curr_node, nodes);
                                is_project_as_head = true;
                            }
                        }
                    }
                }
                if !is_project_as_head {
                    process_columns_meta(plan_meta, false)?;
                    // projection alters the head of the record unless it is the case of project_as_head
                    plan_meta.refer_to_nodes(curr_node, vec![curr_node]);
                }
            }
        }
        Ok(())
    }
}

impl AsLogical for pb::Select {
    fn preprocess(&mut self, meta: &StoreMeta, plan_meta: &mut PlanMeta) -> IrResult<()> {
        if let Some(pred) = self.predicate.as_mut() {
            // the columns will be added to the current node rather than tagged nodes
            // thus, can lazy fetched the columns upon filtering
            preprocess_expression(pred, meta, plan_meta, false)?;
            process_columns_meta(plan_meta, true)?;
            Ok(())
        } else {
            Err(IrError::MissingData("`pb::Select::predicate`".to_string()))
        }
    }
}

impl AsLogical for pb::Scan {
    fn preprocess(&mut self, meta: &StoreMeta, plan_meta: &mut PlanMeta) -> IrResult<()> {
        let curr_node = plan_meta.get_curr_node();
        plan_meta.refer_to_nodes(curr_node, vec![curr_node]);
        if let Some(alias) = self.alias.as_mut() {
            let tag_id = get_or_set_tag_id(alias, false, plan_meta)?;
            plan_meta.insert_tag_nodes(tag_id, vec![plan_meta.get_curr_node()]);
        }
        if let Some(params) = self.params.as_mut() {
            if self.idx_predicate.is_none() {
                if let Some(table) = params.tables.get(0) {
                    let mut idx_pred = None;
                    if let Some(expr) = &params.predicate {
                        idx_pred = triplet_to_index_predicate(
                            expr.operators.as_slice(),
                            table,
                            self.scan_opt != 1,
                            meta,
                        )?;
                    }

                    if idx_pred.is_some() {
                        params.predicate = None;
                        self.idx_predicate = idx_pred;
                    }
                }
            }
            preprocess_params(params, meta, plan_meta)?;
        }
        if let Some(idx_pred) = self.idx_predicate.as_mut() {
            idx_pred.preprocess(meta, plan_meta)?;
        }

        process_columns_meta(plan_meta, false)?;

        Ok(())
    }
}

impl AsLogical for pb::EdgeExpand {
    fn preprocess(&mut self, meta: &StoreMeta, plan_meta: &mut PlanMeta) -> IrResult<()> {
        let curr_node = plan_meta.get_curr_node();
        plan_meta.refer_to_nodes(curr_node, vec![curr_node]);
        if let Some(params) = self.params.as_mut() {
            preprocess_params(params, meta, plan_meta)?;
        }
        if let Some(alias) = self.alias.as_mut() {
            let tag_id = get_or_set_tag_id(alias, false, plan_meta)?;
            plan_meta.insert_tag_nodes(tag_id, vec![plan_meta.get_curr_node()]);
        }

        if !self.is_edge {
            process_columns_meta(plan_meta, false)?;
        }

        Ok(())
    }
}

impl AsLogical for pb::PathExpand {
    fn preprocess(&mut self, meta: &StoreMeta, plan_meta: &mut PlanMeta) -> IrResult<()> {
        let curr_node = plan_meta.get_curr_node();
        plan_meta.refer_to_nodes(curr_node, vec![curr_node]);
        if let Some(base) = self.base.as_mut() {
            base.preprocess(meta, plan_meta)?;
        }
        if let Some(alias) = self.alias.as_mut() {
            let tag_id = get_or_set_tag_id(alias, false, plan_meta)?;
            plan_meta.insert_tag_nodes(tag_id, vec![plan_meta.get_curr_node()]);
        }
        // PathExpand would never require adding columns
        plan_meta
            .curr_node_meta_mut()
            .set_columns_opt(ColumnsOpt::None);

        Ok(())
    }
}

impl AsLogical for pb::GetV {
    fn preprocess(&mut self, meta: &StoreMeta, plan_meta: &mut PlanMeta) -> IrResult<()> {
        let curr_node = plan_meta.get_curr_node();
        plan_meta.refer_to_nodes(curr_node, vec![curr_node]);
        if let Some(params) = self.params.as_mut() {
            preprocess_params(params, meta, plan_meta)?;
        }
        if let Some(alias) = self.alias.as_mut() {
            let tag_id = get_or_set_tag_id(alias, false, plan_meta)?;
            plan_meta.insert_tag_nodes(tag_id, vec![plan_meta.get_curr_node()]);
        }

        process_columns_meta(plan_meta, false)?;

        Ok(())
    }
}

impl AsLogical for pb::Dedup {
    fn preprocess(&mut self, meta: &StoreMeta, plan_meta: &mut PlanMeta) -> IrResult<()> {
        for var in self.keys.iter_mut() {
            preprocess_var(var, meta, plan_meta, false)?;
        }
        process_columns_meta(plan_meta, false)?;

        Ok(())
    }
}

impl AsLogical for pb::GroupBy {
    fn preprocess(&mut self, meta: &StoreMeta, plan_meta: &mut PlanMeta) -> IrResult<()> {
        for mapping in self.mappings.iter_mut() {
            if let Some(key) = &mut mapping.key {
                preprocess_var(key, meta, plan_meta, false)?;
                let mut tag_id = 0;
                if let Some(alias) = mapping.alias.as_mut() {
                    tag_id = get_or_set_tag_id(alias, false, plan_meta)?;
                }
                // TODO() check the logic again
                if key.property.is_none() {
                    let node_ids = if let Some(tag_pb) = key.tag.as_mut() {
                        let tag_id = get_or_set_tag_id(tag_pb, false, plan_meta)?;
                        let nodes = plan_meta.get_tag_nodes(tag_id);
                        if nodes.is_empty() {
                            return Err(IrError::TagNotExist((tag_id as i32).into()));
                        }
                        nodes.to_vec()
                    } else {
                        plan_meta.get_curr_referred_nodes().to_vec()
                    };
                    if mapping.alias.is_some() {
                        plan_meta.insert_tag_nodes(tag_id, node_ids);
                    }
                }
            }
        }
        for agg_fn in self.functions.iter_mut() {
            for var in agg_fn.vars.iter_mut() {
                preprocess_var(var, meta, plan_meta, false)?;
            }
            if let Some(alias) = agg_fn.alias.as_mut() {
                let tag_id = get_or_set_tag_id(alias, false, plan_meta)?;
                plan_meta.insert_tag_nodes(tag_id, vec![plan_meta.get_curr_node()]);
            }
        }

        process_columns_meta(plan_meta, false)?;

        Ok(())
    }
}

impl AsLogical for pb::IndexPredicate {
    fn preprocess(&mut self, meta: &StoreMeta, plan_meta: &mut PlanMeta) -> IrResult<()> {
        for and_pred in self.or_predicates.iter_mut() {
            for pred in and_pred.predicates.iter_mut() {
                if let Some(pred_key) = &mut pred.key {
                    if let Some(key_item) = pred_key.item.as_mut() {
                        match key_item {
                            common_pb::property::Item::Key(key) => {
                                if let Some(schema) = &meta.schema {
                                    if schema.is_column_id() {
                                        let new_key = get_column_id_from_pb(schema, key)
                                            .unwrap_or(INVALID_META_ID)
                                            .into();
                                        debug!("column: {:?} -> {:?}", key, new_key);
                                        *key = new_key;
                                    }
                                }
                            }
                            common_pb::property::Item::Label(_) => {
                                if let Some(val) = pred.value.as_mut() {
                                    preprocess_label(val, meta, plan_meta)?;
                                }
                            }
                            _ => {}
                        }
                    }
                }
            }
        }

        Ok(())
    }
}

impl AsLogical for pb::OrderBy {
    fn preprocess(&mut self, meta: &StoreMeta, plan_meta: &mut PlanMeta) -> IrResult<()> {
        for pair in self.pairs.iter_mut() {
            if let Some(key) = &mut pair.key {
                preprocess_var(key, meta, plan_meta, false)?;
            }
        }
        process_columns_meta(plan_meta, false)?;

        Ok(())
    }
}

impl AsLogical for pb::Limit {
    fn preprocess(&mut self, _meta: &StoreMeta, _plan_meta: &mut PlanMeta) -> IrResult<()> {
        Ok(())
    }
}

impl AsLogical for pb::As {
    fn preprocess(&mut self, _meta: &StoreMeta, plan_meta: &mut PlanMeta) -> IrResult<()> {
        if let Some(alias) = self.alias.as_mut() {
            let tag_id = get_or_set_tag_id(alias, false, plan_meta)?;
            plan_meta.insert_tag_nodes(tag_id, plan_meta.get_curr_referred_nodes().to_vec());
        }
        Ok(())
    }
}

impl AsLogical for pb::Join {
    fn preprocess(&mut self, meta: &StoreMeta, plan_meta: &mut PlanMeta) -> IrResult<()> {
        for left_key in self.left_keys.iter_mut() {
            preprocess_var(left_key, meta, plan_meta, false)?
        }
        for right_key in self.right_keys.iter_mut() {
            preprocess_var(right_key, meta, plan_meta, false)?
        }

        process_columns_meta(plan_meta, false)?;

        Ok(())
    }
}

impl AsLogical for pb::Sink {
    fn preprocess(&mut self, _meta: &StoreMeta, plan_meta: &mut PlanMeta) -> IrResult<()> {
        for tag_key in self.tags.iter_mut() {
            if let Some(tag) = tag_key.key.as_mut() {
                get_or_set_tag_id(tag, true, plan_meta)?;
            }
        }
        Ok(())
    }
}

impl AsLogical for pb::Apply {
    fn preprocess(&mut self, _meta: &StoreMeta, plan_meta: &mut PlanMeta) -> IrResult<()> {
        let curr_node = plan_meta.get_curr_node();
        if self.join_kind != 4 && self.join_kind != 5 {
            plan_meta.refer_to_nodes(curr_node, vec![curr_node]);
        }
        if let Some(alias) = self.alias.as_mut() {
            let tag_id = get_or_set_tag_id(alias, false, plan_meta)?;
            plan_meta.insert_tag_nodes(tag_id, vec![plan_meta.get_curr_node()]);
        }
        Ok(())
    }
}

impl AsLogical for pb::Pattern {
    fn preprocess(&mut self, meta: &StoreMeta, plan_meta: &mut PlanMeta) -> IrResult<()> {
        for sentence in self.sentences.iter_mut() {
            if let Some(alias) = sentence.start.as_mut() {
                let tag_id = get_or_set_tag_id(alias, false, plan_meta)?;
                if plan_meta.has_tag(tag_id) {
                    return Err(IrError::InvalidPattern(format!(
                        "`pb::Pattern` cannot reference existing tag: {:?}",
                        alias
                    )));
                }
            } else {
                return Err(IrError::InvalidPattern(
                    "the start tag in `pb::Pattern` does not exist".to_string(),
                ));
            }
            if let Some(alias) = sentence.end.as_mut() {
                let tag_id = get_or_set_tag_id(alias, false, plan_meta)?;
                if plan_meta.has_tag(tag_id) {
                    return Err(IrError::InvalidPattern(format!(
                        "`pb::Pattern` cannot reference existing tag: {:?}",
                        alias
                    )));
                }
            }
            for binder_opt in &mut sentence.binders {
                if let Some(binder) = binder_opt.item.as_mut() {
                    match binder {
                        Item::Edge(edge) => edge.preprocess(meta, plan_meta)?,
                        Item::Path(path) => path.preprocess(meta, plan_meta)?,
                        Item::Vertex(vertex) => vertex.preprocess(meta, plan_meta)?,
                        Item::Select(pred) => pred.preprocess(meta, plan_meta)?,
                    }
                }
            }
        }

        Ok(())
    }
}

impl AsLogical for pb::logical_plan::Operator {
    fn preprocess(&mut self, meta: &StoreMeta, plan_meta: &mut PlanMeta) -> IrResult<()> {
        use pb::logical_plan::operator::Opr;
        if let Some(opr) = self.opr.as_mut() {
            match opr {
                Opr::Project(opr) => opr.preprocess(meta, plan_meta)?,
                Opr::Select(opr) => opr.preprocess(meta, plan_meta)?,
                Opr::Scan(opr) => opr.preprocess(meta, plan_meta)?,
                Opr::Edge(opr) => opr.preprocess(meta, plan_meta)?,
                Opr::Path(opr) => opr.preprocess(meta, plan_meta)?,
                Opr::Vertex(opr) => opr.preprocess(meta, plan_meta)?,
                Opr::Dedup(opr) => opr.preprocess(meta, plan_meta)?,
                Opr::GroupBy(opr) => opr.preprocess(meta, plan_meta)?,
                Opr::OrderBy(opr) => opr.preprocess(meta, plan_meta)?,
                Opr::Limit(opr) => opr.preprocess(meta, plan_meta)?,
                Opr::As(opr) => opr.preprocess(meta, plan_meta)?,
                Opr::Join(opr) => opr.preprocess(meta, plan_meta)?,
                Opr::Sink(opr) => opr.preprocess(meta, plan_meta)?,
                Opr::Apply(opr) => opr.preprocess(meta, plan_meta)?,
                Opr::Pattern(opr) => opr.preprocess(meta, plan_meta)?,
                _ => {}
            }
        }
        Ok(())
    }
}

#[cfg(test)]
mod test {
    use ir_common::expr_parse::str_to_expr_pb;
    use ir_common::generated::algebra::logical_plan::operator::Opr;
    use ir_common::generated::common::property::Item;

    use super::*;
    use crate::plan::meta::Schema;

    #[allow(dead_code)]
    fn query_params(
        tables: Vec<common_pb::NameOrId>, columns: Vec<common_pb::NameOrId>,
    ) -> pb::QueryParams {
        pb::QueryParams {
            tables,
            columns,
            is_all_columns: false,
            limit: None,
            predicate: None,
            extra: HashMap::new(),
        }
    }

    #[test]
    fn logical_plan_construct() {
        let opr = pb::logical_plan::Operator {
            opr: Some(pb::logical_plan::operator::Opr::As(pb::As { alias: None })),
        };
        let mut plan = LogicalPlan::default();

        let id = plan
            .append_operator_as_node(opr.clone(), vec![])
            .unwrap();
        assert_eq!(id, 0);
        assert_eq!(plan.len(), 1);
        assert_eq!(plan.max_node_id, 1);
        let node0 = plan.get_node(0).unwrap().clone();

        let id = plan
            .append_operator_as_node(opr.clone(), vec![0])
            .unwrap();
        assert_eq!(id, 1);
        assert_eq!(plan.len(), 2);
        assert_eq!(plan.max_node_id, 2);
        let node1 = plan.get_node(1).unwrap().clone();

        let parents = node1
            .borrow()
            .parents
            .iter()
            .map(|x| *x)
            .collect::<Vec<NodeId>>();
        assert_eq!(parents, vec![0]);

        let children = node0
            .borrow()
            .children
            .iter()
            .map(|x| *x)
            .collect::<Vec<NodeId>>();
        assert_eq!(children, vec![1]);

        let id = plan
            .append_operator_as_node(opr.clone(), vec![0, 1])
            .unwrap();
        assert_eq!(id, 2);
        assert_eq!(plan.len(), 3);
        assert_eq!(plan.max_node_id, 3);
        let node2 = plan.get_node(2).unwrap().clone();

        let parents = node2
            .borrow()
            .parents
            .iter()
            .map(|x| *x)
            .collect::<Vec<NodeId>>();
        assert_eq!(parents, vec![0, 1]);

        let children = node0
            .borrow()
            .children
            .iter()
            .map(|x| *x)
            .collect::<Vec<NodeId>>();
        assert_eq!(children, vec![1, 2]);

        let children = node1
            .borrow()
            .children
            .iter()
            .map(|x| *x)
            .collect::<Vec<NodeId>>();
        assert_eq!(children, vec![2]);

        let node2 = plan.remove_node(2);
        assert_eq!(node2.unwrap().borrow().id, 2);
        assert_eq!(plan.len(), 2);
        assert_eq!(plan.max_node_id, 3);
        let children = node0
            .borrow()
            .children
            .iter()
            .map(|x| *x)
            .collect::<Vec<NodeId>>();
        assert_eq!(children, vec![1]);

        let children = node1
            .borrow()
            .children
            .iter()
            .map(|x| *x)
            .collect::<Vec<NodeId>>();
        assert!(children.is_empty());

        let _id = plan.append_operator_as_node(opr.clone(), vec![0, 2]);
        match _id.err().unwrap() {
            IrError::ParentNodeNotExist(node) => assert_eq!(node, 2),
            _ => panic!("wrong error type"),
        }
        assert_eq!(plan.len(), 2);
        assert_eq!(plan.max_node_id, 3);
        let children = node0
            .borrow()
            .children
            .iter()
            .map(|x| *x)
            .collect::<Vec<NodeId>>();
        assert_eq!(children, vec![1]);

        // add node2 back again for further testing recursive removal
        let _ = plan
            .append_operator_as_node(opr.clone(), vec![0, 1])
            .unwrap();
        let node3 = plan.get_node(3).unwrap();
        let _ = plan.remove_node(1);
        assert_eq!(plan.len(), 2);
        assert_eq!(plan.max_node_id, 4);
        let children = node0
            .borrow()
            .children
            .iter()
            .map(|x| *x)
            .collect::<Vec<NodeId>>();
        assert_eq!(children, vec![3]);

        let parents = node3
            .borrow()
            .parents
            .iter()
            .map(|x| *x)
            .collect::<Vec<NodeId>>();
        assert_eq!(parents, vec![0]);
    }

    #[test]
    fn logical_plan_from_pb() {
        let opr = pb::logical_plan::Operator {
            opr: Some(pb::logical_plan::operator::Opr::As(pb::As { alias: None })),
        };
        let root_pb = pb::logical_plan::Node { opr: Some(opr.clone()), children: vec![1, 2] };
        let node1_pb = pb::logical_plan::Node { opr: Some(opr.clone()), children: vec![2] };
        let node2_pb = pb::logical_plan::Node { opr: Some(opr.clone()), children: vec![] };
        let plan_pb = pb::LogicalPlan { nodes: vec![root_pb, node1_pb, node2_pb], roots: vec![0] };

        let plan = LogicalPlan::try_from(plan_pb).unwrap();
        assert_eq!(plan.len(), 3);
        let node0 = plan.get_node(0).unwrap();
        let node1 = plan.get_node(1).unwrap();
        let node2 = plan.get_node(2).unwrap();

        let children = node0
            .borrow()
            .children
            .iter()
            .map(|x| *x)
            .collect::<Vec<NodeId>>();
        assert_eq!(children, vec![1, 2]);

        let children = node1
            .borrow()
            .children
            .iter()
            .map(|x| *x)
            .collect::<Vec<NodeId>>();
        assert_eq!(children, vec![2]);

        let parents = node1
            .borrow()
            .parents
            .iter()
            .map(|x| *x)
            .collect::<Vec<NodeId>>();
        assert_eq!(parents, vec![0]);

        let parents = node2
            .borrow()
            .parents
            .iter()
            .map(|x| *x)
            .collect::<Vec<NodeId>>();
        assert_eq!(parents, vec![0, 1]);
    }

    #[test]
    fn logical_plan_into_pb() {
        let opr = pb::logical_plan::Operator {
            opr: Some(pb::logical_plan::operator::Opr::As(pb::As { alias: None })),
        };
        let mut plan = LogicalPlan::default();

        let _ = plan
            .append_operator_as_node(opr.clone(), vec![])
            .unwrap();
        let _ = plan
            .append_operator_as_node(opr.clone(), vec![0])
            .unwrap();
        let _ = plan
            .append_operator_as_node(opr.clone(), vec![0])
            .unwrap();

        let _ = plan.remove_node(1);

        let plan_pb = pb::LogicalPlan::from(plan);
        assert_eq!(plan_pb.nodes.len(), 2);

        let node0 = &plan_pb.nodes[0];
        let node1 = &plan_pb.nodes[1];
        assert_eq!(node0.opr, Some(opr.clone()));
        assert_eq!(node0.children, vec![1]);
        assert_eq!(node1.opr, Some(opr.clone()));
        assert!(node1.children.is_empty());
    }

    #[test]
    fn preprocess_expr() {
        let mut plan_meta = PlanMeta::default();
        let a_id = plan_meta.get_or_set_tag_id("a").1;
        let b_id = plan_meta.get_or_set_tag_id("b").1;
        plan_meta.insert_tag_nodes(a_id, vec![1]);
        plan_meta.insert_tag_nodes(b_id, vec![2]);
        plan_meta.curr_node_meta_mut();
        plan_meta.refer_to_nodes(0, vec![0]);

        let meta = StoreMeta {
            schema: Some(Schema::from((
                vec![("person".to_string(), 0), ("software".to_string(), 1)],
                vec![("knows".to_string(), 0), ("creates".to_string(), 1)],
                vec![("id".to_string(), 0), ("name".to_string(), 1), ("age".to_string(), 2)],
            ))),
            catalogue: None,
            pattern_meta: None,
        };

        let mut expression = str_to_expr_pb("@.~label == \"person\"".to_string()).unwrap();
        preprocess_expression(&mut expression, &meta, &mut plan_meta, false).unwrap();
        let opr = expression.operators.get(2).unwrap().clone();
        match opr.item.unwrap() {
            common_pb::expr_opr::Item::Const(val) => match val.item.unwrap() {
                common_pb::value::Item::I32(i) => assert_eq!(i, 0),
                _ => panic!(),
            },
            _ => panic!(),
        }

        let mut expression =
            str_to_expr_pb("@.~label within [\"person\", \"software\"]".to_string()).unwrap();
        preprocess_expression(&mut expression, &meta, &mut plan_meta, false).unwrap();
        let opr = expression.operators.get(2).unwrap().clone();
        match opr.item.unwrap() {
            common_pb::expr_opr::Item::Const(val) => match val.item.unwrap() {
                common_pb::value::Item::I32Array(arr) => {
                    assert_eq!(arr.item, vec![0, 1]);
                }
                _ => panic!(),
            },
            _ => panic!(),
        }

        let mut expression =
            str_to_expr_pb("(@.name == \"person\") && @a.~label == \"knows\"".to_string()).unwrap();
        preprocess_expression(&mut expression, &meta, &mut plan_meta, false).unwrap();

        // person should not be mapped, as name is not a label key
        let opr = expression.operators.get(3).unwrap().clone();
        match opr.item.unwrap() {
            common_pb::expr_opr::Item::Const(val) => match val.item.unwrap() {
                common_pb::value::Item::Str(str) => assert_eq!(str, "person".to_string()),
                _ => panic!(),
            },
            _ => panic!(),
        }
        // "knows maps to 0"
        let opr = expression.operators.get(8).unwrap().clone();
        match opr.item.unwrap() {
            common_pb::expr_opr::Item::Const(val) => match val.item.unwrap() {
                common_pb::value::Item::I32(i) => assert_eq!(i, 0),
                _ => panic!(),
            },
            _ => panic!(),
        }

        // Assert whether the columns have been updated in PlanMeta
        assert_eq!(
            plan_meta
                .get_curr_node_meta()
                .unwrap()
                .get_tag_columns()
                .get(&None)
                .unwrap()
                .get(),
            // has a new column "name", which is mapped to 1
            vec![1.into()]
        );

        // name maps to 1
        let mut expression = str_to_expr_pb("@a.name == \"John\"".to_string()).unwrap();
        preprocess_expression(&mut expression, &meta, &mut plan_meta, false).unwrap();
        let opr = expression.operators.get(0).unwrap().clone();
        match opr.item.unwrap() {
            common_pb::expr_opr::Item::Var(var) => {
                match var.clone().property.unwrap().item.unwrap() {
                    Item::Key(key) => assert_eq!(key, 1.into()),
                    _ => panic!(),
                }
                assert_eq!(var.tag.unwrap(), (a_id as i32).into());
            }
            _ => panic!(),
        }

        // Assert whether the columns have been updated in PlanMeta
        assert_eq!(
            plan_meta
                .get_curr_node_meta()
                .unwrap()
                .get_tag_columns()
                .get(&Some(a_id))
                .unwrap()
                .get(),
            // node1 with tag a has a new column "name", which is mapped to 1
            vec![1.into()]
        );

        let mut expression = str_to_expr_pb("{@a.name, @b.id}".to_string()).unwrap();
        preprocess_expression(&mut expression, &meta, &mut plan_meta, false).unwrap();
        let opr = expression.operators.get(0).unwrap().clone();
        match opr.item.unwrap() {
            common_pb::expr_opr::Item::VarMap(vars) => {
                let var1 = vars.keys[0].clone();
                match var1.property.unwrap().item.unwrap() {
                    Item::Key(key) => assert_eq!(key, 1.into()),
                    _ => panic!(),
                }
                assert_eq!(var1.tag.unwrap(), (a_id as i32).into());
                let var2 = vars.keys[1].clone();
                match var2.property.unwrap().item.unwrap() {
                    Item::Key(key) => assert_eq!(key, 0.into()),
                    _ => panic!(),
                }
                assert_eq!(var2.tag.unwrap(), (b_id as i32).into());
            }
            _ => panic!(),
        }

        // Assert whether the columns have been updated in PlanMeta
        assert_eq!(
            plan_meta
                .get_curr_node_meta()
                .unwrap()
                .get_tag_columns()
                .get(&Some(a_id))
                .unwrap()
                .get(),
            // node1 with tag a has a new column "name", which is mapped to 1
            vec![1.into()]
        );
        assert_eq!(
            plan_meta
                .get_curr_node_meta()
                .unwrap()
                .get_tag_columns()
                .get(&Some(b_id))
                .unwrap()
                .get(),
            // node2 with tag b has a new column "id", which is mapped to 0
            vec![0.into()]
        );
    }

    #[test]
    fn preprocess_scan() {
        let mut plan_meta = PlanMeta::default();
        let a_id = plan_meta.get_or_set_tag_id("a").1;
        plan_meta.insert_tag_nodes(a_id, vec![1]);

        plan_meta.curr_node_meta_mut();
        plan_meta
            .tag_nodes_meta_mut(Some(a_id))
            .unwrap();
        plan_meta.refer_to_nodes(0, vec![0]);

        let meta = StoreMeta {
            schema: Some(Schema::from((
                vec![("person".to_string(), 0), ("software".to_string(), 1)],
                vec![("knows".to_string(), 0), ("creates".to_string(), 1)],
                vec![("id".to_string(), 0), ("name".to_string(), 1), ("age".to_string(), 2)],
            ))),
            catalogue: None,
            pattern_meta: None,
        };

        let mut scan = pb::Scan {
            scan_opt: 0,
            alias: None,
            params: Some(pb::QueryParams {
                tables: vec!["person".into()],
                columns: vec!["age".into(), "name".into()],
                is_all_columns: false,
                limit: None,
                predicate: Some(
                    str_to_expr_pb("@a.~label > \"person\" && @a.age == 10".to_string()).unwrap(),
                ),
                extra: HashMap::new(),
            }),
            idx_predicate: Some(vec!["software".to_string()].into()),
        };
        scan.preprocess(&meta, &mut plan_meta).unwrap();
        assert_eq!(scan.clone().params.unwrap().tables[0], 0.into());
        assert_eq!(
            scan.idx_predicate.unwrap().or_predicates[0].predicates[0]
                .value
                .clone()
                .unwrap(),
            1.into()
        );
        let operators = scan
            .params
            .clone()
            .unwrap()
            .predicate
            .unwrap()
            .operators;
        match operators.get(2).unwrap().item.as_ref().unwrap() {
            common_pb::expr_opr::Item::Const(val) => assert_eq!(val.clone(), 0.into()),
            _ => panic!(),
        }
        match operators.get(4).unwrap().item.as_ref().unwrap() {
            common_pb::expr_opr::Item::Var(var) => {
                match var
                    .property
                    .as_ref()
                    .unwrap()
                    .item
                    .clone()
                    .unwrap()
                {
                    Item::Key(key) => assert_eq!(key, 2.into()),
                    _ => panic!(),
                }
            }
            _ => panic!(),
        }
        // Assert whether the columns have been updated in PlanMeta
        assert_eq!(
            plan_meta
                .get_node_meta(0)
                .unwrap()
                .get_columns(),
            vec![1.into(), 2.into()]
        );

        // The column "age" of a predicate "a.age == 10" should not be added
        assert!(plan_meta
            .get_node_meta(1)
            .unwrap()
            .get_columns()
            .is_empty());
    }

    #[test]
    fn scan_pred_to_idx_pred() {
        let mut plan_meta = PlanMeta::default();
        plan_meta.set_curr_node(0);
        plan_meta.curr_node_meta_mut();
        plan_meta.refer_to_nodes(0, vec![0]);
        let meta = StoreMeta {
            schema: Some(
                Schema::from_json(std::fs::File::open("resource/modern_schema.json").unwrap()).unwrap(),
            ),
            catalogue: None,
            pattern_meta: None,
        };
        let mut scan = pb::Scan {
            scan_opt: 0,
            alias: None,
            params: Some(pb::QueryParams {
                tables: vec!["person".into()],
                columns: vec![],
                is_all_columns: false,
                limit: None,
                predicate: Some(str_to_expr_pb("@.name == \"John\"".to_string()).unwrap()),
                extra: HashMap::new(),
            }),
            idx_predicate: None,
        };

        scan.preprocess(&meta, &mut plan_meta).unwrap();
        assert!(scan.params.unwrap().predicate.is_none());
        assert_eq!(
            scan.idx_predicate.unwrap(),
            pb::IndexPredicate {
                or_predicates: vec![pb::index_predicate::AndPredicate {
                    predicates: vec![pb::index_predicate::Triplet {
                        key: Some(common_pb::Property {
                            item: Some(common_pb::property::Item::Key("name".into())),
                        }),
                        value: Some("John".to_string().into()),
                        cmp: None,
                    }]
                }]
            }
        );
    }

    #[test]
    fn column_maintain_case1() {
        let mut plan = LogicalPlan::default();
        // g.V().hasLabel("person").has("age", 27).valueMap("age", "name", "id")

        // g.V()
        let scan = pb::Scan {
            scan_opt: 0,
            alias: None,
            params: Some(query_params(vec![], vec![])),
            idx_predicate: None,
        };
        plan.append_operator_as_node(scan.into(), vec![])
            .unwrap();
        assert_eq!(plan.meta.get_curr_referred_nodes(), &vec![0]);

        // .hasLabel("person")
        let select = pb::Select { predicate: str_to_expr_pb("@.~label == \"person\"".to_string()).ok() };
        plan.append_operator_as_node(select.into(), vec![0])
            .unwrap();
        assert_eq!(plan.meta.get_curr_referred_nodes(), &vec![0]);

        // .has("age", 27)
        let select = pb::Select { predicate: str_to_expr_pb("@.age == 27".to_string()).ok() };
        plan.append_operator_as_node(select.into(), vec![1])
            .unwrap();
        assert_eq!(plan.meta.get_curr_referred_nodes(), &vec![0]);
        // The column "age" in a predicate ".age == 27" should not be added
        assert!(plan
            .meta
            .get_node_meta(0)
            .unwrap()
            .get_columns()
            .is_empty());

        // .valueMap("age", "name", "id")
        let project = pb::Project {
            mappings: vec![pb::project::ExprAlias {
                expr: str_to_expr_pb("{@.name, @.age, @.id}".to_string()).ok(),
                alias: None,
            }],
            is_append: false,
        };
        plan.append_operator_as_node(project.into(), vec![2])
            .unwrap();
        assert_eq!(plan.meta.get_curr_referred_nodes(), &vec![3]);
        assert_eq!(
            plan.meta
                .get_node_meta(0)
                .unwrap()
                .get_columns(),
            vec!["age".into(), "id".into(), "name".into()]
        );
    }

    #[test]
    fn column_maintain_case2() {
        let mut plan = LogicalPlan::default();
        // g.V().out().as("here").has("lang", "java").select("here").values("name")
        let scan = pb::Scan {
            scan_opt: 0,
            alias: None,
            params: Some(query_params(vec![], vec![])),
            idx_predicate: None,
        };
        plan.append_operator_as_node(scan.into(), vec![])
            .unwrap();
        assert_eq!(plan.meta.get_curr_referred_nodes(), &vec![0]);

        // .out().as("here")
        let expand = pb::EdgeExpand {
            v_tag: None,
            direction: 0,
            params: Some(query_params(vec![], vec![])),
            is_edge: false,
            alias: Some("here".into()),
        };
        plan.append_operator_as_node(expand.into(), vec![0])
            .unwrap();
        assert_eq!(plan.meta.get_curr_referred_nodes(), &vec![1]);

        // .has("lang", "Java")
        let select = pb::Select { predicate: str_to_expr_pb("@.lang == \"Java\"".to_string()).ok() };
        plan.append_operator_as_node(select.into(), vec![1])
            .unwrap();
        assert_eq!(plan.meta.get_curr_referred_nodes(), &vec![1]);
        // The column "lang" in a predicate should not be added
        assert!(plan
            .meta
            .get_node_meta(1)
            .unwrap()
            .get_columns()
            .is_empty());

        // .select("here")
        let project = pb::Project {
            mappings: vec![pb::project::ExprAlias {
                expr: str_to_expr_pb("@here".to_string()).ok(),
                alias: None,
            }],
            is_append: true,
        };
        plan.append_operator_as_node(project.into(), vec![2])
            .unwrap();
        assert_eq!(plan.meta.get_curr_referred_nodes(), &vec![1]);

        // .values("name")
        let project = pb::Project {
            mappings: vec![pb::project::ExprAlias {
                expr: str_to_expr_pb("@.name".to_string()).ok(),
                alias: None,
            }],
            is_append: true,
        };
        plan.append_operator_as_node(project.into(), vec![3])
            .unwrap();
        assert_eq!(
            plan.meta
                .get_node_meta(1)
                .unwrap()
                .get_columns(),
            vec!["name".into()]
        );
        assert_eq!(plan.meta.get_curr_referred_nodes(), &vec![4]);
    }

    #[test]
    fn column_maintain_case3() {
        let mut plan = LogicalPlan::default();
        // g.V().outE().as("e").inV().as("v").select("e").order().by("weight").select("v").values("name").dedup()

        // g.V()
        let scan = pb::Scan {
            scan_opt: 0,
            alias: None,
            params: Some(query_params(vec![], vec![])),
            idx_predicate: None,
        };
        plan.append_operator_as_node(scan.into(), vec![])
            .unwrap();
        assert_eq!(plan.meta.get_curr_referred_nodes(), &vec![0]);

        // .outE().as(0)
        let expand = pb::EdgeExpand {
            v_tag: None,
            direction: 0,
            params: Some(query_params(vec![], vec![])),
            is_edge: true,
            alias: Some("e".into()),
        };
        plan.append_operator_as_node(expand.into(), vec![0])
            .unwrap();
        let e_tag_id = plan.meta.get_tag_id("e").unwrap();
        assert_eq!(plan.meta.get_curr_referred_nodes(), &vec![1]);
        assert_eq!(plan.meta.get_tag_nodes(e_tag_id), &vec![1]);

        // .inV().as("v")
        let getv = pb::GetV {
            tag: None,
            opt: 1,
            params: Some(query_params(vec![], vec![])),
            alias: Some("v".into()),
        };
        plan.append_operator_as_node(getv.into(), vec![1])
            .unwrap();
        assert_eq!(plan.meta.get_curr_referred_nodes(), &vec![2]);
        let v_tag_id = plan.meta.get_tag_id("v").unwrap();
        assert_eq!(plan.meta.get_tag_nodes(v_tag_id), &vec![2]);

        // .select("e")
        let project = pb::Project {
            mappings: vec![pb::project::ExprAlias {
                expr: str_to_expr_pb("@e".to_string()).ok(),
                alias: Some("project_e".into()),
            }],
            is_append: true,
        };
        plan.append_operator_as_node(project.into(), vec![2])
            .unwrap();
        assert_eq!(plan.meta.get_curr_referred_nodes(), &vec![1]);

        // .order().by("weight")
        let orderby = pb::OrderBy {
            pairs: vec![pb::order_by::OrderingPair {
                key: Some(common_pb::Variable {
                    tag: None,
                    property: Some(common_pb::Property {
                        item: Some(common_pb::property::Item::Key("weight".into())),
                    }),
                }),
                order: 1,
            }],
            limit: None,
        };
        plan.append_operator_as_node(orderby.into(), vec![3])
            .unwrap();
        assert_eq!(plan.meta.get_curr_referred_nodes(), &vec![1]);
        assert_eq!(
            plan.meta
                .get_node_meta(1)
                .unwrap()
                .get_columns(),
            vec!["weight".into()]
        );

        // select("v")
        let project = pb::Project {
            mappings: vec![pb::project::ExprAlias {
                expr: str_to_expr_pb("@v".to_string()).ok(),
                alias: Some("project_v".into()),
            }],
            is_append: true,
        };
        plan.append_operator_as_node(project.into(), vec![4])
            .unwrap();
        assert_eq!(plan.meta.get_curr_referred_nodes(), &vec![2]);

        // .values("name")
        let project = pb::Project {
            mappings: vec![pb::project::ExprAlias {
                expr: str_to_expr_pb("@.name".to_string()).ok(),
                alias: Some("name".into()),
            }],
            is_append: true,
        };
        plan.append_operator_as_node(project.into(), vec![5])
            .unwrap();
        assert_eq!(plan.meta.get_curr_referred_nodes(), &vec![6]);
        assert_eq!(
            plan.meta
                .get_node_meta(2)
                .unwrap()
                .get_columns(),
            vec!["name".into()]
        );
    }

    #[test]
    fn column_maintain_case4() {
        let mut plan = LogicalPlan::default();
        // g.V("person").has("name", "John").as('a').outE("knows").as('b')
        //  .has("date", 20200101).inV().as('c').has('id', 10)
        //  .select('a').by(valueMap('age', "name"))
        //  .select('c').by(valueMap('id', "name"))

        // g.V("person")
        let scan = pb::Scan {
            scan_opt: 0,
            alias: None,
            params: Some(query_params(vec!["person".into()], vec![])),
            idx_predicate: None,
        };
        let mut opr_id = plan
            .append_operator_as_node(scan.into(), vec![])
            .unwrap();
        assert_eq!(plan.meta.get_curr_referred_nodes(), &vec![0]);

        // .has("name", "John")
        let select = pb::Select { predicate: str_to_expr_pb("@.name == \"John\"".to_string()).ok() };
        opr_id = plan
            .append_operator_as_node(select.into(), vec![opr_id as NodeId])
            .unwrap();
        assert_eq!(plan.meta.get_curr_referred_nodes(), &vec![0]);
        // The column "name" in a predicate should not be added
        assert!(plan
            .meta
            .get_node_meta(0)
            .unwrap()
            .get_columns()
            .is_empty());

        // .as('a')
        let as_opr = pb::As { alias: Some("a".into()) };
        opr_id = plan
            .append_operator_as_node(as_opr.into(), vec![opr_id as NodeId])
            .unwrap();
        assert_eq!(plan.meta.get_curr_referred_nodes(), &vec![0]);
        let a_id = plan.meta.get_tag_id("a").unwrap();
        assert_eq!(plan.meta.get_tag_nodes(a_id), &vec![0]);

        // outE("knows").as('b').has("date", 20200101)
        let expand = pb::EdgeExpand {
            v_tag: Some("a".into()),
            direction: 0,
            params: Some(query_params(vec!["knows".into()], vec![])),
            is_edge: true,
            alias: Some("b".into()),
        };
        opr_id = plan
            .append_operator_as_node(expand.into(), vec![opr_id as NodeId])
            .unwrap();
        assert_eq!(plan.meta.get_curr_referred_nodes(), &vec![opr_id as NodeId]);
        let b_id = plan.meta.get_tag_id("b").unwrap();
        assert_eq!(plan.meta.get_tag_nodes(b_id), &vec![opr_id as NodeId]);

        //.inV().as('c')
        let getv = pb::GetV {
            tag: None,
            opt: 2,
            params: Some(query_params(vec![], vec![])),
            alias: Some("c".into()),
        };
        opr_id = plan
            .append_operator_as_node(getv.into(), vec![opr_id as NodeId])
            .unwrap();
        assert_eq!(plan.meta.get_curr_referred_nodes(), &vec![opr_id as NodeId]);
        let c_id = plan.meta.get_tag_id("c").unwrap();
        assert_eq!(plan.meta.get_tag_nodes(c_id), &vec![opr_id as NodeId]);

        // .has("id", 10)
        let select = pb::Select { predicate: str_to_expr_pb("@.id == 10".to_string()).ok() };
        opr_id = plan
            .append_operator_as_node(select.into(), vec![opr_id as NodeId])
            .unwrap();
        assert_eq!(plan.meta.get_curr_referred_nodes(), &vec![opr_id as NodeId - 1]);
        // The column "id" in a predicate should not be added
        assert!(plan
            .meta
            .get_node_meta(opr_id as NodeId - 1)
            .unwrap()
            .get_columns()
            .is_empty());

        // .select('a').by(valueMap('age', "name"))
        let project = pb::Project {
            mappings: vec![pb::project::ExprAlias {
                expr: str_to_expr_pb("{@a.age, @a.name}".to_string()).ok(),
                alias: None,
            }],
            is_append: true,
        };
        opr_id = plan
            .append_operator_as_node(project.into(), vec![opr_id as NodeId])
            .unwrap();
        assert_eq!(plan.meta.get_curr_referred_nodes(), &vec![opr_id as NodeId]);
        assert_eq!(
            plan.meta
                .get_node_meta(plan.meta.get_tag_nodes(a_id)[0])
                .unwrap()
                .get_columns(),
            vec!["age".into(), "name".into()]
        );

        // .select('c').by(valueMap('age', "name"))
        let project = pb::Project {
            mappings: vec![pb::project::ExprAlias {
                expr: str_to_expr_pb("{@c.age, @c.name}".to_string()).ok(),
                alias: None,
            }],
            is_append: true,
        };
        opr_id = plan
            .append_operator_as_node(project.into(), vec![opr_id as NodeId])
            .unwrap();
        assert_eq!(plan.meta.get_curr_referred_nodes(), &vec![opr_id as NodeId]);
        assert_eq!(
            plan.meta
                .get_node_meta(plan.meta.get_tag_nodes(c_id)[0])
                .unwrap()
                .get_columns(),
            vec!["age".into(), "name".into()]
        );
    }

    #[test]
    fn column_maintain_case5() {
        // Test the maintenance of all columns
        let mut plan = LogicalPlan::default();
        // g.V("person").valueMap(ALL)

        // g.V("person")
        let scan = pb::Scan {
            scan_opt: 0,
            alias: None,
            params: Some(pb::QueryParams {
                tables: vec!["person".into()],
                columns: vec!["a".into()],
                is_all_columns: true,
                limit: None,
                predicate: None,
                extra: Default::default(),
            }),
            idx_predicate: None,
        };

        plan.append_operator_as_node(scan.into(), vec![])
            .unwrap();
        assert!(plan
            .meta
            .get_curr_node_meta()
            .unwrap()
            .is_all_columns());

        let mut plan = LogicalPlan::default();
        // g.V("person").valueMap(ALL)

        // g.V("person")
        let scan = pb::Scan {
            scan_opt: 0,
            alias: None,
            params: Some(pb::QueryParams {
                tables: vec!["person".into()],
                columns: vec!["a".into()],
                is_all_columns: false,
                limit: None,
                predicate: None,
                extra: Default::default(),
            }),
            idx_predicate: None,
        };

        let opr_id = plan
            .append_operator_as_node(scan.into(), vec![])
            .unwrap();

        let project = pb::Project {
            mappings: vec![pb::project::ExprAlias {
                expr: str_to_expr_pb("@.~all".to_string()).ok(),
                alias: None,
            }],
            is_append: true,
        };

        plan.append_operator_as_node(project.into(), vec![opr_id])
            .unwrap();
        assert!(plan
            .meta
            .get_node_meta(0)
            .unwrap()
            .is_all_columns());
    }

    #[test]
    fn column_maintain_semi_apply() {
        let mut plan = LogicalPlan::default();
        // g.V().where(out()).valueMap("age")

        // g.V()
        let scan = pb::Scan {
            scan_opt: 0,
            alias: None,
            params: Some(query_params(vec![], vec![])),
            idx_predicate: None,
        };
        plan.append_operator_as_node(scan.into(), vec![])
            .unwrap();
        assert_eq!(plan.meta.get_curr_referred_nodes(), &vec![0]);

        let expand = pb::EdgeExpand {
            v_tag: None,
            direction: 0,
            params: Some(query_params(vec![], vec![])),
            is_edge: false,
            alias: None,
        };
        let oprid = plan
            .append_operator_as_node(expand.into(), vec![])
            .unwrap();
        assert_eq!(plan.meta.get_curr_referred_nodes(), &vec![1]);

        // .where(out())
        let apply = pb::Apply {
            join_kind: 4, // semi join
            tags: vec![],
            subtask: oprid as PbNodeId,
            alias: None,
        };
        let oprid = plan
            .append_operator_as_node(apply.into(), vec![0])
            .unwrap();
        assert_eq!(plan.meta.get_curr_referred_nodes(), &vec![0]);

        // .valueMap("age")
        let project = pb::Project {
            mappings: vec![pb::project::ExprAlias {
                expr: str_to_expr_pb("{@.age}".to_string()).ok(),
                alias: None,
            }],
            is_append: false,
        };
        plan.append_operator_as_node(project.into(), vec![oprid])
            .unwrap();
        assert_eq!(
            plan.meta
                .get_node_meta(0)
                .unwrap()
                .get_columns(),
            vec!["age".into()]
        );
    }

    #[test]
    fn column_maintain_groupby_case1() {
        // groupBy contains tagging a keys that is further a vertex
        let mut plan = LogicalPlan::default();
        // g.V().groupCount().order().by(select(keys).by('name'))

        // g.V()
        let scan = pb::Scan {
            scan_opt: 0,
            alias: None,
            params: Some(query_params(vec![], vec![])),
            idx_predicate: None,
        };
        plan.append_operator_as_node(scan.into(), vec![])
            .unwrap();
        assert_eq!(plan.meta.get_curr_referred_nodes(), &vec![0]);

        let group = pb::GroupBy {
            mappings: vec![pb::group_by::KeyAlias {
                key: Some(common_pb::Variable { tag: None, property: None }),
                alias: Some("~keys_2_0".into()),
            }],
            functions: vec![pb::group_by::AggFunc {
                vars: vec![],
                aggregate: 3,
                alias: Some("~values_2_0".into()),
            }],
        };
        plan.append_operator_as_node(group.into(), vec![0])
            .unwrap();
        let keys_tag_id = plan.meta.get_tag_id("~keys_2_0").unwrap();
        assert_eq!(plan.meta.get_tag_nodes(keys_tag_id), &vec![0]);

        let order = pb::OrderBy {
            pairs: vec![pb::order_by::OrderingPair {
                key: Some(common_pb::Variable {
                    tag: Some("~keys_2_0".into()),
                    property: Some(common_pb::Property {
                        item: Some(common_pb::property::Item::Key("name".into())),
                    }),
                }),
                order: 0,
            }],
            limit: None,
        };
        plan.append_operator_as_node(order.into(), vec![1])
            .unwrap();
        assert!(plan
            .meta
            .get_node_meta(0)
            .unwrap()
            .get_columns()
            .contains(&"name".into()));
    }

    #[test]
    fn column_maintain_groupby_case2() {
        // groupBy contains tagging a keys that is further a vertex
        let mut plan = LogicalPlan::default();
        // g.V().groupCount().select(values)

        // g.V()
        let scan = pb::Scan {
            scan_opt: 0,
            alias: None,
            params: Some(query_params(vec![], vec![])),
            idx_predicate: None,
        };
        plan.append_operator_as_node(scan.into(), vec![])
            .unwrap();
        assert_eq!(plan.meta.get_curr_referred_nodes(), &vec![0]);

        let group = pb::GroupBy {
            mappings: vec![pb::group_by::KeyAlias {
                key: Some(common_pb::Variable { tag: None, property: None }),
                alias: Some("~keys_2_0".into()),
            }],
            functions: vec![pb::group_by::AggFunc {
                vars: vec![],
                aggregate: 3,
                alias: Some("~values_2_0".into()),
            }],
        };
        plan.append_operator_as_node(group.into(), vec![0])
            .unwrap();
        let keys_tag_id = plan.meta.get_tag_id("~keys_2_0").unwrap();

        assert_eq!(plan.meta.get_tag_nodes(keys_tag_id), &vec![0]);

        let project = pb::Project {
            mappings: vec![pb::project::ExprAlias {
                expr: str_to_expr_pb("@~values_2_0".to_string()).ok(),
                alias: None,
            }],
            is_append: true,
        };
        plan.append_operator_as_node(project.into(), vec![1])
            .unwrap();
    }

    #[test]
    fn column_maintain_orderby() {
        let mut plan = LogicalPlan::default();
        // g.E(xx).values("workFrom").as("a").order().by(select("a"))

        let scan = pb::Scan {
            scan_opt: 1,
            alias: None,
            params: Some(query_params(vec![], vec![])),
            idx_predicate: None,
        };
        plan.append_operator_as_node(scan.into(), vec![])
            .unwrap();
        assert_eq!(plan.meta.get_curr_referred_nodes(), &vec![0]);

        let project = pb::Project {
            mappings: vec![pb::project::ExprAlias {
                expr: str_to_expr_pb("@.workFrom".to_string()).ok(),
                alias: Some("a".into()),
            }],
            is_append: true,
        };
        plan.append_operator_as_node(project.into(), vec![0])
            .unwrap();
        assert_eq!(plan.meta.get_curr_referred_nodes(), &vec![1]);
        assert!(plan
            .meta
            .get_node_meta(0)
            .unwrap()
            .get_columns()
            .contains(&"workFrom".into()));

        let order = pb::OrderBy {
            pairs: vec![pb::order_by::OrderingPair {
                key: Some(common_pb::Variable { tag: Some("a".into()), property: None }),
                order: 0,
            }],
            limit: None,
        };
        plan.append_operator_as_node(order.into(), vec![1])
            .unwrap();
        assert_eq!(plan.meta.get_curr_referred_nodes(), &vec![1]);
    }

    #[test]
    fn column_maintain_union() {
        let mut plan = LogicalPlan::default();
        // g.V().union(out().has("age", Gt(10)), out().out()).as('a').select('a').by(valueMap('name', 'age'))
        // g.V()
        let scan = pb::Scan {
            scan_opt: 0,
            alias: None,
            params: Some(query_params(vec![], vec![])),
            idx_predicate: None,
        };
        plan.append_operator_as_node(scan.into(), vec![])
            .unwrap();

        let expand1 = pb::EdgeExpand {
            v_tag: None,
            direction: 0,
            params: Some(query_params(vec![], vec![])),
            is_edge: false,
            alias: None,
        };
        let filter = pb::Select { predicate: Some(str_to_expr_pb("@.age > 10".to_string()).unwrap()) };

        let expand2 = expand1.clone();
        let expand3 = expand1.clone();
        let id1 = plan
            .append_operator_as_node(expand1.into(), vec![0])
            .unwrap();
        let id1_f = plan
            .append_operator_as_node(filter.into(), vec![id1])
            .unwrap();

        let opr_id = plan
            .append_operator_as_node(expand2.into(), vec![0])
            .unwrap();
        let id2 = plan
            .append_operator_as_node(expand3.into(), vec![opr_id])
            .unwrap();
        let union = pb::Union { parents: vec![id1_f as PbNodeId, id2 as PbNodeId] };
        plan.append_operator_as_node(union.into(), vec![id1_f, id2])
            .unwrap();
        assert_eq!(plan.meta.get_curr_referred_nodes(), &vec![id1, id2]);

        let as_opr = pb::As { alias: Some("a".into()) };
        let opr_id = plan
            .append_operator_as_node(as_opr.into(), vec![id1, id2])
            .unwrap();
        let a_id = plan.meta.get_tag_id("a").unwrap();
        assert_eq!(plan.meta.get_tag_nodes(a_id), &vec![id1, id2]);

        let project = pb::Project {
            mappings: vec![pb::project::ExprAlias {
                expr: str_to_expr_pb("{@a.name, @a.age}".to_string()).ok(),
                alias: None,
            }],
            is_append: false,
        };
        plan.append_operator_as_node(project.into(), vec![opr_id])
            .unwrap();
        assert_eq!(
            plan.meta
                .get_node_meta(id1)
                .unwrap()
                .get_columns(),
            vec!["age".into(), "name".into()]
        );
        assert_eq!(
            plan.meta
                .get_node_meta(id2)
                .unwrap()
                .get_columns(),
            vec!["age".into(), "name".into()]
        );
    }

    #[test]
    fn tag_projection_not_exist() {
        let mut plan = LogicalPlan::default();
        let project = pb::Project {
            mappings: vec![pb::project::ExprAlias {
                expr: str_to_expr_pb("@keys.name".to_string()).ok(),
                alias: None,
            }],
            is_append: false,
        };
        let result = plan.append_operator_as_node(project.into(), vec![0]);
        match result.err() {
            Some(IrError::TagNotExist(_)) => {}
            _ => panic!("should produce `IrError::TagNotExist`"),
        }
    }

    #[test]
    fn extract_subplan_from_apply_case1() {
        let mut plan = LogicalPlan::default();
        // g.V().as("v").where(out().as("o").has("lang", "java")).select("v").values("name")

        // g.V("person")
        let scan = pb::Scan {
            scan_opt: 0,
            alias: Some("v".into()),
            params: Some(query_params(vec![], vec![])),
            idx_predicate: None,
        };

        let opr_id = plan
            .append_operator_as_node(scan.into(), vec![])
            .unwrap();

        // .out().as("o")
        let expand = pb::EdgeExpand {
            v_tag: None,
            direction: 0,
            params: Some(query_params(vec![], vec![])),
            is_edge: false,
            alias: Some("o".into()),
        };

        let root_id = plan
            .append_operator_as_node(expand.into(), vec![])
            .unwrap();

        // .has("lang", "Java")
        let select = pb::Select { predicate: str_to_expr_pb("@.lang == \"Java\"".to_string()).ok() };
        plan.append_operator_as_node(select.into(), vec![root_id])
            .unwrap();

        let apply = pb::Apply { join_kind: 4, tags: vec![], subtask: root_id as PbNodeId, alias: None };
        let opr_id = plan
            .append_operator_as_node(apply.into(), vec![opr_id])
            .unwrap();

        let project = pb::Project {
            mappings: vec![pb::project::ExprAlias {
                expr: str_to_expr_pb("@v.name".to_string()).ok(),
                alias: None,
            }],
            is_append: true,
        };
        plan.append_operator_as_node(project.into(), vec![opr_id])
            .unwrap();

        let subplan = plan
            .extract_subplan(plan.get_node(opr_id).unwrap())
            .unwrap();
        assert_eq!(subplan.len(), 2);
        for (id, node) in &subplan.nodes {
            let node_ref = node.borrow();
            if id == root_id as usize {
                match node_ref.opr.opr.as_ref().unwrap() {
                    Opr::Edge(_) => {}
                    _ => panic!("should be edge expand"),
                }
                let o_id = plan.meta.get_tag_id("o").unwrap();
                assert_eq!(subplan.meta.get_tag_nodes(o_id), &vec![root_id]);
                assert!(subplan
                    .meta
                    .get_node_meta(root_id)
                    .unwrap()
                    .get_columns()
                    .is_empty())
            } else {
                match node_ref.opr.opr.as_ref().unwrap() {
                    Opr::Select(_) => {}
                    _ => panic!("should be select"),
                }
            }
        }
    }

    #[test]
    fn extract_subplan_from_apply_case2() {
        let mut plan = LogicalPlan::default();
        // g.V().where(not(out("created"))).values("name")
        let scan = pb::Scan {
            scan_opt: 0,
            alias: None,
            params: Some(query_params(vec![], vec![])),
            idx_predicate: None,
        };

        plan.append_operator_as_node(scan.into(), vec![])
            .unwrap();

        let expand = pb::EdgeExpand {
            v_tag: None,
            direction: 0,
            params: Some(query_params(vec![], vec![])),
            is_edge: false,
            alias: None,
        };
        let root_id = plan
            .append_operator_as_node(expand.into(), vec![])
            .unwrap();

        let apply = pb::Apply { join_kind: 5, tags: vec![], subtask: root_id as PbNodeId, alias: None };
        plan.append_operator_as_node(apply.into(), vec![0])
            .unwrap();

        let project = pb::Project {
            mappings: vec![pb::project::ExprAlias {
                expr: str_to_expr_pb("@.name".to_string()).ok(),
                alias: Some("name".into()),
            }],
            is_append: true,
        };
        plan.append_operator_as_node(project.into(), vec![2])
            .unwrap();

        let sink = pb::Sink {
            tags: vec![common_pb::NameOrIdKey { key: Some("name".into()) }],
            id_name_mappings: vec![],
        };
        plan.append_operator_as_node(sink.into(), vec![3])
            .unwrap();

        let subplan = plan
            .extract_subplan(plan.get_node(2).unwrap())
            .unwrap();
        assert_eq!(subplan.len(), 1);
        match subplan
            .get_node(1)
            .unwrap()
            .borrow()
            .opr
            .opr
            .as_ref()
            .unwrap()
        {
            Opr::Edge(_) => {}
            _ => panic!("wrong operator: should be `EdgeExpand`"),
        }
    }

    /// The plan looks like:
    ///       root
    ///       / \
    ///      1    2
    ///     / \   |
    ///    3   4  |
    ///    \   /  |
    ///      5    |
    ///       \  /
    ///         6
    ///         |
    ///         7
    fn create_logical_plan1() -> LogicalPlan {
        let opr = pb::logical_plan::Operator {
            opr: Some(pb::logical_plan::operator::Opr::As(pb::As { alias: None })),
        };
        let mut plan = LogicalPlan::default();
        plan.append_operator_as_node(opr.clone(), vec![])
            .unwrap(); // root
        plan.append_operator_as_node(opr.clone(), vec![0])
            .unwrap(); // node 1
        plan.append_operator_as_node(opr.clone(), vec![0])
            .unwrap(); // node 2
        plan.append_operator_as_node(opr.clone(), vec![1])
            .unwrap(); // node 3
        plan.append_operator_as_node(opr.clone(), vec![1])
            .unwrap(); // node 4
        plan.append_operator_as_node(opr.clone(), vec![3, 4])
            .unwrap(); // node 5
        plan.append_operator_as_node(opr.clone(), vec![2, 5])
            .unwrap(); // node 6
        plan.append_operator_as_node(opr.clone(), vec![6])
            .unwrap(); // node 7

        plan
    }

    /// The plan looks like:
    ///         root
    ///      /   |   \
    ///     1    2    3
    ///     \   /    /  
    ///       4     /
    ///        \   /
    ///          5
    fn create_logical_plan2() -> LogicalPlan {
        let opr = pb::logical_plan::Operator {
            opr: Some(pb::logical_plan::operator::Opr::As(pb::As { alias: None })),
        };
        let mut plan = LogicalPlan::default();
        plan.append_operator_as_node(opr.clone(), vec![])
            .unwrap(); // root
        plan.append_operator_as_node(opr.clone(), vec![0])
            .unwrap(); // node 1
        plan.append_operator_as_node(opr.clone(), vec![0])
            .unwrap(); // node 2
        plan.append_operator_as_node(opr.clone(), vec![0])
            .unwrap(); // node 3
        plan.append_operator_as_node(opr.clone(), vec![1, 2])
            .unwrap(); // node 4
        plan.append_operator_as_node(opr.clone(), vec![3, 4])
            .unwrap(); // node 5
        plan
    }

    /// The plan looks like:
    ///         root
    ///      /   |   \
    ///     1    2    3
    ///     \   / \   /  
    ///       4     5
    ///        \   /
    ///          6
    fn create_logical_plan3() -> LogicalPlan {
        let opr = pb::logical_plan::Operator {
            opr: Some(pb::logical_plan::operator::Opr::As(pb::As { alias: None })),
        };
        let mut plan = LogicalPlan::default();
        plan.append_operator_as_node(opr.clone(), vec![])
            .unwrap(); // root
        plan.append_operator_as_node(opr.clone(), vec![0])
            .unwrap(); // node 1
        plan.append_operator_as_node(opr.clone(), vec![0])
            .unwrap(); // node 2
        plan.append_operator_as_node(opr.clone(), vec![0])
            .unwrap(); // node 3
        plan.append_operator_as_node(opr.clone(), vec![1, 2])
            .unwrap(); // node 4
        plan.append_operator_as_node(opr.clone(), vec![2, 3])
            .unwrap(); // node 5
        plan.append_operator_as_node(opr.clone(), vec![4, 5])
            .unwrap(); // node 6
        plan
    }
    #[test]
    fn test_get_merge_node1() {
        let plan = create_logical_plan1();
        let merge_node = plan.get_merge_node(plan.get_node(1).unwrap());
        assert_eq!(merge_node, plan.get_node(5));
        let merge_node = plan.get_merge_node(plan.get_node(0).unwrap());
        assert_eq!(merge_node, plan.get_node(6));
        // Not a branch node
        let merge_node = plan.get_merge_node(plan.get_node(2).unwrap());
        assert!(merge_node.is_none());
    }

    #[test]
    fn test_get_merge_node2() {
        let plan = create_logical_plan2();
        let merge_node = plan.get_merge_node(plan.get_node(0).unwrap());
        assert_eq!(merge_node, plan.get_node(5));
        // Not a branch node
        let merge_node = plan.get_merge_node(plan.get_node(2).unwrap());
        assert!(merge_node.is_none());
    }

    #[test]
    fn test_get_merge_node3() {
        let plan = create_logical_plan3();
        let merge_node = plan.get_merge_node(plan.get_node(0).unwrap());
        assert_eq!(merge_node, plan.get_node(6));
        let merge_node = plan.get_merge_node(plan.get_node(2).unwrap());
        assert_eq!(merge_node, plan.get_node(6));
        // Not a branch node
        let merge_node = plan.get_merge_node(plan.get_node(1).unwrap());
        assert!(merge_node.is_none());
    }

    #[test]
    fn merge_branch_plans() {
        let opr = pb::logical_plan::Operator {
            opr: Some(pb::logical_plan::operator::Opr::As(pb::As { alias: None })),
        };
        let mut plan = LogicalPlan::with_root(Node::new(0, opr.clone()));

        let mut subplan1 = LogicalPlan::with_root(Node::new(1, opr.clone()));
        subplan1
            .append_node(Node::new(3, opr.clone()), vec![1])
            .unwrap();
        subplan1
            .append_node(Node::new(4, opr.clone()), vec![1])
            .unwrap();
        subplan1
            .append_node(Node::new(5, opr.clone()), vec![3, 4])
            .unwrap();

        let subplan2 = LogicalPlan::with_root(Node::new(2, opr.clone()));

        plan.append_branch_plans(plan.get_node(0).unwrap(), vec![subplan1, subplan2]);
        let mut expected_plan = create_logical_plan1();
        expected_plan.remove_node(6);

        plan.append_node(Node::new(6, opr.clone()), vec![2, 5])
            .unwrap();
        plan.append_node(Node::new(7, opr.clone()), vec![6])
            .unwrap();

        assert_eq!(plan, create_logical_plan1());
    }

    #[test]
    fn subplan() {
        let plan = create_logical_plan1();
        let opr = pb::logical_plan::Operator {
            opr: Some(pb::logical_plan::operator::Opr::As(pb::As { alias: None })),
        };
        let subplan = plan.subplan(plan.get_node(2).unwrap(), plan.get_node(7).unwrap());
        let mut expected_plan = LogicalPlan::with_root(Node::new(2, opr.clone()));
        expected_plan
            .append_node(Node::new(6, opr.clone()), vec![2])
            .unwrap();
        assert_eq!(subplan.unwrap(), expected_plan);

        // The node 3 is at one of the branches, which is incomplete and hence invalid subplan
        let subplan = plan.subplan(plan.get_node(1).unwrap(), plan.get_node(3).unwrap());
        assert!(subplan.is_none());

        let subplan = plan.subplan(plan.get_node(1).unwrap(), plan.get_node(6).unwrap());
        let mut expected_plan = LogicalPlan::with_root(Node::new(1, opr.clone()));
        expected_plan
            .append_node(Node::new(3, opr.clone()), vec![1])
            .unwrap();
        expected_plan
            .append_node(Node::new(4, opr.clone()), vec![1])
            .unwrap();
        expected_plan
            .append_node(Node::new(5, opr.clone()), vec![3, 4])
            .unwrap();

        assert_eq!(subplan.unwrap(), expected_plan);
    }

    #[test]
    fn get_branch_plans() {
        let plan = create_logical_plan1();
        let (merge_node, subplans) = plan.get_branch_plans(plan.get_node(1).unwrap());
        let opr = pb::logical_plan::Operator {
            opr: Some(pb::logical_plan::operator::Opr::As(pb::As { alias: None })),
        };

        let plan1 = LogicalPlan::with_root(Node::new(3, opr.clone()));
        let plan2 = LogicalPlan::with_root(Node::new(4, opr.clone()));

        assert_eq!(merge_node, plan.get_node(5));
        assert_eq!(subplans, vec![plan1, plan2]);

        let (merge_node, subplans) = plan.get_branch_plans(plan.get_node(0).unwrap());
        let mut plan1 = LogicalPlan::with_root(Node::new(1, opr.clone()));
        plan1
            .append_node(Node::new(3, opr.clone()), vec![1])
            .unwrap();
        plan1
            .append_node(Node::new(4, opr.clone()), vec![1])
            .unwrap();
        plan1
            .append_node(Node::new(5, opr.clone()), vec![3, 4])
            .unwrap();
        let plan2 = LogicalPlan::with_root(Node::new(2, opr.clone()));

        assert_eq!(merge_node, plan.get_node(6));
        assert_eq!(subplans, vec![plan1, plan2]);

        let mut plan = LogicalPlan::default();
        plan.append_operator_as_node(opr.clone(), vec![])
            .unwrap(); // root
        plan.append_operator_as_node(opr.clone(), vec![0])
            .unwrap(); // node 1
        plan.append_operator_as_node(opr.clone(), vec![0])
            .unwrap(); // node 2
        plan.append_operator_as_node(opr.clone(), vec![0])
            .unwrap(); // node 3
        plan.append_operator_as_node(opr.clone(), vec![1, 2, 3])
            .unwrap(); // node 4

        let (merge_node, subplans) = plan.get_branch_plans(plan.get_node(0).unwrap());
        let plan1 = LogicalPlan::with_root(Node::new(1, opr.clone()));
        let plan2 = LogicalPlan::with_root(Node::new(2, opr.clone()));
        let plan3 = LogicalPlan::with_root(Node::new(3, opr.clone()));

        assert_eq!(merge_node, plan.get_node(4));
        assert_eq!(subplans, vec![plan1, plan2, plan3]);
    }
}<|MERGE_RESOLUTION|>--- conflicted
+++ resolved
@@ -14,11 +14,7 @@
 //! limitations under the License.
 
 use std::cell::RefCell;
-<<<<<<< HEAD
 use std::collections::{BTreeSet, HashMap, HashSet, VecDeque};
-=======
-use std::collections::{BTreeSet, HashMap};
->>>>>>> 46d46599
 use std::convert::{TryFrom, TryInto};
 use std::fmt;
 use std::io;
@@ -369,62 +365,6 @@
         if opr.opr.is_none() {
             return Err(IrError::MissingData("Operator::opr".to_string()));
         }
-<<<<<<< HEAD
-        if let Ok(meta) = STORE_META.read() {
-            match opr.opr.as_ref().unwrap() {
-                Opr::Scan(_) | Opr::Edge(_) | Opr::Vertex(_) | Opr::Path(_) => {
-                    self.meta.set_curr_node(self.max_node_id);
-                }
-                Opr::Project(ref proj) => {
-                    if proj.mappings.len() == 1 {
-                        // change current node as the tagged node
-                        if let Some(expr) = &proj.mappings[0].expr {
-                            if expr.operators.len() == 1 {
-                                if let common_pb::ExprOpr { item: Some(Item::Var(var)) } =
-                                    expr.operators.get(0).unwrap()
-                                {
-                                    if var.tag.is_some() && var.property.is_none()
-                                    // tag as Head
-                                    {
-                                        is_update_curr = false;
-                                    }
-                                }
-                            }
-                        }
-                    }
-                }
-                Opr::Apply(apply) => {
-                    // This mean this apply is not a filter, otherwise should not update
-                    // current node, see `pb::join::JoinKind`
-                    if apply.join_kind == 4 || apply.join_kind == 5 {
-                        is_update_curr = false;
-                        is_semi_apply = true;
-                    }
-                }
-                Opr::Union(_) | Opr::Intersect(_) => {
-                    let mut curr_nodes = vec![];
-                    for p in &parent_ids {
-                        curr_nodes.extend(self.meta.get_referred_nodes(*p));
-                    }
-                    // need to refine
-                    self.meta.set_union_curr_nodes(curr_nodes);
-                    is_update_curr = false;
-                }
-                Opr::As(_)
-                | Opr::Select(_)
-                | Opr::OrderBy(_)
-                | Opr::Dedup(_)
-                | Opr::Limit(_)
-                | Opr::Sink(_)
-                | Opr::Pattern(_) => {
-                    // These operators do not change current node
-                    is_update_curr = false;
-                }
-                _ => {}
-            }
-
-            opr.preprocess(&meta, &mut self.meta)?;
-=======
         // Set new current node as `self.max_node_id`
         let new_curr_node = self.max_node_id;
         self.meta.set_curr_node(new_curr_node);
@@ -439,7 +379,6 @@
 
         if let Ok(store_meta) = STORE_META.read() {
             opr.preprocess(&store_meta, &mut self.meta)?;
->>>>>>> 46d46599
         }
         let new_curr_node_rst = match opr.opr.as_ref().unwrap() {
             Opr::Pattern(pattern) => {
