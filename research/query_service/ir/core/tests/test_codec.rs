--- conflicted
+++ resolved
@@ -17,52 +17,14 @@
 
 #[cfg(test)]
 mod tests {
-<<<<<<< HEAD
-    // use ascii::{self, AsciiString, ToAsciiChar};
-=======
-    use crate::common::extend_step_cases::*;
-    use crate::common::pattern_cases::*;
->>>>>>> 9a0b0042
     use ascii::{self, AsciiString};
     use ir_core::catalogue::codec::*;
     use ir_core::catalogue::extend_step::*;
     use ir_core::catalogue::pattern::*;
 
-<<<<<<< HEAD
     use crate::common::extend_step_cases::*;
     use crate::common::pattern_cases::*;
 
-    /// ### Generate AsciiString from Vector
-    // fn generate_asciistring_from_vec(vec: &[u8]) -> AsciiString {
-    //     let mut output = AsciiString::new();
-    //     for value in vec {
-    //         output.push(value.to_ascii_char().unwrap());
-    //     }
-    //     output
-    // }
-
-    // #[test]
-    // fn test_create_encode_unit_from_edge() {
-    //     let pattern = build_pattern_case6();
-    //     let edge1 = pattern.get_edge_from_id(0).unwrap();
-    //     let edge2 = pattern.get_edge_from_id(1).unwrap();
-    //     let encoder = Encoder::init_by_pattern(&pattern, 5);
-    //     let encode_unit_1 = EncodeUnit::from_pattern_edge(&pattern, edge1, &encoder);
-    //     assert_eq!(encode_unit_1.values[4], 1);
-    //     assert_eq!(encode_unit_1.values[3], 1);
-    //     assert_eq!(encode_unit_1.values[2], 2);
-    //     assert_eq!(encode_unit_1.values[1], 0);
-    //     assert_eq!(encode_unit_1.values[0], 0);
-    //     let encode_unit_2 = EncodeUnit::from_pattern_edge(&pattern, edge2, &encoder);
-    //     assert_eq!(encode_unit_2.values[4], 2);
-    //     assert_eq!(encode_unit_2.values[3], 1);
-    //     assert_eq!(encode_unit_2.values[2], 3);
-    //     assert_eq!(encode_unit_2.values[1], 0);
-    //     assert_eq!(encode_unit_2.values[0], 0);
-    // }
-
-=======
->>>>>>> 9a0b0042
     #[test]
     fn test_initialize_encoder_from_parameter_case1() {
         let encoder = Encoder::init(2, 3, 4, 5);
