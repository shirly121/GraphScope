--- conflicted
+++ resolved
@@ -15,13 +15,9 @@
 
 use std::convert::TryInto;
 
-<<<<<<< HEAD
-use graph_proxy::apis::{get_graph, Direction, GraphElement, Statement, ID};
-=======
 use graph_proxy::apis::{
     get_graph, DefaultDetails, Direction, DynDetails, GraphElement, GraphObject, Statement, Vertex, ID,
 };
->>>>>>> 46d46599
 use ir_common::generated::algebra as algebra_pb;
 use ir_common::KeyId;
 use pegasus::api::function::{DynIter, FlatMapFunction, FnResult};
@@ -42,16 +38,11 @@
 
     fn exec(&self, input: Record) -> FnResult<Self::Target> {
         let entry = input
-<<<<<<< HEAD
-            .get(self.start_v_tag.as_ref())
+            .get(self.start_v_tag)
             .ok_or(FnExecError::get_tag_error(&format!(
                 "start_v_tag {:?} in EdgeExpandOperator",
                 self.start_v_tag
             )))?;
-=======
-            .get(self.start_v_tag)
-            .ok_or(FnExecError::get_tag_error("get start_v failed"))?;
->>>>>>> 46d46599
         if let Some(v) = entry.as_graph_vertex() {
             let id = v.id();
             let iter = self.stmt.exec(id)?;
