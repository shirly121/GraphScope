//
//! Copyright 2021 Alibaba Group Holding Limited.
//!
//! Licensed under the Apache License, Version 2.0 (the "License");
//! you may not use this file except in compliance with the License.
//! You may obtain a copy of the License at
//!
//! http://www.apache.org/licenses/LICENSE-2.0
//!
//! Unless required by applicable law or agreed to in writing, software
//! distributed under the License is distributed on an "AS IS" BASIS,
//! WITHOUT WARRANTIES OR CONDITIONS OF ANY KIND, either express or implied.
//! See the License for the specific language governing permissions and
//! limitations under the License.

use std::convert::TryInto;

use graph_proxy::apis::{DefaultDetails, DynDetails, Vertex};
use ir_common::error::ParsePbError;
use ir_common::generated::algebra as algebra_pb;
use ir_common::generated::algebra::get_v::VOpt;
use ir_common::KeyId;
use pegasus::api::function::{FnResult, MapFunction};

use crate::error::{FnExecError, FnGenResult};
use crate::process::operator::map::MapFuncGen;
use crate::process::record::Record;

#[derive(Debug)]
struct GetVertexOperator {
    start_tag: Option<KeyId>,
    opt: VOpt,
    alias: Option<KeyId>,
}

impl MapFunction<Record, Record> for GetVertexOperator {
    fn exec(&self, mut input: Record) -> FnResult<Record> {
        let entry = input
<<<<<<< HEAD
            .get(self.start_tag.as_ref())
            .ok_or(FnExecError::get_tag_error(&format!(
                "start_tag {:?} in GetVertexOperator",
                self.start_tag
            )))?;
=======
            .get(self.start_tag)
            .ok_or(FnExecError::get_tag_error("get tag failed in GetVertexOperator"))?;
>>>>>>> 46d46599
        if let Some(e) = entry.as_graph_edge() {
            let (id, label) = match self.opt {
                VOpt::Start => (e.src_id, e.get_src_label()),
                VOpt::End => (e.dst_id, e.get_dst_label()),
                VOpt::Other => (e.get_other_id(), e.get_other_label()),
                VOpt::Both => unreachable!(),
            };
            let vertex =
                Vertex::new(id, label.map(|l| l.clone()), DynDetails::new(DefaultDetails::default()));
            input.append(vertex, self.alias.clone());
            Ok(input)
        } else if let Some(graph_path) = entry.as_graph_path() {
            if let VOpt::End = self.opt {
                let path_end = graph_path
                    .get_path_end()
                    .ok_or(FnExecError::unexpected_data_error("Get path_end failed in path expand"))?
                    .clone();
                input.append(path_end, self.alias.clone());
                Ok(input)
            } else {
                Err(FnExecError::unsupported_error(&format!(
                    "VOpt type {:?} of path entry in GetVertexOperator",
                    self.opt
                )))?
            }
        } else {
            Err(FnExecError::unexpected_data_error(
                "Can only apply `GetV` (`Auxilia` instead) on an edge or path entry",
            ))?
        }
    }
}

impl MapFuncGen for algebra_pb::GetV {
    fn gen_map(self) -> FnGenResult<Box<dyn MapFunction<Record, Record>>> {
        let start_tag = self
            .tag
            .map(|name_or_id| name_or_id.try_into())
            .transpose()?;
        let opt: VOpt = unsafe { ::std::mem::transmute(self.opt) };
        if let VOpt::Both = opt {
            Err(ParsePbError::ParseError("GetV with VOpt::Both is not a map op".to_string()))?
        }
        let alias = self
            .alias
            .map(|name_or_id| name_or_id.try_into())
            .transpose()?;
        let get_vertex_operator = GetVertexOperator { start_tag, opt, alias };
        debug!("Runtime get_vertex operator: {:?}", get_vertex_operator);
        Ok(Box::new(get_vertex_operator))
    }
}<|MERGE_RESOLUTION|>--- conflicted
+++ resolved
@@ -36,16 +36,11 @@
 impl MapFunction<Record, Record> for GetVertexOperator {
     fn exec(&self, mut input: Record) -> FnResult<Record> {
         let entry = input
-<<<<<<< HEAD
-            .get(self.start_tag.as_ref())
+            .get(self.start_tag)
             .ok_or(FnExecError::get_tag_error(&format!(
                 "start_tag {:?} in GetVertexOperator",
                 self.start_tag
             )))?;
-=======
-            .get(self.start_tag)
-            .ok_or(FnExecError::get_tag_error("get tag failed in GetVertexOperator"))?;
->>>>>>> 46d46599
         if let Some(e) = entry.as_graph_edge() {
             let (id, label) = match self.opt {
                 VOpt::Start => (e.src_id, e.get_src_label()),
