--- conflicted
+++ resolved
@@ -13,7 +13,7 @@
 //! See the License for the specific language governing permissions and
 //! limitations under the License.
 
-use std::convert::TryFrom;
+use std::convert::{TryFrom, TryInto};
 use std::io;
 
 use dyn_type::{BorrowObject, Object};
@@ -62,12 +62,7 @@
 }
 
 pub type KeyId = i32;
-<<<<<<< HEAD
 type TagId = u32;
-pub const SPLITTER: &'static str = ".";
-pub const VAR_PREFIX: &'static str = "@";
-=======
->>>>>>> 06a142b2
 
 /// Refer to a key of a relation or a graph element, by either a string-type name or an identifier
 #[derive(Debug, PartialEq, Eq, Hash, Clone, PartialOrd, Ord)]
@@ -232,507 +227,6 @@
     }
 }
 
-<<<<<<< HEAD
-impl From<common_pb::Arithmetic> for common_pb::ExprOpr {
-    fn from(arith: common_pb::Arithmetic) -> Self {
-        common_pb::ExprOpr {
-            item: Some(common_pb::expr_opr::Item::Arith(unsafe {
-                std::mem::transmute::<common_pb::Arithmetic, i32>(arith)
-            })),
-        }
-    }
-}
-
-impl From<common_pb::Logical> for common_pb::ExprOpr {
-    fn from(logical: common_pb::Logical) -> Self {
-        common_pb::ExprOpr {
-            item: Some(common_pb::expr_opr::Item::Logical(unsafe {
-                std::mem::transmute::<common_pb::Logical, i32>(logical)
-            })),
-        }
-    }
-}
-
-impl From<common_pb::Value> for common_pb::ExprOpr {
-    fn from(const_val: common_pb::Value) -> Self {
-        common_pb::ExprOpr { item: Some(common_pb::expr_opr::Item::Const(const_val)) }
-    }
-}
-
-impl From<common_pb::Variable> for common_pb::ExprOpr {
-    fn from(var: common_pb::Variable) -> Self {
-        common_pb::ExprOpr { item: Some(common_pb::expr_opr::Item::Var(var)) }
-    }
-}
-
-/// An indicator for whether it is a map
-impl From<(common_pb::VariableKeys, bool)> for common_pb::ExprOpr {
-    fn from(vars: (common_pb::VariableKeys, bool)) -> Self {
-        if !vars.1 {
-            // not a map
-            common_pb::ExprOpr { item: Some(common_pb::expr_opr::Item::Vars(vars.0)) }
-        } else {
-            // is a map
-            common_pb::ExprOpr { item: Some(common_pb::expr_opr::Item::VarMap(vars.0)) }
-        }
-    }
-}
-
-impl From<bool> for common_pb::Value {
-    fn from(b: bool) -> Self {
-        common_pb::Value { item: Some(common_pb::value::Item::Boolean(b)) }
-    }
-}
-
-impl From<f64> for common_pb::Value {
-    fn from(f: f64) -> Self {
-        common_pb::Value { item: Some(common_pb::value::Item::F64(f)) }
-    }
-}
-
-impl From<i32> for common_pb::Value {
-    fn from(i: i32) -> Self {
-        common_pb::Value { item: Some(common_pb::value::Item::I32(i)) }
-    }
-}
-
-impl From<i64> for common_pb::Value {
-    fn from(i: i64) -> Self {
-        common_pb::Value { item: Some(common_pb::value::Item::I64(i)) }
-    }
-}
-
-impl From<String> for common_pb::Value {
-    fn from(s: String) -> Self {
-        common_pb::Value { item: Some(common_pb::value::Item::Str(s)) }
-    }
-}
-
-impl From<Vec<i64>> for common_pb::Value {
-    fn from(item: Vec<i64>) -> Self {
-        common_pb::Value { item: Some(common_pb::value::Item::I64Array(common_pb::I64Array { item })) }
-    }
-}
-
-impl From<Vec<f64>> for common_pb::Value {
-    fn from(item: Vec<f64>) -> Self {
-        common_pb::Value { item: Some(common_pb::value::Item::F64Array(common_pb::DoubleArray { item })) }
-    }
-}
-
-impl From<Vec<String>> for common_pb::Value {
-    fn from(item: Vec<String>) -> Self {
-        common_pb::Value { item: Some(common_pb::value::Item::StrArray(common_pb::StringArray { item })) }
-    }
-}
-
-impl From<i32> for common_pb::NameOrId {
-    fn from(i: i32) -> Self {
-        common_pb::NameOrId { item: Some(common_pb::name_or_id::Item::Id(i)) }
-    }
-}
-
-impl From<u32> for common_pb::NameOrId {
-    fn from(tag: u32) -> Self {
-        let name_or_id = common_pb::name_or_id::Item::Id(tag as i32);
-        common_pb::NameOrId { item: Some(name_or_id) }
-    }
-}
-
-impl From<&str> for common_pb::NameOrId {
-    fn from(str: &str) -> Self {
-        common_pb::NameOrId { item: Some(common_pb::name_or_id::Item::Name(str.to_string())) }
-    }
-}
-
-impl From<String> for common_pb::NameOrId {
-    fn from(str: String) -> Self {
-        common_pb::NameOrId { item: Some(common_pb::name_or_id::Item::Name(str)) }
-    }
-}
-
-pub const ID_KEY: &'static str = "~id";
-pub const LABEL_KEY: &'static str = "~label";
-pub const LENGTH_KEY: &'static str = "~len";
-pub const ALL_KEY: &'static str = "~all";
-
-impl From<String> for common_pb::Property {
-    fn from(str: String) -> Self {
-        if str == ID_KEY {
-            common_pb::Property { item: Some(common_pb::property::Item::Id(common_pb::IdKey {})) }
-        } else if str == LABEL_KEY {
-            common_pb::Property { item: Some(common_pb::property::Item::Label(common_pb::LabelKey {})) }
-        } else if str == LENGTH_KEY {
-            common_pb::Property { item: Some(common_pb::property::Item::Len(common_pb::LengthKey {})) }
-        } else if str == ALL_KEY {
-            common_pb::Property { item: Some(common_pb::property::Item::All(common_pb::AllKey {})) }
-        } else {
-            common_pb::Property { item: Some(common_pb::property::Item::Key(str.into())) }
-        }
-    }
-}
-
-fn str_as_tag(str: String) -> Option<common_pb::NameOrId> {
-    if !str.is_empty() {
-        Some(if let Ok(str_int) = str.parse::<i32>() { str_int.into() } else { str.into() })
-    } else {
-        None
-    }
-}
-
-impl From<String> for common_pb::Variable {
-    fn from(str: String) -> Self {
-        assert!(str.starts_with(VAR_PREFIX));
-        // skip the var variable
-        let str: String = str.chars().skip(1).collect();
-        if !str.contains(SPLITTER) {
-            common_pb::Variable {
-                // If the tag is represented as an integer
-                tag: str_as_tag(str),
-                property: None,
-            }
-        } else {
-            let mut splitter = str.split(SPLITTER);
-            let tag: Option<common_pb::NameOrId> =
-                if let Some(first) = splitter.next() { str_as_tag(first.to_string()) } else { None };
-            let property: Option<common_pb::Property> =
-                if let Some(second) = splitter.next() { Some(second.to_string().into()) } else { None };
-            common_pb::Variable { tag, property }
-        }
-    }
-}
-
-impl From<i64> for pb::index_predicate::AndPredicate {
-    fn from(id: i64) -> Self {
-        pb::index_predicate::AndPredicate {
-            predicates: vec![pb::index_predicate::Triplet {
-                key: Some(common_pb::Property {
-                    item: Some(common_pb::property::Item::Id(common_pb::IdKey {})),
-                }),
-                value: Some(id.into()),
-                cmp: None,
-            }],
-        }
-    }
-}
-
-impl From<Vec<i64>> for pb::IndexPredicate {
-    fn from(ids: Vec<i64>) -> Self {
-        let or_predicates: Vec<pb::index_predicate::AndPredicate> =
-            ids.into_iter().map(|id| id.into()).collect();
-
-        pb::IndexPredicate { or_predicates }
-    }
-}
-
-impl From<String> for pb::index_predicate::AndPredicate {
-    fn from(label: String) -> Self {
-        pb::index_predicate::AndPredicate {
-            predicates: vec![pb::index_predicate::Triplet {
-                key: Some(common_pb::Property {
-                    item: Some(common_pb::property::Item::Label(common_pb::LabelKey {})),
-                }),
-                value: Some(label.into()),
-                cmp: None,
-            }],
-        }
-    }
-}
-
-impl From<Vec<String>> for pb::IndexPredicate {
-    fn from(names: Vec<String>) -> Self {
-        let or_predicates: Vec<pb::index_predicate::AndPredicate> = names
-            .into_iter()
-            .map(|name| name.into())
-            .collect();
-
-        pb::IndexPredicate { or_predicates }
-    }
-}
-
-impl TryFrom<common_pb::Value> for Object {
-    type Error = ParsePbError;
-
-    fn try_from(value: common_pb::Value) -> Result<Self, Self::Error> {
-        use common_pb::value::Item::*;
-        if let Some(item) = value.item.as_ref() {
-            return match item {
-                Boolean(b) => Ok((*b).into()),
-                I32(i) => Ok((*i).into()),
-                I64(i) => Ok((*i).into()),
-                F64(f) => Ok((*f).into()),
-                Str(s) => Ok(s.clone().into()),
-                Blob(blob) => Ok(blob.clone().into()),
-                None(_) => Ok(Object::None),
-                I32Array(v) => Ok(v.item.clone().into()),
-                I64Array(v) => Ok(v.item.clone().into()),
-                F64Array(v) => Ok(v.item.clone().into()),
-                StrArray(v) => Ok(v.item.clone().into()),
-                PairArray(pairs) => {
-                    let mut vec = Vec::<(Object, Object)>::with_capacity(pairs.item.len());
-                    for item in pairs.item.clone().into_iter() {
-                        let (key_obj, val_obj) =
-                            (Object::try_from(item.key.unwrap())?, Object::try_from(item.val.unwrap())?);
-                        vec.push((key_obj, val_obj));
-                    }
-                    Ok(vec.into())
-                }
-            };
-        }
-
-        Err(ParsePbError::from("empty value provided"))
-    }
-}
-
-impl TryFrom<pb::IndexPredicate> for Vec<i64> {
-    type Error = ParsePbError;
-
-    fn try_from(value: pb::IndexPredicate) -> Result<Self, Self::Error> {
-        let mut global_ids = vec![];
-        for and_predicate in value.or_predicates {
-            let predicate = and_predicate
-                .predicates
-                .get(0)
-                .ok_or(ParsePbError::EmptyFieldError("`AndCondition` is emtpy".to_string()))?;
-
-            let (key, value) = (predicate.key.as_ref(), predicate.value.as_ref());
-            let key = key.ok_or("key is empty in kv_pair in indexed_scan")?;
-            if let Some(common_pb::property::Item::Id(_id_key)) = key.item.as_ref() {
-                let value = value.ok_or("value is empty in kv_pair in indexed_scan")?;
-
-                match &value.item {
-                    Some(common_pb::value::Item::I64(v)) => {
-                        global_ids.push(*v);
-                    }
-                    Some(common_pb::value::Item::I64Array(arr)) => {
-                        global_ids.extend(arr.item.iter().cloned())
-                    }
-                    Some(common_pb::value::Item::I32(v)) => {
-                        global_ids.push(*v as i64);
-                    }
-                    Some(common_pb::value::Item::I32Array(arr)) => {
-                        global_ids.extend(arr.item.iter().map(|i| *i as i64));
-                    }
-                    _ => Err(ParsePbError::Unsupported(
-                        "indexed value other than integer (I32, I64) and integer array".to_string(),
-                    ))?,
-                }
-            }
-        }
-        Ok(global_ids)
-    }
-}
-
-impl TryFrom<pb::IndexPredicate> for Vec<(NameOrId, Object)> {
-    type Error = ParsePbError;
-
-    fn try_from(value: pb::IndexPredicate) -> Result<Self, Self::Error> {
-        let mut primary_key_values = vec![];
-        // for pk values, which should be a set of and_conditions.
-        let and_predicates = value
-            .or_predicates
-            .get(0)
-            .ok_or(ParsePbError::EmptyFieldError("`OrCondition` is emtpy".to_string()))?;
-        for predicate in &and_predicates.predicates {
-            let key_pb = predicate
-                .key
-                .clone()
-                .ok_or("key is empty in kv_pair in indexed_scan")?;
-            let value = predicate
-                .value
-                .clone()
-                .ok_or("value is empty in kv_pair in indexed_scan")?;
-            let key = match key_pb.item {
-                Some(common_pb::property::Item::Key(prop_key)) => prop_key.try_into()?,
-                _ => Err(ParsePbError::Unsupported(
-                    "Other keys rather than property key in kv_pair in indexed_scan".to_string(),
-                ))?,
-            };
-            let obj_val = Object::try_from(value)?;
-            primary_key_values.push((key, obj_val));
-        }
-        Ok(primary_key_values)
-    }
-}
-
-impl From<pb::Project> for pb::logical_plan::Operator {
-    fn from(opr: pb::Project) -> Self {
-        pb::logical_plan::Operator { opr: Some(pb::logical_plan::operator::Opr::Project(opr)) }
-    }
-}
-
-impl From<pb::Select> for pb::logical_plan::Operator {
-    fn from(opr: pb::Select) -> Self {
-        pb::logical_plan::Operator { opr: Some(pb::logical_plan::operator::Opr::Select(opr)) }
-    }
-}
-
-impl From<pb::Join> for pb::logical_plan::Operator {
-    fn from(opr: pb::Join) -> Self {
-        pb::logical_plan::Operator { opr: Some(pb::logical_plan::operator::Opr::Join(opr)) }
-    }
-}
-
-impl From<pb::Union> for pb::logical_plan::Operator {
-    fn from(opr: pb::Union) -> Self {
-        pb::logical_plan::Operator { opr: Some(pb::logical_plan::operator::Opr::Union(opr)) }
-    }
-}
-
-impl From<pb::Intersect> for pb::logical_plan::Operator {
-    fn from(opr: pb::Intersect) -> Self {
-        pb::logical_plan::Operator { opr: Some(pb::logical_plan::operator::Opr::Intersect(opr)) }
-    }
-}
-
-impl From<pb::GroupBy> for pb::logical_plan::Operator {
-    fn from(opr: pb::GroupBy) -> Self {
-        pb::logical_plan::Operator { opr: Some(pb::logical_plan::operator::Opr::GroupBy(opr)) }
-    }
-}
-
-impl From<pb::OrderBy> for pb::logical_plan::Operator {
-    fn from(opr: pb::OrderBy) -> Self {
-        pb::logical_plan::Operator { opr: Some(pb::logical_plan::operator::Opr::OrderBy(opr)) }
-    }
-}
-
-impl From<pb::Dedup> for pb::logical_plan::Operator {
-    fn from(opr: pb::Dedup) -> Self {
-        pb::logical_plan::Operator { opr: Some(pb::logical_plan::operator::Opr::Dedup(opr)) }
-    }
-}
-
-impl From<pb::Unfold> for pb::logical_plan::Operator {
-    fn from(opr: pb::Unfold) -> Self {
-        pb::logical_plan::Operator { opr: Some(pb::logical_plan::operator::Opr::Unfold(opr)) }
-    }
-}
-
-impl From<pb::Apply> for pb::logical_plan::Operator {
-    fn from(opr: pb::Apply) -> Self {
-        pb::logical_plan::Operator { opr: Some(pb::logical_plan::operator::Opr::Apply(opr)) }
-    }
-}
-
-impl From<pb::SegmentApply> for pb::logical_plan::Operator {
-    fn from(opr: pb::SegmentApply) -> Self {
-        pb::logical_plan::Operator { opr: Some(pb::logical_plan::operator::Opr::SegApply(opr)) }
-    }
-}
-
-impl From<pb::Scan> for pb::logical_plan::Operator {
-    fn from(opr: pb::Scan) -> Self {
-        pb::logical_plan::Operator { opr: Some(pb::logical_plan::operator::Opr::Scan(opr)) }
-    }
-}
-
-impl From<pb::Limit> for pb::logical_plan::Operator {
-    fn from(opr: pb::Limit) -> Self {
-        pb::logical_plan::Operator { opr: Some(pb::logical_plan::operator::Opr::Limit(opr)) }
-    }
-}
-
-impl From<pb::Auxilia> for pb::logical_plan::Operator {
-    fn from(opr: pb::Auxilia) -> Self {
-        pb::logical_plan::Operator { opr: Some(pb::logical_plan::operator::Opr::Auxilia(opr)) }
-    }
-}
-
-impl From<pb::As> for pb::logical_plan::Operator {
-    fn from(opr: pb::As) -> Self {
-        pb::logical_plan::Operator { opr: Some(pb::logical_plan::operator::Opr::As(opr)) }
-    }
-}
-
-impl From<pb::EdgeExpand> for pb::logical_plan::Operator {
-    fn from(opr: pb::EdgeExpand) -> Self {
-        pb::logical_plan::Operator { opr: Some(pb::logical_plan::operator::Opr::Edge(opr)) }
-    }
-}
-
-impl From<pb::PathExpand> for pb::logical_plan::Operator {
-    fn from(opr: pb::PathExpand) -> Self {
-        pb::logical_plan::Operator { opr: Some(pb::logical_plan::operator::Opr::Path(opr)) }
-    }
-}
-
-impl From<pb::PathStart> for pb::logical_plan::Operator {
-    fn from(opr: pb::PathStart) -> Self {
-        pb::logical_plan::Operator { opr: Some(pb::logical_plan::operator::Opr::PathStart(opr)) }
-    }
-}
-
-impl From<pb::PathEnd> for pb::logical_plan::Operator {
-    fn from(opr: pb::PathEnd) -> Self {
-        pb::logical_plan::Operator { opr: Some(pb::logical_plan::operator::Opr::PathEnd(opr)) }
-    }
-}
-
-/*
-impl From<pb::ShortestPathExpand> for pb::logical_plan::Operator {
-    fn from(opr: pb::ShortestPathExpand) -> Self {
-        pb::logical_plan::Operator { opr: Some(pb::logical_plan::operator::Opr::ShortestPath(opr)) }
-    }
-}
- */
-
-impl From<pb::GetV> for pb::logical_plan::Operator {
-    fn from(opr: pb::GetV) -> Self {
-        pb::logical_plan::Operator { opr: Some(pb::logical_plan::operator::Opr::Vertex(opr)) }
-    }
-}
-
-impl From<pb::Pattern> for pb::logical_plan::Operator {
-    fn from(opr: pb::Pattern) -> Self {
-        pb::logical_plan::Operator { opr: Some(pb::logical_plan::operator::Opr::Pattern(opr)) }
-    }
-}
-
-impl From<pb::Sink> for pb::logical_plan::Operator {
-    fn from(opr: pb::Sink) -> Self {
-        pb::logical_plan::Operator { opr: Some(pb::logical_plan::operator::Opr::Sink(opr)) }
-    }
-}
-
-impl From<Object> for common_pb::Value {
-    fn from(value: Object) -> Self {
-        let item = match value {
-            Object::Primitive(v) => match v {
-                // TODO: It seems that Byte is only used for bool for now
-                Primitives::Byte(v) => common_pb::value::Item::Boolean(!(v == 0)),
-                Primitives::Integer(v) => common_pb::value::Item::I32(v),
-                Primitives::Long(v) => common_pb::value::Item::I64(v),
-                Primitives::ULLong(v) => common_pb::value::Item::Str(v.to_string()),
-                Primitives::Float(v) => common_pb::value::Item::F64(v),
-            },
-            Object::String(s) => common_pb::value::Item::Str(s),
-            Object::Blob(b) => common_pb::value::Item::Blob(b.to_vec()),
-            Object::Vector(v) => common_pb::value::Item::StrArray(common_pb::StringArray {
-                item: v
-                    .into_iter()
-                    .map(|obj| obj.to_string())
-                    .collect(),
-            }),
-            Object::KV(kv) => {
-                let mut pairs: Vec<common_pb::Pair> = Vec::with_capacity(kv.len());
-                for (key, val) in kv {
-                    let key_pb: common_pb::Value = key.into();
-                    let val_pb: common_pb::Value = val.into();
-                    pairs.push(common_pb::Pair { key: Some(key_pb), val: Some(val_pb) })
-                }
-                common_pb::value::Item::PairArray(common_pb::PairArray { item: pairs })
-            }
-            Object::None => common_pb::value::Item::None(common_pb::None {}),
-            _ => unimplemented!(),
-        };
-
-        common_pb::Value { item: Some(item) }
-    }
-}
-
-=======
->>>>>>> 06a142b2
 impl Encode for result_pb::Results {
     fn write_to<W: WriteExt>(&self, writer: &mut W) -> io::Result<()> {
         let mut bytes = vec![];
