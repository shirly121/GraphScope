//
//! Copyright 2020 Alibaba Group Holding Limited.
//!
//! Licensed under the Apache License, Version 2.0 (the "License");
//! you may not use this file except in compliance with the License.
//! You may obtain a copy of the License at
//!
//! http://www.apache.org/licenses/LICENSE-2.0
//!
//! Unless required by applicable law or agreed to in writing, software
//! distributed under the License is distributed on an "AS IS" BASIS,
//! WITHOUT WARRANTIES OR CONDITIONS OF ANY KIND, either express or implied.
//! See the License for the specific language governing permissions and
//! limitations under the License.

use std::cmp::{max, Ordering};
use std::collections::{BTreeMap, BTreeSet, HashMap, VecDeque};

use fast_math::log2;

use super::extend_step::{ExtendEdge, ExtendStep};
use super::pattern_meta::PatternMeta;

#[derive(Debug, Clone, Copy, PartialEq, Eq, PartialOrd, Ord)]
pub enum Direction {
    Out = 0,
    Incoming,
}

<<<<<<< HEAD
impl Direction {
    pub fn to_u8(&self) -> u8 {
        match *self {
            Direction::Out => 0,
            Direction::Incoming => 1,
            _ => panic!("Error in Converting Direction Enum Type to U8"),
        }
    }
}

=======
>>>>>>> 187a6c18
#[derive(Debug, Clone)]
pub struct PatternVertex {
    id: i32,
    label: i32,
    index: i32,
    connect_edges: BTreeMap<i32, (i32, Direction)>,
    connect_vertices: BTreeMap<i32, Vec<(i32, Direction)>>,
    out_degree: usize,
    in_degree: usize,
}

impl PatternVertex {
    pub fn get_id(&self) -> i32 {
        self.id
    }

    pub fn get_label(&self) -> i32 {
        self.label
    }

    pub fn get_index(&self) -> i32 {
        self.index
    }

    pub fn get_out_degree(&self) -> usize {
        self.out_degree
    }

    pub fn get_in_degree(&self) -> usize {
        self.in_degree
    }

    pub fn get_connect_num(&self) -> usize {
        self.connect_edges.len()
    }

    pub fn get_connect_vertex_by_edge_id(&self, edge_id: i32) -> Option<(i32, Direction)> {
        match self.connect_edges.get(&edge_id) {
            Some(connect_vertex) => Some(*connect_vertex),
            None => None,
        }
    }

    pub fn get_connect_edges_by_vertex_id(&self, vertex_id: i32) -> Vec<(i32, Direction)> {
        match self.connect_vertices.get(&vertex_id) {
            Some(connect_edges) => connect_edges.clone(),
            None => Vec::new(),
        }
    }
}

#[derive(Debug, Clone, Copy)]
pub struct PatternEdge {
    id: i32,
    label: i32,
    start_v_id: i32,
    end_v_id: i32,
    start_v_label: i32,
    end_v_label: i32,
}

/// Methods to access the fields of a PatternEdge
impl PatternEdge {
    pub fn new(
        id: i32, label: i32, start_v_id: i32, end_v_id: i32, start_v_label: i32, end_v_label: i32,
    ) -> PatternEdge {
        PatternEdge { id, label, start_v_id, end_v_id, start_v_label, end_v_label }
    }

    pub fn get_id(&self) -> i32 {
        self.id
    }

    pub fn get_label(&self) -> i32 {
        self.label
    }

    pub fn get_start_vertex_id(&self) -> i32 {
        self.start_v_id
    }

    pub fn get_end_vertex_id(&self) -> i32 {
        self.end_v_id
    }

    pub fn get_start_vertex_label(&self) -> i32 {
        self.start_v_label
    }

    pub fn get_end_vertex_label(&self) -> i32 {
        self.end_v_label
    }
}

/// Pattern的全部信息，包含所有的点，边信息
///
/// edge_label_map: 拥有相同label的边的id集合
///
/// vertex_label_map: 拥有相同label的点的id集合
#[derive(Debug, Clone)]
pub struct Pattern {
    edges: BTreeMap<i32, PatternEdge>,
    vertices: BTreeMap<i32, PatternVertex>,
    edge_label_map: HashMap<i32, BTreeSet<i32>>,
    vertex_label_map: HashMap<i32, BTreeSet<i32>>,
}

/// Public Functions of Pattern
impl Pattern {
    /// ### Get Edges References
    pub fn get_edges(&self) -> &BTreeMap<i32, PatternEdge> {
        &self.edges
    }

    /// ### Get Vertices References
    pub fn get_vertices(&self) -> &BTreeMap<i32, PatternVertex> {
        &self.vertices
    }

    /// ### Get PatternEdge Reference from Edge ID
    pub fn get_edge_from_id(&self, edge_id: i32) -> &PatternEdge {
        self.edges.get(&edge_id).unwrap()
    }

    /// ### Get PatternVertex Reference from Vertex ID
    pub fn get_vertex_from_id(&self, vertex_id: i32) -> &PatternVertex {
        self.vertices.get(&vertex_id).unwrap()
    }

    /// ### [Public] Get the order of both start and end vertices of an edge
    pub fn get_edge_vertices_index(&self, edge_index: i32) -> (i32, i32) {
        let edge = self.get_edge_from_id(edge_index);
        let start_v_index = self.get_vertex_index(edge.start_v_id);
        let end_v_index = self.get_vertex_index(edge.end_v_id);
        (start_v_index, end_v_index)
    }

    /// ### Get the total number of edges in the pattern
    pub fn get_edge_num(&self) -> usize {
        self.edges.len()
    }

    /// ### Get the total number of vertices in the pattern
    pub fn get_vertex_num(&self) -> usize {
        self.vertices.len()
    }

    /// ### Get the total number of edge labels in the pattern
    pub fn get_edge_label_num(&self) -> usize {
        self.edge_label_map.len()
    }

    /// ### Compute at least how many bits are needed to represent edge labels
    /// At least 1 bit
    pub fn get_min_edge_label_bit_num(&self) -> u8 {
        max(1, log2(self.get_edge_num() as f32).ceil() as u8)
    }

    /// ### Get the total number of vertex labels in the pattern
    pub fn get_vertex_label_num(&self) -> usize {
        self.vertex_label_map.len()
    }

    /// ### Compute at least how many bits are needed to represent vertex labels
    /// At least 1 bit
    pub fn get_min_vertex_label_bit_num(&self) -> u8 {
        max(1, log2(self.get_vertex_num() as f32).ceil() as u8)
    }

    /// ### Compute at least how many bits are needed to represent vertices with the same label
    /// At least 1 bit
    pub fn get_min_vertex_index_bit_num(&self) -> u8 {
        // iterate through the hashmap and compute how many vertices have the same label in one set
        let mut min_index_bit_num: u8 = 1;
        for (_, value) in self.vertex_label_map.iter() {
            let same_label_vertex_num = value.len() as u64;
            let index_bit_num: u8 = log2(same_label_vertex_num as f32).ceil() as u8;
            if index_bit_num > min_index_bit_num {
                min_index_bit_num = index_bit_num;
            }
        }
        min_index_bit_num
    }
}

/// Methods for Pattern Encoding and Decoding
/// Include PatternVertex Reordering and PatternEdge Reordering
impl Pattern {
    fn reorder_label_vertices(&mut self, _v_label: i32) {}

    pub fn reorder_vertices(&mut self) {
        let mut v_labels = Vec::with_capacity(self.vertex_label_map.len());
        for (v_label, _) in &self.vertex_label_map {
            v_labels.push(*v_label)
        }
        for v_label in v_labels {
            self.reorder_label_vertices(v_label)
        }
    }

    /// Get the Order of two PatternVertices of a Pattern
    fn cmp_vertices(&self, v1_id: i32, v2_id: i32) -> Ordering {
        let v1 = self.vertices.get(&v1_id).unwrap();
        let v2 = self.vertices.get(&v2_id).unwrap();
        match v1.label.cmp(&v2.label) {
            Ordering::Less => return Ordering::Less,
            Ordering::Greater => return Ordering::Greater,
            _ => (),
        }
        // Compare Vertex Out Degree
        match v1.out_degree.cmp(&v2.out_degree) {
            Ordering::Less => return Ordering::Less,
            Ordering::Greater => return Ordering::Greater,
            _ => (),
        }
        // Compare Vertex In Degree
        match v1.in_degree.cmp(&v2.in_degree) {
            Ordering::Less => return Ordering::Less,
            Ordering::Greater => return Ordering::Greater,
            _ => (),
        }

        // The number of connected edges must be equal as In/Out Degrees are equal
        let v1_connected_edges_iter = v1.connect_edges.iter();
        let mut v2_connected_edges_iter = v2.connect_edges.iter();
        for (v1_connected_edge_id, (v1_connected_edge_end_v_id, v1_connected_edge_dir)) in
            v1_connected_edges_iter
        {
            match v2_connected_edges_iter.next() {
                Some(edge_info) => {
                    let (v2_connected_edge_id, (v2_connected_edge_end_v_id, v2_connected_edge_dir)) =
                        edge_info;
                    match v1_connected_edge_id.cmp(v2_connected_edge_id) {
                        Ordering::Less => return Ordering::Less,
                        Ordering::Greater => return Ordering::Greater,
                        _ => (),
                    }
                    match v1_connected_edge_end_v_id.cmp(v2_connected_edge_end_v_id) {
                        Ordering::Less => return Ordering::Less,
                        Ordering::Greater => return Ordering::Greater,
                        _ => (),
                    }
                    match v1_connected_edge_dir.cmp(&v2_connected_edge_dir) {
                        Ordering::Less => return Ordering::Less,
                        Ordering::Greater => return Ordering::Greater,
                        _ => (),
                    }
                }
                None => break,
            }
        }
        Ordering::Equal
    }

    /// Get the Order of two PatternEdges in a Pattern
    fn cmp_edges(&self, e1_id: i32, e2_id: i32) -> Ordering {
        let e1 = self.edges.get(&e1_id).unwrap();
        let e2 = self.edges.get(&e2_id).unwrap();
        // Compare Edge Label
        match e1.label.cmp(&e2.label) {
            Ordering::Less => return Ordering::Less,
            Ordering::Greater => return Ordering::Greater,
            _ => (),
        }
        // Compare the label of starting vertex
        match e1.start_v_label.cmp(&e2.start_v_label) {
            Ordering::Less => return Ordering::Less,
            Ordering::Greater => return Ordering::Greater,
            _ => (),
        }
        // Compare the label of ending vertex
        match e1.end_v_label.cmp(&e2.end_v_label) {
            Ordering::Less => return Ordering::Less,
            Ordering::Greater => return Ordering::Greater,
            _ => (),
        }
        // Get orders for starting vertex
        let (e1_start_v_order, e1_end_v_order) = self.get_edge_vertices_index(e1.get_id());
        let (e2_start_v_order, e2_end_v_order) = self.get_edge_vertices_index(e2.get_id());
        // Compare the order of the starting vertex
        match e1_start_v_order.cmp(&e2_start_v_order) {
            Ordering::Less => return Ordering::Less,
            Ordering::Greater => return Ordering::Greater,
            _ => (),
        }
        // Compare the order of ending vertex
        match e1_end_v_order.cmp(&e2_end_v_order) {
            Ordering::Less => return Ordering::Less,
            Ordering::Greater => return Ordering::Greater,
            _ => (),
        }

        // Return as equal if still cannot distinguish
        Ordering::Equal
    }
}

/// Index Ranking
impl Pattern {
    /// ### Set Initial Vertex Index Based on Comparison of Labels and In/Out Degrees
    pub fn set_initial_index(&mut self) {
        for (_, vertex_set) in self.vertex_label_map.iter() {
            let mut vertex_vec = Vec::with_capacity(vertex_set.len());
            let mut vertex_set_iter = vertex_set.iter();
            loop {
                match vertex_set_iter.next() {
                    Some(v_id) => {
                        vertex_vec.push(*v_id);
                        // println!("v_id: {}", v_id);
                    }
                    None => break,
                }
            }

            // vertex_vec.sort_by(|v1_id, v2_id| self.cmp_vertices(*v1_id, *v2_id));
            vertex_vec.sort_by(|v1_id, v2_id| self.cmp_vertices(*v1_id, *v2_id));
            let mut vertex_index = 0;
            for v_id in vertex_vec.iter() {
                let vertex = self.vertices.get_mut(v_id).unwrap();
                vertex.index = vertex_index;
                vertex_index += 1;
            }
        }
    }

    /// Get a vector of ordered edges's indexes of a Pattern
    /// The comparison is based on the `cmp_edges` method above to get the Order
    pub fn get_ordered_edges(&self) -> Vec<i32> {
        let mut ordered_edges = Vec::new();
        for (&edge, _) in &self.edges {
            ordered_edges.push(edge);
        }
        ordered_edges.sort_by(|e1_id, e2_id| self.cmp_edges(*e1_id, *e2_id));
        ordered_edges
    }

    /// ### Get Vertex Index from Vertex ID Reference
    pub fn get_vertex_index(&self, v_id: i32) -> i32 {
        self.vertices.get(&v_id).unwrap().index
    }
}

/// Methods for Pattern Extension
impl Pattern {
    /// Get all the vertices(id) with the same vertex label and vertex index
    /// These vertices are equivalent in the Pattern
    fn get_equivalent_vertices(&self, v_label: i32, v_index: i32) -> Vec<i32> {
        let mut equivalent_vertices = Vec::new();
        if let Some(vs_with_same_label) = self.vertex_label_map.get(&v_label) {
            for v_id in vs_with_same_label {
                if let Some(vertex) = self.vertices.get(v_id) {
                    if vertex.index == v_index {
                        equivalent_vertices.push(*v_id);
                    }
                }
            }
        }
        equivalent_vertices
    }

    /// Get the legal id for the future incoming vertex
    fn get_next_pattern_vertex_id(&self) -> i32 {
        let mut new_vertex_id = self.vertices.len() as i32;
        while self.vertices.contains_key(&new_vertex_id) {
            new_vertex_id += 1;
        }
        new_vertex_id
    }

    /// Get the legal id for the future incoming vertex
    fn get_next_pattern_edge_id(&self) -> i32 {
        let mut new_edge_id = self.edges.len() as i32;
        while self.edges.contains_key(&new_edge_id) {
            new_edge_id += 1;
        }
        new_edge_id
    }

    /// Extend the current Pattern to a new Pattern with the given ExtendStep
    /// If the ExtendStep is not matched with the current Pattern, the function will return None
    /// Else, it will return the new Pattern after the extension
    pub fn extend(&self, extend_step: ExtendStep) -> Option<Pattern> {
        let mut new_pattern = self.clone();
        let target_v_label = extend_step.get_target_v_label();
        let mut new_pattern_vertex = PatternVertex {
            id: new_pattern.get_next_pattern_vertex_id(),
            label: target_v_label,
            index: 0,
            connect_edges: BTreeMap::new(),
            connect_vertices: BTreeMap::new(),
            out_degree: 0,
            in_degree: 0,
        };
        for ((v_label, v_index), extend_edges) in extend_step.iter() {
            // Get all the vertices which can be used to extend with these extend edges
            let vertices_can_use = self.get_equivalent_vertices(*v_label, *v_index);
            // There's no enough vertices to extend, just return None
            if vertices_can_use.len() < extend_edges.len() {
                return None;
            }
            // Connect each vertex can be use to each extend edge
            for i in 0..extend_edges.len() {
                match extend_edges[i].get_direction() {
                    // Case that the extend edge's direciton is Out
                    Direction::Out => {
                        // new pattern edge info
                        let new_pattern_edge = PatternEdge {
                            id: new_pattern.get_next_pattern_edge_id(),
                            label: extend_edges[i].get_edge_label(),
                            start_v_id: vertices_can_use[i],
                            end_v_id: new_pattern_vertex.id,
                            start_v_label: self
                                .vertices
                                .get(&vertices_can_use[i])
                                .unwrap()
                                .label,
                            end_v_label: new_pattern_vertex.label,
                        };
                        // update newly extended pattern vertex's connection info
                        new_pattern_vertex
                            .connect_edges
                            .insert(new_pattern_edge.id, (vertices_can_use[i], Direction::Incoming));
                        new_pattern_vertex
                            .connect_vertices
                            .insert(vertices_can_use[i], vec![(new_pattern_edge.id, Direction::Out)]);
                        new_pattern_vertex.in_degree += 1;
                        // Add the new pattern edge info to the new Pattern
                        new_pattern
                            .edge_label_map
                            .entry(new_pattern_edge.label)
                            .or_insert(BTreeSet::new())
                            .insert(new_pattern_edge.id);
                        new_pattern
                            .edges
                            .insert(new_pattern_edge.id, new_pattern_edge);
                    }
                    // Case that the extend edge's direction is Incoming
                    Direction::Incoming => {
                        let new_pattern_edge = PatternEdge {
                            id: new_pattern.get_next_pattern_edge_id(),
                            label: extend_edges[i].get_edge_label(),
                            start_v_id: new_pattern_vertex.id,
                            end_v_id: vertices_can_use[i],
                            start_v_label: new_pattern_vertex.label,
                            end_v_label: self
                                .vertices
                                .get(&vertices_can_use[i])
                                .unwrap()
                                .label,
                        };
                        new_pattern_vertex
                            .connect_edges
                            .insert(new_pattern_edge.id, (vertices_can_use[i], Direction::Out));
                        new_pattern_vertex
                            .connect_vertices
                            .insert(vertices_can_use[i], vec![(new_pattern_edge.id, Direction::Incoming)]);
                        new_pattern_vertex.out_degree += 1;
                        new_pattern
                            .edge_label_map
                            .entry(new_pattern_edge.label)
                            .or_insert(BTreeSet::new())
                            .insert(new_pattern_edge.id);
                        new_pattern
                            .edges
                            .insert(new_pattern_edge.id, new_pattern_edge);
                    }
                }
            }
        }

        // Add the newly extended pattern vertex to the new pattern
        new_pattern
            .vertex_label_map
            .entry(new_pattern_vertex.label)
            .or_insert(BTreeSet::new())
            .insert(new_pattern_vertex.id);
        new_pattern
            .vertices
            .insert(new_pattern_vertex.id, new_pattern_vertex);
        new_pattern.reorder_label_vertices(target_v_label);
        Some(new_pattern)
    }

    pub fn get_extend_steps(&self, pattern_meta: &PatternMeta) -> Vec<ExtendStep> {
        let mut extend_steps = Vec::new();
        let target_vertices = pattern_meta.get_all_vertex_ids();
        for target_v_label in target_vertices {
            let mut extend_edgess = Vec::new();
            let mut extend_edges_with_src_id = Vec::new();
            for (_, src_vertex) in &self.vertices {
                let connect_edges =
                    pattern_meta.get_edges_between_vertices(src_vertex.label, target_v_label);
                for connect_edge in connect_edges {
                    let extend_edge =
                        ExtendEdge::new(src_vertex.label, src_vertex.index, connect_edge.0, connect_edge.1);
                    extend_edges_with_src_id.push((extend_edge, src_vertex.id));
                }
            }
            let mut queue = VecDeque::new();
            for (i, extend_edge) in extend_edges_with_src_id.iter().enumerate() {
                queue.push_back((vec![extend_edge.clone()], i + 1));
            }
            while queue.len() > 0 {
                let (extend_edges_combinations, max_index) = queue.pop_front().unwrap();
                let mut extend_edges = Vec::with_capacity(extend_edges_combinations.len());
                for (extend_edge, _) in &extend_edges_combinations {
                    extend_edges.push(*extend_edge);
                }
                extend_edgess.push(extend_edges);
                'outer: for i in max_index..extend_edges_with_src_id.len() {
                    for (_, src_id) in &extend_edges_combinations {
                        if *src_id == extend_edges_with_src_id[i].1 {
                            continue 'outer;
                        }
                    }
                    let mut new_extend_edges_combinations = extend_edges_combinations.clone();
                    new_extend_edges_combinations.push(extend_edges_with_src_id[i]);
                    queue.push_back((new_extend_edges_combinations, i + 1));
                }
            }
            for extend_edges in extend_edgess {
                let extend_step = ExtendStep::from((target_v_label, extend_edges));
                extend_steps.push(extend_step);
            }
        }
        extend_steps
    }
}

/// Initialize a Pattern containing only one vertex from hte vertex's id and label
impl From<(i32, i32)> for Pattern {
    fn from((vertex_id, vertex_label): (i32, i32)) -> Pattern {
        let vertex = PatternVertex {
            id: vertex_id,
            label: vertex_label,
            index: 0,
            connect_edges: BTreeMap::new(),
            connect_vertices: BTreeMap::new(),
            out_degree: 0,
            in_degree: 0,
        };
        Pattern::from(vertex)
    }
}

/// Initialze a Pattern from just a single Pattern Vertex
impl From<PatternVertex> for Pattern {
    fn from(vertex: PatternVertex) -> Pattern {
        Pattern {
            edges: BTreeMap::new(),
            vertices: BTreeMap::from([(vertex.id, vertex.clone())]),
            edge_label_map: HashMap::new(),
            vertex_label_map: HashMap::from([(vertex.label, BTreeSet::from([vertex.id]))]),
        }
    }
}

// Initialize a Pattern from a vertor of Pattern Edges
impl From<Vec<PatternEdge>> for Pattern {
    fn from(edges: Vec<PatternEdge>) -> Pattern {
        if edges.len() == 0 {
            panic!(
                "There should be at least one pattern edge to get a pattern. 
                   To get a pattern with single vertex, it shoud call from Pattern Vertex"
            )
        }
        let mut new_pattern = Pattern {
            edges: BTreeMap::new(),
            vertices: BTreeMap::new(),
            edge_label_map: HashMap::new(),
            vertex_label_map: HashMap::new(),
        };
        for edge in edges {
            // Add the new Pattern Edge to the new Pattern
            new_pattern.edges.insert(edge.id, edge);
            let edge_set = new_pattern
                .edge_label_map
                .entry(edge.label)
                .or_insert(BTreeSet::new());
            edge_set.insert(edge.id);
            // Add or update the start & end vertex to the new Pattern
            match new_pattern.vertices.get_mut(&edge.start_v_id) {
                // the start vertex existed, just update the connection info
                Some(start_vertex) => {
                    start_vertex
                        .connect_edges
                        .insert(edge.id, (edge.end_v_id, Direction::Out));
                    let start_vertex_connect_vertices_vec = start_vertex
                        .connect_vertices
                        .entry(edge.end_v_id)
                        .or_insert(Vec::new());
                    start_vertex_connect_vertices_vec.push((edge.id, Direction::Out));
                    start_vertex.out_degree += 1;
                }
                // the start vertex not existed, add to the new Pattern
                None => {
                    new_pattern.vertices.insert(
                        edge.start_v_id,
                        PatternVertex {
                            id: edge.start_v_id,
                            label: edge.start_v_label,
                            index: 0,
                            connect_edges: BTreeMap::from([(edge.id, (edge.end_v_id, Direction::Out))]),
                            connect_vertices: BTreeMap::from([(
                                edge.end_v_id,
                                vec![(edge.id, Direction::Out)],
                            )]),
                            out_degree: 1,
                            in_degree: 0,
                        },
                    );
                    let vertex_set = new_pattern
                        .vertex_label_map
                        .entry(edge.start_v_label)
                        .or_insert(BTreeSet::new());
                    vertex_set.insert(edge.start_v_id);
                }
            }

            // Add or update the end vertex to the new Pattern
            match new_pattern.vertices.get_mut(&edge.end_v_id) {
                // the end vertex existed, just update the connection info
                Some(end_vertex) => {
                    end_vertex
                        .connect_edges
                        .insert(edge.id, (edge.start_v_id, Direction::Incoming));
                    let end_vertex_connect_vertices_vec = end_vertex
                        .connect_vertices
                        .entry(edge.start_v_id)
                        .or_insert(Vec::new());
                    end_vertex_connect_vertices_vec.push((edge.id, Direction::Incoming));
                    end_vertex.in_degree += 1;
                }
                // the end vertex not existed, add the new Pattern
                None => {
                    new_pattern.vertices.insert(
                        edge.end_v_id,
                        PatternVertex {
                            id: edge.end_v_id,
                            label: edge.end_v_label,
                            index: 0,
                            connect_edges: BTreeMap::from([(
                                edge.id,
                                (edge.start_v_id, Direction::Incoming),
                            )]),
                            connect_vertices: BTreeMap::from([(
                                edge.start_v_id,
                                vec![(edge.id, Direction::Incoming)],
                            )]),
                            out_degree: 0,
                            in_degree: 1,
                        },
                    );
                    let vertex_set = new_pattern
                        .vertex_label_map
                        .entry(edge.end_v_label)
                        .or_insert(BTreeSet::new());
                    vertex_set.insert(edge.end_v_id);
                }
            }
        }

        new_pattern
    }
}

#[cfg(test)]
mod tests {
    use std::fs::File;

    use ir_core::{plan::meta::Schema, JsonIO};

    use super::Direction;
    use super::Pattern;
    use super::PatternEdge;
    use super::PatternMeta;
    use super::{ExtendEdge, ExtendStep};

    /// The pattern looks like:
    /// A <-> A
    /// where <-> means two edges
    /// A's label's id is 0
    /// The edges's labels' id are both 0
    /// The left A has id 0
    /// The right A has id 1
    fn build_pattern_case1() -> Pattern {
        let pattern_edge1 =
            PatternEdge { id: 0, label: 0, start_v_id: 0, end_v_id: 1, start_v_label: 0, end_v_label: 0 };
        let pattern_edge2 =
            PatternEdge { id: 1, label: 0, start_v_id: 1, end_v_id: 0, start_v_label: 0, end_v_label: 0 };
        let pattern_vec = vec![pattern_edge1, pattern_edge2];
        Pattern::from(pattern_vec)
    }

    /// The pattern looks like:
    ///         B
    ///       /   \
    ///      A <-> A
    /// where <-> means two edges
    /// A's label id is 0, B's label id is 1
    /// The edges between two As have label id 0
    /// The edges between A and B have label id 1
    /// The left A has id 0
    /// The right A has id 1
    /// B has id 2
    fn build_pattern_case2() -> Pattern {
        let pattern_edge1 =
            PatternEdge { id: 0, label: 0, start_v_id: 0, end_v_id: 1, start_v_label: 0, end_v_label: 0 };
        let pattern_edge2 =
            PatternEdge { id: 1, label: 0, start_v_id: 1, end_v_id: 0, start_v_label: 0, end_v_label: 0 };
        let pattern_edge3 =
            PatternEdge { id: 2, label: 1, start_v_id: 0, end_v_id: 2, start_v_label: 0, end_v_label: 1 };
        let pattern_edge4 =
            PatternEdge { id: 3, label: 1, start_v_id: 1, end_v_id: 2, start_v_label: 0, end_v_label: 1 };
        let pattern_vec = vec![pattern_edge1, pattern_edge2, pattern_edge3, pattern_edge4];
        Pattern::from(pattern_vec)
    }

    /// The extend step looks like:
    ///         B
    ///       /   \
    ///      A     A
    /// The left A has label id 0 and index 0
    /// The right A also has label id 0 and index 0, the two A's are equivalent
    /// The target vertex is B with label id 1
    /// The two extend edges are both with edge id 1
    /// pattern_case1 + extend_step_case1 = pattern_case2
    fn build_extend_step_case1() -> ExtendStep {
        let extend_edge1 = ExtendEdge::new(0, 0, 1, Direction::Out);
        let extend_edge2 = extend_edge1.clone();
        ExtendStep::from((1, vec![extend_edge1, extend_edge2]))
    }

    fn get_modern_pattern_meta() -> PatternMeta {
        let modern_schema_file = match File::open("resource/modern_schema.json") {
            Ok(file) => file,
            Err(_) => File::open("catalogue/resource/modern_schema.json").unwrap(),
        };
        let modern_schema = Schema::from_json(modern_schema_file).unwrap();
        PatternMeta::from(modern_schema)
    }

    /// Pattern from modern schema file
    /// Person only Pattern
    fn build_modern_pattern_case1() -> Pattern {
        Pattern::from((0, 0))
    }

    /// Software only Pattern
    fn build_modern_pattern_case2() -> Pattern {
        Pattern::from((0, 1))
    }

    /// Person -> knows -> Person
    fn build_modern_pattern_case3() -> Pattern {
        let pattern_edge =
            PatternEdge { id: 0, label: 0, start_v_id: 0, end_v_id: 1, start_v_label: 0, end_v_label: 0 };
        let mut pattern = Pattern::from(vec![pattern_edge]);
        pattern.vertices.get_mut(&1).unwrap().index = 1;
        pattern
    }

    /// Person -> created -> Software
    fn build_modern_pattern_case4() -> Pattern {
        let pattern_edge =
            PatternEdge { id: 0, label: 1, start_v_id: 0, end_v_id: 1, start_v_label: 0, end_v_label: 1 };
        Pattern::from(vec![pattern_edge])
    }

    fn get_ldbc_pattern_meta() -> PatternMeta {
        let ldbc_schema_file = match File::open("resource/ldbc_schema.json") {
            Ok(file) => file,
            Err(_) => File::open("catalogue/resource/ldbc_schema.json").unwrap(),
        };
        let ldbc_schema = Schema::from_json(ldbc_schema_file).unwrap();
        PatternMeta::from(ldbc_schema)
    }

    /// Pattern from ldbc schema file
    /// Person -> knows -> Person
    fn build_ldbc_pattern_case1() -> Pattern {
        let pattern_edge =
            PatternEdge { id: 0, label: 12, start_v_id: 0, end_v_id: 1, start_v_label: 1, end_v_label: 1 };
        let mut pattern = Pattern::from(vec![pattern_edge]);
        pattern.vertices.get_mut(&1).unwrap().index = 1;
        pattern
    }

    /// Test whether the structure of pattern_case1 is the same as our previous description
    #[test]
    fn test_pattern_case1_structure() {
        let pattern_case1 = build_pattern_case1();
        let edges_num = pattern_case1.edges.len();
        assert_eq!(edges_num, 2);
        let vertices_num = pattern_case1.vertices.len();
        assert_eq!(vertices_num, 2);
        let edges_with_label_0 = pattern_case1.edge_label_map.get(&0).unwrap();
        assert_eq!(edges_with_label_0.len(), 2);
        let mut edges_with_label_0_iter = edges_with_label_0.iter();
        assert_eq!(*edges_with_label_0_iter.next().unwrap(), 0);
        assert_eq!(*edges_with_label_0_iter.next().unwrap(), 1);
        let vertices_with_label_0 = pattern_case1.vertex_label_map.get(&0).unwrap();
        assert_eq!(vertices_with_label_0.len(), 2);
        let mut vertices_with_label_0_iter = vertices_with_label_0.iter();
        assert_eq!(*vertices_with_label_0_iter.next().unwrap(), 0);
        assert_eq!(*vertices_with_label_0_iter.next().unwrap(), 1);
        let edge_0 = pattern_case1.edges.get(&0).unwrap();
        assert_eq!(edge_0.id, 0);
        assert_eq!(edge_0.label, 0);
        assert_eq!(edge_0.start_v_id, 0);
        assert_eq!(edge_0.end_v_id, 1);
        assert_eq!(edge_0.start_v_label, 0);
        assert_eq!(edge_0.end_v_label, 0);
        let edge_1 = pattern_case1.edges.get(&1).unwrap();
        assert_eq!(edge_1.id, 1);
        assert_eq!(edge_1.label, 0);
        assert_eq!(edge_1.start_v_id, 1);
        assert_eq!(edge_1.end_v_id, 0);
        assert_eq!(edge_1.start_v_label, 0);
        assert_eq!(edge_1.end_v_label, 0);
        let vertex_0 = pattern_case1.vertices.get(&0).unwrap();
        assert_eq!(vertex_0.id, 0);
        assert_eq!(vertex_0.label, 0);
        assert_eq!(vertex_0.connect_edges.len(), 2);
        let mut vertex_0_connect_edges_iter = vertex_0.connect_edges.iter();
        let (v0_e0, (v0_v0, v0_d0)) = vertex_0_connect_edges_iter.next().unwrap();
        assert_eq!(*v0_e0, 0);
        assert_eq!(*v0_v0, 1);
        assert_eq!(*v0_d0, Direction::Out);
        let (v0_e1, (v0_v1, v0_d1)) = vertex_0_connect_edges_iter.next().unwrap();
        assert_eq!(*v0_e1, 1);
        assert_eq!(*v0_v1, 1);
        assert_eq!(*v0_d1, Direction::Incoming);
        assert_eq!(vertex_0.connect_vertices.len(), 1);
        let v0_v1_connected_edges = vertex_0.connect_vertices.get(&1).unwrap();
        assert_eq!(v0_v1_connected_edges.len(), 2);
        let mut v0_v1_connected_edges_iter = v0_v1_connected_edges.iter();
        assert_eq!(*v0_v1_connected_edges_iter.next().unwrap(), (0, Direction::Out));
        assert_eq!(*v0_v1_connected_edges_iter.next().unwrap(), (1, Direction::Incoming));
        let vertex_1 = pattern_case1.vertices.get(&1).unwrap();
        assert_eq!(vertex_1.id, 1);
        assert_eq!(vertex_1.label, 0);
        assert_eq!(vertex_1.connect_edges.len(), 2);
        let mut vertex_1_connect_edges_iter = vertex_1.connect_edges.iter();
        let (v1_e0, (v1_v0, v1_d0)) = vertex_1_connect_edges_iter.next().unwrap();
        assert_eq!(*v1_e0, 0);
        assert_eq!(*v1_v0, 0);
        assert_eq!(*v1_d0, Direction::Incoming);
        let (v1_e1, (v1_v1, v1_d1)) = vertex_1_connect_edges_iter.next().unwrap();
        assert_eq!(*v1_e1, 1);
        assert_eq!(*v1_v1, 0);
        assert_eq!(*v1_d1, Direction::Out);
        assert_eq!(vertex_1.connect_vertices.len(), 1);
        let v1_v0_connected_edges = vertex_1.connect_vertices.get(&0).unwrap();
        assert_eq!(v1_v0_connected_edges.len(), 2);
        let mut v1_v0_connected_edges_iter = v1_v0_connected_edges.iter();
        assert_eq!(*v1_v0_connected_edges_iter.next().unwrap(), (0, Direction::Incoming));
        assert_eq!(*v1_v0_connected_edges_iter.next().unwrap(), (1, Direction::Out));
    }

    /// Test whether pattern_case1 + extend_step_case1 = pattern_case2
    #[test]
    fn test_pattern_case1_extend() {
        let pattern_case1 = build_pattern_case1();
        let extend_step = build_extend_step_case1();
        let pattern_after_extend = pattern_case1.extend(extend_step).unwrap();
        assert_eq!(pattern_after_extend.edges.len(), 4);
        assert_eq!(pattern_after_extend.vertices.len(), 3);
        // Pattern after extend should be exactly the same as pattern case2
        let pattern_case2 = build_pattern_case2();
        assert_eq!(pattern_after_extend.edges.len(), pattern_case2.edges.len());
        for i in 0..pattern_after_extend.edges.len() as i32 {
            let edge1 = pattern_after_extend.edges.get(&i).unwrap();
            let edge2 = pattern_case2.edges.get(&i).unwrap();
            assert_eq!(edge1.id, edge2.id);
            assert_eq!(edge1.label, edge2.label);
            assert_eq!(edge1.start_v_id, edge2.start_v_id);
            assert_eq!(edge1.start_v_label, edge2.start_v_label);
            assert_eq!(edge1.end_v_id, edge2.end_v_id);
            assert_eq!(edge1.end_v_label, edge2.end_v_label);
        }
        assert_eq!(pattern_after_extend.edges.len(), pattern_case2.edges.len());
        for i in 0..pattern_after_extend.vertices.len() as i32 {
            let vertex1 = pattern_after_extend.vertices.get(&i).unwrap();
            let vertex2 = pattern_after_extend.vertices.get(&i).unwrap();
            assert_eq!(vertex1.id, vertex2.id);
            assert_eq!(vertex1.label, vertex2.label);
            assert_eq!(vertex1.index, vertex2.index);
            assert_eq!(vertex1.in_degree, vertex2.in_degree);
            assert_eq!(vertex1.out_degree, vertex2.out_degree);
            assert_eq!(vertex1.connect_edges.len(), vertex2.connect_edges.len());
            assert_eq!(vertex1.connect_vertices.len(), vertex2.connect_vertices.len());
            for (connect_edge1_id, (connect_vertex1_id, dir1)) in &vertex1.connect_edges {
                let (connect_vertex2_id, dir2) = vertex2
                    .connect_edges
                    .get(connect_edge1_id)
                    .unwrap();
                assert_eq!(*connect_vertex1_id, *connect_vertex2_id);
                assert_eq!(*dir1, *dir2);
            }
            for (connect_vertex1_id, edge_connections1) in &vertex1.connect_vertices {
                let edge_connections2 = vertex2
                    .connect_vertices
                    .get(connect_vertex1_id)
                    .unwrap();
                let (connect_edge1_id, dir1) = edge_connections1[0];
                let (connect_edge2_id, dir2) = edge_connections2[0];
                assert_eq!(connect_edge1_id, connect_edge2_id);
                assert_eq!(dir1, dir2);
            }
        }
        assert_eq!(pattern_after_extend.edge_label_map.len(), pattern_case2.edge_label_map.len());
        for i in 0..=1 {
            let edges_with_labeli_1 = pattern_after_extend
                .edge_label_map
                .get(&i)
                .unwrap();
            let edges_with_labeli_2 = pattern_case2.edge_label_map.get(&i).unwrap();
            assert_eq!(edges_with_labeli_1.len(), edges_with_labeli_2.len());
            let mut edges_with_labeli_1_iter = edges_with_labeli_1.iter();
            let mut edges_with_labeli_2_iter = edges_with_labeli_2.iter();
            let mut edges_with_labeli_1_element = edges_with_labeli_1_iter.next();
            let mut edges_with_labeli_2_element = edges_with_labeli_2_iter.next();
            while edges_with_labeli_1_element.is_some() {
                assert_eq!(*edges_with_labeli_1_element.unwrap(), *edges_with_labeli_2_element.unwrap());
                edges_with_labeli_1_element = edges_with_labeli_1_iter.next();
                edges_with_labeli_2_element = edges_with_labeli_2_iter.next();
            }
        }
        assert_eq!(pattern_after_extend.vertex_label_map.len(), pattern_case2.vertex_label_map.len());
        for i in 0..=1 {
            let vertices_with_labeli_1 = pattern_after_extend
                .vertex_label_map
                .get(&i)
                .unwrap();
            let vertices_with_labeli_2 = pattern_case2.vertex_label_map.get(&i).unwrap();
            assert_eq!(vertices_with_labeli_1.len(), vertices_with_labeli_2.len());
            let mut vertices_with_labeli_1_iter = vertices_with_labeli_1.iter();
            let mut vertices_with_labeli_2_iter = vertices_with_labeli_2.iter();
            let mut vertices_with_labeli_1_element = vertices_with_labeli_1_iter.next();
            let mut vertices_with_labeli_2_element = vertices_with_labeli_2_iter.next();
            while vertices_with_labeli_1_element.is_some() {
                assert_eq!(
                    *vertices_with_labeli_1_element.unwrap(),
                    *vertices_with_labeli_2_element.unwrap()
                );
                vertices_with_labeli_1_element = vertices_with_labeli_1_iter.next();
                vertices_with_labeli_2_element = vertices_with_labeli_2_iter.next();
            }
        }
    }

    #[test]
    fn test_get_extend_steps_of_modern_case1() {
        let modern_pattern_meta = get_modern_pattern_meta();
        let person_only_pattern = build_modern_pattern_case1();
        let all_extend_steps = person_only_pattern.get_extend_steps(&modern_pattern_meta);
        assert_eq!(all_extend_steps.len(), 3);
        let mut out_0_0_0 = 0;
        let mut incoming_0_0_0 = 0;
        let mut out_0_0_1 = 0;
        for extend_step in all_extend_steps {
            let extend_edges = extend_step
                .get_extend_edges_by_start_v(0, 0)
                .unwrap();
            assert_eq!(extend_edges.len(), 1);
            let extend_edge = extend_edges[0];
            assert_eq!(extend_edge.get_start_vertex_label(), 0);
            assert_eq!(extend_edge.get_start_vertex_index(), 0);
            if extend_step.get_target_v_label() == 0 {
                if extend_edge.get_direction() == Direction::Out {
                    out_0_0_0 += 1;
                }
                if extend_edge.get_direction() == Direction::Incoming {
                    incoming_0_0_0 += 1;
                }
            }
            if extend_step.get_target_v_label() == 1 && extend_edge.get_direction() == Direction::Out {
                out_0_0_1 += 1;
            }
        }
        assert_eq!(out_0_0_0, 1);
        assert_eq!(incoming_0_0_0, 1);
        assert_eq!(out_0_0_1, 1);
    }

    #[test]
    fn test_get_extend_steps_of_modern_case2() {
        let modern_pattern_meta = get_modern_pattern_meta();
        let person_only_pattern = build_modern_pattern_case2();
        let all_extend_steps = person_only_pattern.get_extend_steps(&modern_pattern_meta);
        assert_eq!(all_extend_steps.len(), 1);
        assert_eq!(all_extend_steps[0].get_target_v_label(), 0);
        assert_eq!(all_extend_steps[0].get_diff_start_v_num(), 1);
        let extend_edge = all_extend_steps[0]
            .get_extend_edges_by_start_v(1, 0)
            .unwrap()[0];
        assert_eq!(extend_edge.get_start_vertex_label(), 1);
        assert_eq!(extend_edge.get_start_vertex_index(), 0);
        assert_eq!(extend_edge.get_edge_label(), 1);
        assert_eq!(extend_edge.get_direction(), Direction::Incoming);
    }

    #[test]
    fn test_get_extend_steps_of_modern_case3() {
        let modern_pattern_meta = get_modern_pattern_meta();
        let person_knows_person = build_modern_pattern_case3();
        let all_extend_steps = person_knows_person.get_extend_steps(&modern_pattern_meta);
        assert_eq!(all_extend_steps.len(), 11);
        let mut extend_steps_with_label_0_count = 0;
        let mut extend_steps_with_label_1_count = 0;
        let mut out_0_0_0_count = 0;
        let mut incoming_0_0_0_count = 0;
        let mut out_0_1_0_count = 0;
        let mut incoming_0_1_0_count = 0;
        let mut out_0_0_1_count = 0;
        let mut out_0_1_1_count = 0;
        let mut out_0_0_0_out_0_1_0_count = 0;
        let mut out_0_0_0_incoming_0_1_0_count = 0;
        let mut incoming_0_0_0_out_0_1_0_count = 0;
        let mut incoming_0_0_0_incoming_0_1_0_count = 0;
        let mut out_0_0_1_out_0_1_1_count = 0;
        for extend_step in all_extend_steps {
            if extend_step.get_target_v_label() == 0 {
                extend_steps_with_label_0_count += 1;
                if extend_step.get_diff_start_v_num() == 1 {
                    if extend_step.has_extend_from_start_v(0, 0) {
                        let extend_edges = extend_step
                            .get_extend_edges_by_start_v(0, 0)
                            .unwrap();
                        for extend_edge in extend_edges {
                            assert_eq!(extend_edge.get_start_vertex_label(), 0);
                            assert_eq!(extend_edge.get_start_vertex_index(), 0);
                            if extend_edge.get_direction() == Direction::Out
                                && extend_edge.get_edge_label() == 0
                            {
                                out_0_0_0_count += 1;
                            }
                            if extend_edge.get_direction() == Direction::Incoming
                                && extend_edge.get_edge_label() == 0
                            {
                                incoming_0_0_0_count += 1
                            }
                            if extend_edge.get_direction() == Direction::Out
                                && extend_edge.get_edge_label() == 1
                            {
                                out_0_0_1_count += 1;
                            }
                            if extend_edge.get_direction() == Direction::Out
                                && extend_edge.get_edge_label() == 1
                            {
                                out_0_1_1_count += 1;
                            }
                        }
                    } else if extend_step.has_extend_from_start_v(0, 1) {
                        let extend_edges = extend_step
                            .get_extend_edges_by_start_v(0, 1)
                            .unwrap();
                        for extend_edge in extend_edges {
                            assert_eq!(extend_edge.get_start_vertex_label(), 0);
                            assert_eq!(extend_edge.get_start_vertex_index(), 1);
                            if extend_edge.get_direction() == Direction::Incoming
                                && extend_edge.get_edge_label() == 0
                            {
                                out_0_1_0_count += 1;
                            }
                            if extend_edge.get_direction() == Direction::Incoming
                                && extend_edge.get_edge_label() == 0
                            {
                                incoming_0_1_0_count += 1;
                            }
                            if extend_edge.get_direction() == Direction::Out
                                && extend_edge.get_edge_label() == 1
                            {
                                out_0_0_1_count += 1;
                            }
                            if extend_edge.get_direction() == Direction::Out
                                && extend_edge.get_edge_label() == 1
                            {
                                out_0_1_1_count += 1;
                            }
                        }
                    }
                } else if extend_step.get_diff_start_v_num() == 2 {
                    let mut found_out_0_0_0 = false;
                    let mut found_incoming_0_0_0 = false;
                    let mut found_out_0_1_0 = false;
                    let mut found_incoming_0_1_0 = false;
                    if extend_step.has_extend_from_start_v(0, 0) {
                        let extend_edges = extend_step
                            .get_extend_edges_by_start_v(0, 0)
                            .unwrap();
                        for extend_edge in extend_edges {
                            assert_eq!(extend_edge.get_start_vertex_label(), 0);
                            assert_eq!(extend_edge.get_start_vertex_index(), 0);
                            if extend_edge.get_direction() == Direction::Out
                                && extend_edge.get_edge_label() == 0
                            {
                                found_out_0_0_0 = true;
                            } else if extend_edge.get_direction() == Direction::Incoming
                                && extend_edge.get_edge_label() == 0
                            {
                                found_incoming_0_0_0 = true;
                            }
                        }
                    }
                    if extend_step.has_extend_from_start_v(0, 1) {
                        let extend_edges = extend_step
                            .get_extend_edges_by_start_v(0, 1)
                            .unwrap();
                        for extend_edge in extend_edges {
                            assert_eq!(extend_edge.get_start_vertex_label(), 0);
                            assert_eq!(extend_edge.get_start_vertex_index(), 1);
                            if extend_edge.get_direction() == Direction::Out
                                && extend_edge.get_edge_label() == 0
                            {
                                found_out_0_1_0 = true;
                            } else if extend_edge.get_direction() == Direction::Incoming
                                && extend_edge.get_edge_label() == 0
                            {
                                found_incoming_0_1_0 = true;
                            }
                        }
                    }
                    if found_out_0_0_0 && found_out_0_1_0 {
                        out_0_0_0_out_0_1_0_count += 1;
                    } else if found_out_0_0_0 && found_incoming_0_1_0 {
                        out_0_0_0_incoming_0_1_0_count += 1;
                    } else if found_incoming_0_0_0 && found_out_0_1_0 {
                        incoming_0_0_0_out_0_1_0_count += 1;
                    } else if found_incoming_0_0_0 && found_incoming_0_1_0 {
                        incoming_0_0_0_incoming_0_1_0_count += 1;
                    }
                }
            } else if extend_step.get_target_v_label() == 1 {
                extend_steps_with_label_1_count += 1;
                if extend_step.get_diff_start_v_num() == 1 {
                    if extend_step.has_extend_from_start_v(0, 0) {
                        let extend_edges = extend_step
                            .get_extend_edges_by_start_v(0, 0)
                            .unwrap();
                        for extend_edge in extend_edges {
                            assert_eq!(extend_edge.get_start_vertex_label(), 0);
                            assert_eq!(extend_edge.get_start_vertex_index(), 0);
                            if extend_edge.get_direction() == Direction::Out
                                && extend_edge.get_edge_label() == 1
                            {
                                out_0_0_1_count += 1;
                            }
                            if extend_edge.get_direction() == Direction::Out
                                && extend_edge.get_edge_label() == 0
                            {
                                out_0_0_0_count += 1;
                            }
                            if extend_edge.get_direction() == Direction::Incoming
                                && extend_edge.get_edge_label() == 0
                            {
                                incoming_0_0_0_count += 1
                            }
                        }
                    } else if extend_step.has_extend_from_start_v(0, 1) {
                        let extend_edges = extend_step
                            .get_extend_edges_by_start_v(0, 1)
                            .unwrap();
                        for extend_edge in extend_edges {
                            assert_eq!(extend_edge.get_start_vertex_label(), 0);
                            assert_eq!(extend_edge.get_start_vertex_index(), 1);
                            if extend_edge.get_direction() == Direction::Out
                                && extend_edge.get_edge_label() == 1
                            {
                                out_0_1_1_count += 1;
                            }
                            if extend_edge.get_direction() == Direction::Out
                                && extend_edge.get_edge_label() == 0
                            {
                                out_0_0_0_count += 1;
                            }
                            if extend_edge.get_direction() == Direction::Incoming
                                && extend_edge.get_edge_label() == 0
                            {
                                incoming_0_0_0_count += 1
                            }
                        }
                    }
                } else if extend_step.get_diff_start_v_num() == 2 {
                    let mut found_out_0_0_1 = false;
                    let mut found_out_0_1_1 = false;
                    if extend_step.has_extend_from_start_v(0, 0) {
                        let extend_edges = extend_step
                            .get_extend_edges_by_start_v(0, 0)
                            .unwrap();
                        for extend_edge in extend_edges {
                            assert_eq!(extend_edge.get_start_vertex_label(), 0);
                            assert_eq!(extend_edge.get_start_vertex_index(), 0);
                            if extend_edge.get_direction() == Direction::Out
                                && extend_edge.get_edge_label() == 1
                            {
                                found_out_0_0_1 = true;
                            }
                        }
                    }
                    if extend_step.has_extend_from_start_v(0, 1) {
                        let extend_edges = extend_step
                            .get_extend_edges_by_start_v(0, 1)
                            .unwrap();
                        for extend_edge in extend_edges {
                            assert_eq!(extend_edge.get_start_vertex_label(), 0);
                            assert_eq!(extend_edge.get_start_vertex_index(), 1);
                            if extend_edge.get_direction() == Direction::Out
                                && extend_edge.get_edge_label() == 1
                            {
                                found_out_0_1_1 = true;
                            }
                        }
                    }
                    if found_out_0_0_1 && found_out_0_1_1 {
                        out_0_0_1_out_0_1_1_count += 1;
                    }
                }
            }
        }
        assert_eq!(extend_steps_with_label_0_count, 8);
        assert_eq!(extend_steps_with_label_1_count, 3);
        assert_eq!(out_0_0_0_count, 1);
        assert_eq!(incoming_0_0_0_count, 1);
        assert_eq!(out_0_1_0_count, 1);
        assert_eq!(incoming_0_1_0_count, 1);
        assert_eq!(out_0_0_1_count, 1);
        assert_eq!(out_0_1_1_count, 1);
        assert_eq!(out_0_0_0_out_0_1_0_count, 1);
        assert_eq!(out_0_0_0_incoming_0_1_0_count, 1);
        assert_eq!(incoming_0_0_0_out_0_1_0_count, 1);
        assert_eq!(incoming_0_0_0_incoming_0_1_0_count, 1);
        assert_eq!(out_0_0_1_out_0_1_1_count, 1);
    }

    #[test]
    fn test_get_extend_steps_of_modern_case4() {
        let modern_pattern_meta = get_modern_pattern_meta();
        let person_created_software = build_modern_pattern_case4();
        let all_extend_steps = person_created_software.get_extend_steps(&modern_pattern_meta);
        assert_eq!(all_extend_steps.len(), 6);
        let mut extend_steps_with_label_0_count = 0;
        let mut extend_steps_with_label_1_count = 0;
        let mut out_0_0_0_count = 0;
        let mut incoming_0_0_0_count = 0;
        let mut incoming_1_0_1_count = 0;
        let mut out_0_0_0_incoming_1_0_1_count = 0;
        let mut incoming_0_0_0_incoming_1_0_1_count = 0;
        for extend_step in all_extend_steps {
            if extend_step.get_target_v_label() == 0 {
                extend_steps_with_label_0_count += 1;
                if extend_step.get_diff_start_v_num() == 1 {
                    if extend_step.has_extend_from_start_v(0, 0) {
                        let extend_edges = extend_step
                            .get_extend_edges_by_start_v(0, 0)
                            .unwrap();
                        for extend_edge in extend_edges {
                            assert_eq!(extend_edge.get_start_vertex_label(), 0);
                            assert_eq!(extend_edge.get_start_vertex_index(), 0);
                            if extend_edge.get_direction() == Direction::Out
                                && extend_edge.get_edge_label() == 0
                            {
                                out_0_0_0_count += 1;
                            }
                            if extend_edge.get_direction() == Direction::Incoming
                                && extend_edge.get_edge_label() == 0
                            {
                                incoming_0_0_0_count += 1;
                            }
                            if extend_edge.get_direction() == Direction::Incoming
                                && extend_edge.get_edge_label() == 1
                            {
                                incoming_1_0_1_count += 1;
                            }
                        }
                    } else if extend_step.has_extend_from_start_v(1, 0) {
                        let extend_edges = extend_step
                            .get_extend_edges_by_start_v(1, 0)
                            .unwrap();
                        for extend_edge in extend_edges {
                            assert_eq!(extend_edge.get_start_vertex_label(), 1);
                            assert_eq!(extend_edge.get_start_vertex_index(), 0);
                            if extend_edge.get_direction() == Direction::Out
                                && extend_edge.get_edge_label() == 0
                            {
                                out_0_0_0_count += 1;
                            }
                            if extend_edge.get_direction() == Direction::Incoming
                                && extend_edge.get_edge_label() == 0
                            {
                                incoming_0_0_0_count += 1;
                            }
                            if extend_edge.get_direction() == Direction::Incoming
                                && extend_edge.get_edge_label() == 1
                            {
                                incoming_1_0_1_count += 1;
                            }
                        }
                    }
                } else if extend_step.get_diff_start_v_num() == 2 {
                    let mut found_out_0_0_0 = false;
                    let mut found_incoming_1_0_1 = false;
                    let mut found_incoming_0_0_0 = false;
                    if extend_step.has_extend_from_start_v(0, 0) {
                        let extend_edges = extend_step
                            .get_extend_edges_by_start_v(0, 0)
                            .unwrap();
                        for extend_edge in extend_edges {
                            assert_eq!(extend_edge.get_start_vertex_label(), 0);
                            assert_eq!(extend_edge.get_start_vertex_index(), 0);
                            if extend_edge.get_direction() == Direction::Out
                                && extend_edge.get_edge_label() == 0
                            {
                                found_out_0_0_0 = true;
                            } else if extend_edge.get_direction() == Direction::Incoming
                                && extend_edge.get_edge_label() == 0
                            {
                                found_incoming_0_0_0 = true;
                            }
                        }
                    }
                    if extend_step.has_extend_from_start_v(1, 0) {
                        let extend_edges = extend_step
                            .get_extend_edges_by_start_v(1, 0)
                            .unwrap();
                        for extend_edge in extend_edges {
                            assert_eq!(extend_edge.get_start_vertex_label(), 1);
                            assert_eq!(extend_edge.get_start_vertex_index(), 0);
                            if extend_edge.get_direction() == Direction::Incoming
                                && extend_edge.get_edge_label() == 1
                            {
                                found_incoming_1_0_1 = true;
                            }
                        }
                    }
                    if found_out_0_0_0 && found_incoming_1_0_1 {
                        out_0_0_0_incoming_1_0_1_count += 1;
                    } else if found_incoming_0_0_0 && found_incoming_1_0_1 {
                        incoming_0_0_0_incoming_1_0_1_count += 1;
                    }
                }
            } else if extend_step.get_target_v_label() == 1 {
                extend_steps_with_label_1_count += 1;
            }
        }
        assert_eq!(extend_steps_with_label_0_count, 5);
        assert_eq!(extend_steps_with_label_1_count, 1);
        assert_eq!(out_0_0_0_count, 1);
        assert_eq!(incoming_0_0_0_count, 1);
        assert_eq!(incoming_1_0_1_count, 1);
        assert_eq!(out_0_0_0_incoming_1_0_1_count, 1);
        assert_eq!(incoming_0_0_0_incoming_1_0_1_count, 1);
    }

    #[test]
    fn test_get_extend_steps_of_ldbc_case1() {
        let ldbc_pattern_meta = get_ldbc_pattern_meta();
        let person_knows_person = build_ldbc_pattern_case1();
        let all_extend_steps = person_knows_person.get_extend_steps(&ldbc_pattern_meta);
        println!("{:?}", all_extend_steps.len());
        println!("{:?}", all_extend_steps);
    }
}<|MERGE_RESOLUTION|>--- conflicted
+++ resolved
@@ -27,19 +27,6 @@
     Incoming,
 }
 
-<<<<<<< HEAD
-impl Direction {
-    pub fn to_u8(&self) -> u8 {
-        match *self {
-            Direction::Out => 0,
-            Direction::Incoming => 1,
-            _ => panic!("Error in Converting Direction Enum Type to U8"),
-        }
-    }
-}
-
-=======
->>>>>>> 187a6c18
 #[derive(Debug, Clone)]
 pub struct PatternVertex {
     id: i32,
