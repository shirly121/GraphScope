--- conflicted
+++ resolved
@@ -14,7 +14,7 @@
 //! limitations under the License.
 
 use std::cmp::{max, Ordering};
-use std::collections::{BTreeMap, BTreeSet, VecDeque};
+use std::collections::{BTreeMap, BTreeSet, HashMap, VecDeque};
 
 use fast_math::log2;
 
@@ -48,6 +48,7 @@
 }
 
 impl PatternVertex {
+    /// Getters
     pub fn get_id(&self) -> i32 {
         self.id
     }
@@ -70,10 +71,6 @@
 
     pub fn get_connect_num(&self) -> usize {
         self.connect_edges.len()
-    }
-
-    pub fn set_index(&mut self, index: i32) {
-        self.index = index;
     }
 
     pub fn get_connect_vertex_by_edge_id(&self, edge_id: i32) -> Option<(i32, Direction)> {
@@ -88,6 +85,11 @@
             Some(connect_edges) => connect_edges.clone(),
             None => Vec::new(),
         }
+    }
+
+    /// Setters
+    pub fn set_index(&mut self, index: i32) {
+        self.index = index;
     }
 }
 
@@ -103,12 +105,14 @@
 
 /// Methods to access the fields of a PatternEdge
 impl PatternEdge {
+    /// Initializer
     pub fn new(
         id: i32, label: i32, start_v_id: i32, end_v_id: i32, start_v_label: i32, end_v_label: i32,
     ) -> PatternEdge {
         PatternEdge { id, label, start_v_id, end_v_id, start_v_label, end_v_label }
     }
 
+    /// Getters
     pub fn get_id(&self) -> i32 {
         self.id
     }
@@ -133,6 +137,7 @@
         self.end_v_label
     }
 }
+
 #[derive(Debug, Clone)]
 pub struct Pattern {
     edges: BTreeMap<i32, PatternEdge>,
@@ -141,9 +146,8 @@
     vertex_label_map: BTreeMap<i32, BTreeSet<i32>>,
 }
 
-/// Public Functions of Pattern
 impl Pattern {
-    /// ### Get Edges Reference
+    /// ### Get the reference of Edges
     pub fn get_edges(&self) -> &BTreeMap<i32, PatternEdge> {
         &self.edges
     }
@@ -154,12 +158,12 @@
     }
 
     /// ### Get Edge Label Map Reference
-    pub fn get_edge_label_map(&self) -> &HashMap<i32, BTreeSet<i32>> {
+    pub fn get_edge_label_map(&self) -> &BTreeMap<i32, BTreeSet<i32>> {
         &self.edge_label_map
     }
 
     /// ### Get Vertex Label Map Reference
-    pub fn get_vertex_label_map(&self) -> &HashMap<i32, BTreeSet<i32>> {
+    pub fn get_vertex_label_map(&self) -> &BTreeMap<i32, BTreeSet<i32>> {
         &self.vertex_label_map
     }
 
@@ -173,7 +177,7 @@
         self.vertices.get(&vertex_id)
     }
 
-    /// ### [Public] Get the order of both start and end vertices of an edge
+    /// ### Get the order of both start and end vertices of an edge
     pub fn get_edge_vertices_index(&self, edge_index: i32) -> Option<(i32, i32)> {
         if let Some(edge) = self.get_edge_from_id(edge_index) {
             let start_v_index = self.get_vertex_index(edge.start_v_id);
@@ -202,6 +206,11 @@
     /// ### Get the total number of vertex labels in the pattern
     pub fn get_vertex_label_num(&self) -> usize {
         self.vertex_label_map.len()
+    }
+
+    /// ### Get Vertex Index from Vertex ID Reference
+    pub fn get_vertex_index(&self, v_id: i32) -> i32 {
+        self.vertices.get(&v_id).unwrap().index
     }
 
     pub fn get_max_edge_label(&self) -> Option<i32> {
@@ -267,6 +276,17 @@
         for v_label in v_labels {
             self.reorder_label_vertices(v_label)
         }
+    }
+
+    /// Get a vector of ordered edges's indexes of a Pattern
+    /// The comparison is based on the `cmp_edges` method above to get the Order
+    pub fn get_ordered_edges(&self) -> Vec<i32> {
+        let mut ordered_edges = Vec::new();
+        for (&edge, _) in &self.edges {
+            ordered_edges.push(edge);
+        }
+        ordered_edges.sort_by(|e1_id, e2_id| self.cmp_edges(*e1_id, *e2_id));
+        ordered_edges
     }
 
     /// Get the Order of two PatternVertices of a Pattern
@@ -307,9 +327,11 @@
         {
             let v1_connected_edge_label = self
                 .get_edge_from_id(*v1_connected_edge_id)
+                .unwrap()
                 .get_label();
             let v1_connected_edge_end_v_label = self
                 .get_vertex_from_id(*v1_connected_edge_end_v_id)
+                .unwrap()
                 .get_label();
             match v1_connected_edge_dir {
                 Direction::Out => v1_connected_out_edges_info_array.push((
@@ -330,9 +352,11 @@
         {
             let v2_connected_edge_label = self
                 .get_edge_from_id(*v2_connected_edge_id)
+                .unwrap()
                 .get_label();
             let v2_connected_edge_end_v_label = self
                 .get_vertex_from_id(*v2_connected_edge_end_v_id)
+                .unwrap()
                 .get_label();
             match v2_connected_edge_dir {
                 Direction::Out => v2_connected_out_edges_info_array.push((
@@ -391,7 +415,7 @@
 
     /// ### Compare two edges by id
     /// Considers only the edge label, start/end vertex label
-    /// 
+    ///
     /// Vertex Infices are not considered
     fn cmp_edges_without_index(&self, e1_id: i32, e2_id: i32) -> Ordering {
         if e1_id == e2_id {
@@ -472,20 +496,16 @@
     }
 }
 
-/// Index Ranking
+/// Methods of Index Ranking
 impl Pattern {
-<<<<<<< HEAD
-    /// ### Step-1: Set Initial Indices
-    /// Set Initial Vertex Index Based on Comparison of Labels and In/Out Degrees
-=======
     pub fn set_vertex_index(&mut self, id: i32, index: i32) {
         if let Some(vertex) = self.vertices.get_mut(&id) {
             vertex.index = index
         }
     }
 
-    /// ### Set Initial Vertex Index Based on Comparison of Labels and In/Out Degrees
->>>>>>> f777b06c
+    /// ### Step-1: Set Initial Indices
+    /// Set Initial Vertex Index Based on Comparison of Labels and In/Out Degrees
     pub fn set_initial_index(&mut self) {
         for (_, vertex_set) in self.vertex_label_map.iter() {
             let mut vertex_vec = Vec::with_capacity(vertex_set.len());
@@ -532,24 +552,42 @@
         }
         // Iteratively find a group of vertices sharing the same index
         let mut vertex_vec: Vec<i32> = Vec::new();
-        let same_index_vertex_group: &mut Vec<Vec<i32>> = vec![];
+        let same_index_vertex_group: &mut Vec<Vec<i32>> = &mut Vec::new();
         for (v_label, vertex_set) in self.get_vertex_label_map().iter() {
             // Push all the vertices with the same label into a vector
             for v_id in vertex_set.iter() {
                 vertex_vec.push(*v_id);
             }
             // Sort vertices by their indices
-            vertex_vec.sort_by(|v1_id, v2_id| self.get_vertex_from_id(*v1_id).get_index().cmp(&self.get_vertex_from_id(*v2_id).get_index()));
+            vertex_vec.sort_by(|v1_id, v2_id| {
+                self.get_vertex_from_id(*v1_id)
+                    .unwrap()
+                    .get_index()
+                    .cmp(
+                        &self
+                            .get_vertex_from_id(*v2_id)
+                            .unwrap()
+                            .get_index(),
+                    )
+            });
             let mut max_v_index = -1;
             for i in 0..vertex_vec.len() {
-                let current_v_index = self.get_vertex_from_id(vertex_vec[i]).get_index();
+                let current_v_index = self
+                    .get_vertex_from_id(vertex_vec[i])
+                    .unwrap()
+                    .get_index();
                 match current_v_index.cmp(&max_v_index) {
                     Ordering::Greater => {
                         same_index_vertex_group.push(vec![vertex_vec[i]]);
                         max_v_index = current_v_index;
-                    },
-                    Ordering::Equal => same_index_vertex_group.last_mut().unwrap().push(vertex_vec[i]),
-                    Ordering::Less => panic!("Error in setting accurate index: vertex_vec is not well sorted"),
+                    }
+                    Ordering::Equal => same_index_vertex_group
+                        .last_mut()
+                        .unwrap()
+                        .push(vertex_vec[i]),
+                    Ordering::Less => {
+                        panic!("Error in setting accurate index: vertex_vec is not well sorted")
+                    }
                 }
             }
         }
@@ -562,22 +600,6 @@
     // pub fn set_accurate_index_for_vertex_group(&self, vertex_group: &Vec<i32>, visited_map: &mut HashMap<i32, bool>) {
 
     // }
-
-    /// Get a vector of ordered edges's indexes of a Pattern
-    /// The comparison is based on the `cmp_edges` method above to get the Order
-    pub fn get_ordered_edges(&self) -> Vec<i32> {
-        let mut ordered_edges = Vec::new();
-        for (&edge, _) in &self.edges {
-            ordered_edges.push(edge);
-        }
-        ordered_edges.sort_by(|e1_id, e2_id| self.cmp_edges(*e1_id, *e2_id));
-        ordered_edges
-    }
-
-    /// ### Get Vertex Index from Vertex ID Reference
-    pub fn get_vertex_index(&self, v_id: i32) -> i32 {
-        self.vertices.get(&v_id).unwrap().index
-    }
 }
 
 /// Methods for Pattern Extension
@@ -899,7 +921,6 @@
                 }
             }
         }
-
         new_pattern
     }
 }
@@ -910,14 +931,13 @@
     use std::fs::File;
 
     use ir_core::{plan::meta::Schema, JsonIO};
+    use rand::Rng;
 
     use super::Direction;
     use super::Pattern;
     use super::PatternEdge;
     use super::PatternMeta;
     use super::{ExtendEdge, ExtendStep};
-
-    use rand::Rng;
 
     /// The pattern looks like:
     /// A <-> A
@@ -967,10 +987,38 @@
     fn build_pattern_case3() -> Pattern {
         let mut rng = rand::thread_rng();
         let pattern_vec = vec![
-            PatternEdge { id: rng.gen::<i32>(), label: 0, start_v_id: 0, end_v_id: 1, start_v_label: 0, end_v_label: 0 },
-            PatternEdge { id: rng.gen::<i32>(), label: 1, start_v_id: 0, end_v_id: 2, start_v_label: 0, end_v_label: 1 },
-            PatternEdge { id: rng.gen::<i32>(), label: 1, start_v_id: 1, end_v_id: 3, start_v_label: 0, end_v_label: 1 },
-            PatternEdge { id: rng.gen::<i32>(), label: 2, start_v_id: 2, end_v_id: 3, start_v_label: 1, end_v_label: 1 },
+            PatternEdge {
+                id: rng.gen::<i32>(),
+                label: 0,
+                start_v_id: 0,
+                end_v_id: 1,
+                start_v_label: 0,
+                end_v_label: 0,
+            },
+            PatternEdge {
+                id: rng.gen::<i32>(),
+                label: 1,
+                start_v_id: 0,
+                end_v_id: 2,
+                start_v_label: 0,
+                end_v_label: 1,
+            },
+            PatternEdge {
+                id: rng.gen::<i32>(),
+                label: 1,
+                start_v_id: 1,
+                end_v_id: 3,
+                start_v_label: 0,
+                end_v_label: 1,
+            },
+            PatternEdge {
+                id: rng.gen::<i32>(),
+                label: 2,
+                start_v_id: 2,
+                end_v_id: 3,
+                start_v_label: 1,
+                end_v_label: 1,
+            },
         ];
         Pattern::from(pattern_vec)
     }
@@ -987,11 +1035,46 @@
     fn build_pattern_case4() -> Pattern {
         let mut rng = rand::thread_rng();
         let pattern_vec = vec![
-            PatternEdge { id: rng.gen::<i32>(), label: 0, start_v_id: 0, end_v_id: 1, start_v_label: 0, end_v_label: 0 },
-            PatternEdge { id: rng.gen::<i32>(), label: 0, start_v_id: 1, end_v_id: 0, start_v_label: 0, end_v_label: 0 },
-            PatternEdge { id: rng.gen::<i32>(), label: 1, start_v_id: 0, end_v_id: 2, start_v_label: 0, end_v_label: 1 },
-            PatternEdge { id: rng.gen::<i32>(), label: 1, start_v_id: 1, end_v_id: 3, start_v_label: 0, end_v_label: 1 },
-            PatternEdge { id: rng.gen::<i32>(), label: 2, start_v_id: 2, end_v_id: 3, start_v_label: 1, end_v_label: 1 },
+            PatternEdge {
+                id: rng.gen::<i32>(),
+                label: 0,
+                start_v_id: 0,
+                end_v_id: 1,
+                start_v_label: 0,
+                end_v_label: 0,
+            },
+            PatternEdge {
+                id: rng.gen::<i32>(),
+                label: 0,
+                start_v_id: 1,
+                end_v_id: 0,
+                start_v_label: 0,
+                end_v_label: 0,
+            },
+            PatternEdge {
+                id: rng.gen::<i32>(),
+                label: 1,
+                start_v_id: 0,
+                end_v_id: 2,
+                start_v_label: 0,
+                end_v_label: 1,
+            },
+            PatternEdge {
+                id: rng.gen::<i32>(),
+                label: 1,
+                start_v_id: 1,
+                end_v_id: 3,
+                start_v_label: 0,
+                end_v_label: 1,
+            },
+            PatternEdge {
+                id: rng.gen::<i32>(),
+                label: 2,
+                start_v_id: 2,
+                end_v_id: 3,
+                start_v_label: 1,
+                end_v_label: 1,
+            },
         ];
         Pattern::from(pattern_vec)
     }
@@ -1018,17 +1101,94 @@
         let id_vec_c: Vec<i32> = vec![1, 2, 3];
         let id_vec_d: Vec<i32> = vec![1000];
         let pattern_vec = vec![
-            PatternEdge { id: rng.gen::<i32>(), label: 15, start_v_id: id_vec_c[0], end_v_id: id_vec_b[1], start_v_label: label_c, end_v_label: label_b },
-            PatternEdge { id: rng.gen::<i32>(), label: 30, start_v_id: id_vec_a[0], end_v_id: id_vec_b[1], start_v_label: label_a, end_v_label: label_b },
-            PatternEdge { id: rng.gen::<i32>(), label: 15, start_v_id: id_vec_c[2], end_v_id: id_vec_b[1], start_v_label: label_c, end_v_label: label_b },
-            PatternEdge { id: rng.gen::<i32>(), label: 30, start_v_id: id_vec_a[0], end_v_id: id_vec_b[0], start_v_label: label_a, end_v_label: label_b },
-            PatternEdge { id: rng.gen::<i32>(), label: 30, start_v_id: id_vec_a[3], end_v_id: id_vec_b[1], start_v_label: label_a, end_v_label: label_b },
-            PatternEdge { id: rng.gen::<i32>(), label: 30, start_v_id: id_vec_a[3], end_v_id: id_vec_b[2], start_v_label: label_a, end_v_label: label_b },
-            PatternEdge { id: rng.gen::<i32>(), label: 30, start_v_id: id_vec_a[1], end_v_id: id_vec_b[2], start_v_label: label_a, end_v_label: label_b },
-            PatternEdge { id: rng.gen::<i32>(), label: 20, start_v_id: id_vec_a[1], end_v_id: id_vec_a[2], start_v_label: label_a, end_v_label: label_a },
-            PatternEdge { id: rng.gen::<i32>(), label: 20, start_v_id: id_vec_a[2], end_v_id: id_vec_a[1], start_v_label: label_a, end_v_label: label_a },
-            PatternEdge { id: rng.gen::<i32>(), label: 15, start_v_id: id_vec_c[1], end_v_id: id_vec_b[2], start_v_label: label_c, end_v_label: label_b },
-            PatternEdge { id: rng.gen::<i32>(), label: 5,  start_v_id: id_vec_d[0], end_v_id: id_vec_c[1], start_v_label: label_d, end_v_label: label_c },
+            PatternEdge {
+                id: rng.gen::<i32>(),
+                label: 15,
+                start_v_id: id_vec_c[0],
+                end_v_id: id_vec_b[1],
+                start_v_label: label_c,
+                end_v_label: label_b,
+            },
+            PatternEdge {
+                id: rng.gen::<i32>(),
+                label: 30,
+                start_v_id: id_vec_a[0],
+                end_v_id: id_vec_b[1],
+                start_v_label: label_a,
+                end_v_label: label_b,
+            },
+            PatternEdge {
+                id: rng.gen::<i32>(),
+                label: 15,
+                start_v_id: id_vec_c[2],
+                end_v_id: id_vec_b[1],
+                start_v_label: label_c,
+                end_v_label: label_b,
+            },
+            PatternEdge {
+                id: rng.gen::<i32>(),
+                label: 30,
+                start_v_id: id_vec_a[0],
+                end_v_id: id_vec_b[0],
+                start_v_label: label_a,
+                end_v_label: label_b,
+            },
+            PatternEdge {
+                id: rng.gen::<i32>(),
+                label: 30,
+                start_v_id: id_vec_a[3],
+                end_v_id: id_vec_b[1],
+                start_v_label: label_a,
+                end_v_label: label_b,
+            },
+            PatternEdge {
+                id: rng.gen::<i32>(),
+                label: 30,
+                start_v_id: id_vec_a[3],
+                end_v_id: id_vec_b[2],
+                start_v_label: label_a,
+                end_v_label: label_b,
+            },
+            PatternEdge {
+                id: rng.gen::<i32>(),
+                label: 30,
+                start_v_id: id_vec_a[1],
+                end_v_id: id_vec_b[2],
+                start_v_label: label_a,
+                end_v_label: label_b,
+            },
+            PatternEdge {
+                id: rng.gen::<i32>(),
+                label: 20,
+                start_v_id: id_vec_a[1],
+                end_v_id: id_vec_a[2],
+                start_v_label: label_a,
+                end_v_label: label_a,
+            },
+            PatternEdge {
+                id: rng.gen::<i32>(),
+                label: 20,
+                start_v_id: id_vec_a[2],
+                end_v_id: id_vec_a[1],
+                start_v_label: label_a,
+                end_v_label: label_a,
+            },
+            PatternEdge {
+                id: rng.gen::<i32>(),
+                label: 15,
+                start_v_id: id_vec_c[1],
+                end_v_id: id_vec_b[2],
+                start_v_label: label_c,
+                end_v_label: label_b,
+            },
+            PatternEdge {
+                id: rng.gen::<i32>(),
+                label: 5,
+                start_v_id: id_vec_d[0],
+                end_v_id: id_vec_c[1],
+                start_v_label: label_d,
+                end_v_label: label_c,
+            },
         ];
         Pattern::from(pattern_vec)
     }
