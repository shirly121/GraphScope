//
//! Copyright 2020 Alibaba Group Holding Limited.
//!
//! Licensed under the Apache License, Version 2.0 (the "License");
//! you may not use this file except in compliance with the License.
//! You may obtain a copy of the License at
//!
//! http://www.apache.org/licenses/LICENSE-2.0
//!
//! Unless required by applicable law or agreed to in writing, software
//! distributed under the License is distributed on an "AS IS" BASIS,
//! WITHOUT WARRANTIES OR CONDITIONS OF ANY KIND, either express or implied.
//! See the License for the specific language governing permissions and
//! limitations under the License.

use std::collections::btree_map::Iter as ExtendStepIter;
use std::collections::{BTreeMap, VecDeque};

<<<<<<< HEAD
use crate::Direction;
=======
use crate::{Direction, Index, LabelID};
>>>>>>> 2b23adb1

#[derive(Debug, Clone, Copy, PartialEq)]
pub struct ExtendEdge {
    start_v_label: LabelID,
    start_v_index: Index,
    edge_label: LabelID,
    dir: Direction,
}

/// Initializer of ExtendEdge
impl ExtendEdge {
    pub fn new(
        start_v_label: LabelID, start_v_index: Index, edge_label: LabelID, dir: Direction,
    ) -> ExtendEdge {
        ExtendEdge { start_v_label, start_v_index, edge_label, dir }
    }
}

/// Methods for access fields of PatternEdge
impl ExtendEdge {
    pub fn get_start_vertex_label(&self) -> LabelID {
        self.start_v_label
    }

    pub fn get_start_vertex_index(&self) -> Index {
        self.start_v_index
    }

    pub fn get_edge_label(&self) -> LabelID {
        self.edge_label
    }

    pub fn get_direction(&self) -> Direction {
        self.dir
    }
}

#[derive(Debug, Clone)]
pub struct ExtendStep {
    target_v_label: LabelID,
    /// Key: (start vertex label, start vertex index), Value: Vec<extend edge>
    /// Extend edges are classified by their start_v_labels and start_v_indices
    extend_edges: BTreeMap<(LabelID, Index), Vec<ExtendEdge>>,
}

/// Initializer of ExtendStep
impl From<(LabelID, Vec<ExtendEdge>)> for ExtendStep {
    /// Initialization of a ExtendStep needs
    /// 1. a target vertex label
    /// 2. all extend edges connect to the target verex label
    fn from((target_v_label, edges): (LabelID, Vec<ExtendEdge>)) -> ExtendStep {
        let mut new_extend_step = ExtendStep { target_v_label, extend_edges: BTreeMap::new() };
        for edge in edges {
            let edge_vec = new_extend_step
                .extend_edges
                .entry((edge.start_v_label, edge.start_v_index))
                .or_insert(Vec::new());
            edge_vec.push(edge);
        }
        new_extend_step
    }
}

/// Methods for access fileds or get info from ExtendStep
impl ExtendStep {
    /// For the iteration over the extend edges of ExtendStep
    pub fn iter(&self) -> ExtendStepIter<(LabelID, Index), Vec<ExtendEdge>> {
        self.extend_edges.iter()
    }

    pub fn get_target_v_label(&self) -> LabelID {
        self.target_v_label
    }

    /// Given a source vertex label and index,
    /// check whether this ExtendStep contains a extend edge from this kind of vertex
    pub fn has_extend_from_start_v(&self, v_label: LabelID, v_index: Index) -> bool {
        self.extend_edges
            .contains_key(&(v_label, v_index))
    }

    /// Get how many different kind of start vertex this ExtendStep has
    pub fn get_diff_start_v_num(&self) -> usize {
        self.extend_edges.len()
    }

    pub fn get_extend_edges_num(&self) -> usize {
        let mut edges_num = 0;
        for (_, edges) in &self.extend_edges {
            edges_num += edges.len()
        }
        edges_num
    }

    /// Given a source vertex label and index, find all extend edges connect to this kind of vertices
    pub fn get_extend_edges_by_start_v(
        &self, v_label: LabelID, v_index: Index,
    ) -> Option<&Vec<ExtendEdge>> {
        self.extend_edges.get(&(v_label, v_index))
    }
}

/// Get all the subsets of given Vec<T>
/// The algorithm is BFS
pub fn get_subsets<T: Clone>(origin_vec: Vec<T>) -> Vec<Vec<T>> {
    let n = origin_vec.len();
    let mut set_collections = Vec::with_capacity((2 as usize).pow(n as u32));
    let mut queue = VecDeque::new();
    for (i, element) in origin_vec.iter().enumerate() {
        queue.push_back((vec![element.clone()], i + 1));
    }
    while queue.len() > 0 {
        let (subset, max_index) = queue.pop_front().unwrap();
        set_collections.push(subset.clone());
        for i in max_index..n {
            let mut new_subset = subset.clone();
            new_subset.push(origin_vec[i].clone());
            queue.push_back((new_subset, i + 1));
        }
    }
    set_collections
}

#[cfg(test)]
mod tests {
    use crate::extend_step::*;
    use crate::Direction;

    fn build_extend_step_case1() -> ExtendStep {
        let extend_edge0 =
            ExtendEdge { start_v_label: 1, start_v_index: 0, edge_label: 1, dir: Direction::Out };
        let extend_edge1 = extend_edge0.clone();
        ExtendStep::from((1, vec![extend_edge0, extend_edge1]))
    }

    #[test]
    fn test_extend_step_case1_structure() {
        let extend_step1 = build_extend_step_case1();
        assert_eq!(extend_step1.target_v_label, 1);
        assert_eq!(extend_step1.extend_edges.len(), 1);
        assert_eq!(
            extend_step1
                .extend_edges
                .get(&(1, 0))
                .unwrap()
                .len(),
            2
        );
        assert_eq!(
            extend_step1.extend_edges.get(&(1, 0)).unwrap()[0],
            ExtendEdge { start_v_label: 1, start_v_index: 0, edge_label: 1, dir: Direction::Out }
        );
        assert_eq!(
            extend_step1.extend_edges.get(&(1, 0)).unwrap()[1],
            ExtendEdge { start_v_label: 1, start_v_index: 0, edge_label: 1, dir: Direction::Out }
        );
    }
}<|MERGE_RESOLUTION|>--- conflicted
+++ resolved
@@ -16,11 +16,7 @@
 use std::collections::btree_map::Iter as ExtendStepIter;
 use std::collections::{BTreeMap, VecDeque};
 
-<<<<<<< HEAD
-use crate::Direction;
-=======
 use crate::{Direction, Index, LabelID};
->>>>>>> 2b23adb1
 
 #[derive(Debug, Clone, Copy, PartialEq)]
 pub struct ExtendEdge {
