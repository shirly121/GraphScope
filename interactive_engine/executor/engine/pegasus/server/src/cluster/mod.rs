--- conflicted
+++ resolved
@@ -1,6 +1,3 @@
-<<<<<<< HEAD
-pub mod k8s;
-=======
 //
 //! Copyright 2020 Alibaba Group Holding Limited.
 //!
@@ -16,5 +13,4 @@
 //! See the License for the specific language governing permissions and
 //! limitations under the License.
 
->>>>>>> 6444e6f2
 pub mod standalone;