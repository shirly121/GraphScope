--- conflicted
+++ resolved
@@ -15,17 +15,10 @@
 //!
 
 use ahash::{HashMap, HashMapExt};
-<<<<<<< HEAD
-use itertools::Itertools;
-use petgraph::graph::IndexType;
-use petgraph::prelude::{DiGraph, Direction, EdgeIndex, NodeIndex};
-use std::collections::BTreeMap;
-=======
 // use indexmap::map::IndexMap;
 use itertools::Itertools;
 use petgraph::graph::IndexType;
 use petgraph::prelude::{DiGraph, Direction, EdgeIndex, NodeIndex};
->>>>>>> 33a35632
 
 use crate::common::{Label, LabelId, INVALID_LABEL_ID};
 use crate::graph_db::labeled_topo::{LabeledTopology, MutLabeledTopology};
@@ -87,33 +80,19 @@
     }
 }
 
-<<<<<<< HEAD
-#[derive(Debug, Default, PartialEq, Eq, Clone, Serialize, Deserialize)]
-struct RangeByLabel<K: IndexType, V: IndexType> {
-    /// K -> the key refers to label
-    /// (V, V) -> the first element refers to the starting index in the sparse row,
-    ///        -> the second element refers to the size of the elements regarding the given `K`
-    inner: BTreeMap<K, (V, V)>,
-=======
 #[derive(Default, Clone, Serialize, Deserialize)]
 struct RangeByLabel<K: IndexType, V: IndexType, C: AsRef<[(K, (V, V))]> = Vec<(K, (V, V))>> {
     /// K -> the key refers to label
     /// (V, V) -> the first element refers to the starting index in the sparse row,
     ///        -> the second element refers to the size of the elements regarding the given `K`
     inner: SortedMap<K, (V, V), C>,
->>>>>>> 33a35632
 }
 
 impl<K: IndexType, V: IndexType, C: AsRef<[(K, (V, V))]>> RangeByLabel<K, V, C> {
     #[inline]
     pub fn get_index(&self) -> Option<usize> {
         self.inner
-<<<<<<< HEAD
-            .iter()
-            .next()
-=======
             .get_entry_at(0)
->>>>>>> 33a35632
             .map(|(_, r)| r.0.index())
     }
 
@@ -237,11 +216,7 @@
     }
 }
 
-<<<<<<< HEAD
-#[derive(Debug, Default, Clone, Serialize, Deserialize)]
-=======
 #[derive(Default, Clone, Serialize, Deserialize)]
->>>>>>> 33a35632
 /// To maintain edges of both directions in a directed graph
 struct BiDirEdges<I: IndexType> {
     incoming: EdgeVec<I>,
@@ -334,15 +309,9 @@
             mut_in_edges.append_node_adj(index, &mut in_adj_edges);
         }
 
-<<<<<<< HEAD
-        let mut edges = vec![EdgeTuple::default(); raw_edges.len()];
-        for (index, edge) in raw_edges.into_iter().enumerate() {
-            edges[index] = EdgeTuple::new(edge.source(), edge.target(), edge.weight)
-=======
         let mut edges = Vec::new();
         for edge in raw_edges {
             edges.push(EdgeTuple::new(edge.source(), edge.target(), edge.weight));
->>>>>>> 33a35632
         }
 
         CsrTopo {
