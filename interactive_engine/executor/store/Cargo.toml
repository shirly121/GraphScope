[workspace]

members = [
    "mcsr",
    "global_query",
    "groot",
<<<<<<< HEAD
    "grin",
    "exp_store",
=======
    "exp_store",
    "bmcsr"
>>>>>>> 542cb166
]

[profile.release]
opt-level = 3
debug = false
rpath = false
lto = true
debug-assertions = false
codegen-units=1
# Don't change to "abort", since runtime rely on this to catch unexpected errors in worker threads.
panic = "unwind"

[profile.dev]
opt-level = 0
debug = true
rpath = false
lto = false
# TODO(siyuan): re-enable debug assertions by addressing the reports for misaligned pointer
# dereferences https://github.com/rust-lang/rust/pull/98112/
# TODO(longbin): Recommend re-implementing encoder/decoder of groot using bincode
debug-assertions = false
codegen-units=1
panic = "abort"<|MERGE_RESOLUTION|>--- conflicted
+++ resolved
@@ -4,13 +4,9 @@
     "mcsr",
     "global_query",
     "groot",
-<<<<<<< HEAD
     "grin",
     "exp_store",
-=======
-    "exp_store",
-    "bmcsr"
->>>>>>> 542cb166
+    "bmcsr",
 ]
 
 [profile.release]
