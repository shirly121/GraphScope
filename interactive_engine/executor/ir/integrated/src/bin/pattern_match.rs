--- conflicted
+++ resolved
@@ -46,7 +46,6 @@
     print_intermediate_result: bool,
     #[structopt(short = "n", long = "no_query_execution")]
     no_query_execution: bool,
-<<<<<<< HEAD
     #[structopt(short = "s", long = "plan_space", default_value = "extend")]
     plan_space: String,
     // #[structopt(long = "cost_metric")]
@@ -59,12 +58,10 @@
     w1: f64,
     #[structopt(long = "w2", default_value = "1.0")]
     w2: f64,
-=======
     #[structopt(long = "batch_size", default_value = "1024")]
     batch_size: u32,
     #[structopt(long = "batch_capacity", default_value = "64")]
     batch_capacity: u32,
->>>>>>> 23916d19
 }
 
 // lazy_static! {
