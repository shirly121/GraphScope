--- conflicted
+++ resolved
@@ -598,7 +598,102 @@
         assert_eq!(result_ids, expected_ids)
     }
 
-<<<<<<< HEAD
+    // g.V().as(0).select(0).by(out().count().as(1))
+    #[test]
+    fn expand_out_degree_test() {
+        let expand_opr_pb = pb::EdgeExpand {
+            v_tag: None,
+            direction: 0,
+            params: None,
+            expand_opt: 2,
+            alias: Some(1.into()),
+        };
+        let mut pegasus_result = expand_degree_fused_test(expand_opr_pb);
+        let mut results = vec![];
+        let v1: DefaultId = LDBCVertexParser::to_global_id(1, 0);
+        let v2: DefaultId = LDBCVertexParser::to_global_id(2, 0);
+        let v3: DefaultId = LDBCVertexParser::to_global_id(3, 1);
+        let v4: DefaultId = LDBCVertexParser::to_global_id(4, 0);
+        let v5: DefaultId = LDBCVertexParser::to_global_id(5, 1);
+        let v6: DefaultId = LDBCVertexParser::to_global_id(6, 0);
+        let mut expected_results = vec![(v1, 3), (v2, 0), (v3, 0), (v4, 2), (v5, 0), (v6, 1)];
+        while let Some(Ok(record)) = pegasus_result.next() {
+            if let Some(v) = record.get(None).unwrap().as_graph_vertex() {
+                if let Some(degree_obj) = record.get(Some(1)).unwrap().as_object() {
+                    results.push((v.id() as DefaultId, degree_obj.as_u64().unwrap()));
+                }
+            }
+        }
+        results.sort();
+        expected_results.sort();
+
+        assert_eq!(results, expected_results)
+    }
+
+    // g.V().as(0).select(0).by(in().count().as(1))
+    #[test]
+    fn expand_in_degree_test() {
+        let expand_opr_pb = pb::EdgeExpand {
+            v_tag: None,
+            direction: 1,
+            params: None,
+            expand_opt: 2,
+            alias: Some(1.into()),
+        };
+        let mut pegasus_result = expand_degree_fused_test(expand_opr_pb);
+        let mut results = vec![];
+        let v1: DefaultId = LDBCVertexParser::to_global_id(1, 0);
+        let v2: DefaultId = LDBCVertexParser::to_global_id(2, 0);
+        let v3: DefaultId = LDBCVertexParser::to_global_id(3, 1);
+        let v4: DefaultId = LDBCVertexParser::to_global_id(4, 0);
+        let v5: DefaultId = LDBCVertexParser::to_global_id(5, 1);
+        let v6: DefaultId = LDBCVertexParser::to_global_id(6, 0);
+        let mut expected_results = vec![(v1, 0), (v2, 1), (v3, 3), (v4, 1), (v5, 1), (v6, 0)];
+        while let Some(Ok(record)) = pegasus_result.next() {
+            if let Some(v) = record.get(None).unwrap().as_graph_vertex() {
+                if let Some(degree_obj) = record.get(Some(1)).unwrap().as_object() {
+                    results.push((v.id() as DefaultId, degree_obj.as_u64().unwrap()));
+                }
+            }
+        }
+        results.sort();
+        expected_results.sort();
+
+        assert_eq!(results, expected_results)
+    }
+
+    // g.V().as(0).select(0).by(both().count().as(1))
+    #[test]
+    fn expand_both_degree_test() {
+        let expand_opr_pb = pb::EdgeExpand {
+            v_tag: None,
+            direction: 2,
+            params: None,
+            expand_opt: 2,
+            alias: Some(1.into()),
+        };
+        let mut pegasus_result = expand_degree_fused_test(expand_opr_pb);
+        let mut results = vec![];
+        let v1: DefaultId = LDBCVertexParser::to_global_id(1, 0);
+        let v2: DefaultId = LDBCVertexParser::to_global_id(2, 0);
+        let v3: DefaultId = LDBCVertexParser::to_global_id(3, 1);
+        let v4: DefaultId = LDBCVertexParser::to_global_id(4, 0);
+        let v5: DefaultId = LDBCVertexParser::to_global_id(5, 1);
+        let v6: DefaultId = LDBCVertexParser::to_global_id(6, 0);
+        let mut expected_results = vec![(v1, 3), (v2, 1), (v3, 3), (v4, 3), (v5, 1), (v6, 1)];
+        while let Some(Ok(record)) = pegasus_result.next() {
+            if let Some(v) = record.get(None).unwrap().as_graph_vertex() {
+                if let Some(degree_obj) = record.get(Some(1)).unwrap().as_object() {
+                    results.push((v.id() as DefaultId, degree_obj.as_u64().unwrap()));
+                }
+            }
+        }
+        results.sort();
+        expected_results.sort();
+
+        assert_eq!(results, expected_results)
+    }
+
     // marko (A) -> lop (B); marko (A) -> josh (C); lop (B) <- josh (C)
     // test the expand phase of A -> C
     #[test]
@@ -955,101 +1050,5 @@
         result_ids.sort();
         expected_ids.sort();
         assert_eq!(result_ids, expected_ids)
-=======
-    // g.V().as(0).select(0).by(out().count().as(1))
-    #[test]
-    fn expand_out_degree_test() {
-        let expand_opr_pb = pb::EdgeExpand {
-            v_tag: None,
-            direction: 0,
-            params: None,
-            expand_opt: 2,
-            alias: Some(1.into()),
-        };
-        let mut pegasus_result = expand_degree_fused_test(expand_opr_pb);
-        let mut results = vec![];
-        let v1: DefaultId = LDBCVertexParser::to_global_id(1, 0);
-        let v2: DefaultId = LDBCVertexParser::to_global_id(2, 0);
-        let v3: DefaultId = LDBCVertexParser::to_global_id(3, 1);
-        let v4: DefaultId = LDBCVertexParser::to_global_id(4, 0);
-        let v5: DefaultId = LDBCVertexParser::to_global_id(5, 1);
-        let v6: DefaultId = LDBCVertexParser::to_global_id(6, 0);
-        let mut expected_results = vec![(v1, 3), (v2, 0), (v3, 0), (v4, 2), (v5, 0), (v6, 1)];
-        while let Some(Ok(record)) = pegasus_result.next() {
-            if let Some(v) = record.get(None).unwrap().as_graph_vertex() {
-                if let Some(degree_obj) = record.get(Some(1)).unwrap().as_object() {
-                    results.push((v.id() as DefaultId, degree_obj.as_u64().unwrap()));
-                }
-            }
-        }
-        results.sort();
-        expected_results.sort();
-
-        assert_eq!(results, expected_results)
-    }
-
-    // g.V().as(0).select(0).by(in().count().as(1))
-    #[test]
-    fn expand_in_degree_test() {
-        let expand_opr_pb = pb::EdgeExpand {
-            v_tag: None,
-            direction: 1,
-            params: None,
-            expand_opt: 2,
-            alias: Some(1.into()),
-        };
-        let mut pegasus_result = expand_degree_fused_test(expand_opr_pb);
-        let mut results = vec![];
-        let v1: DefaultId = LDBCVertexParser::to_global_id(1, 0);
-        let v2: DefaultId = LDBCVertexParser::to_global_id(2, 0);
-        let v3: DefaultId = LDBCVertexParser::to_global_id(3, 1);
-        let v4: DefaultId = LDBCVertexParser::to_global_id(4, 0);
-        let v5: DefaultId = LDBCVertexParser::to_global_id(5, 1);
-        let v6: DefaultId = LDBCVertexParser::to_global_id(6, 0);
-        let mut expected_results = vec![(v1, 0), (v2, 1), (v3, 3), (v4, 1), (v5, 1), (v6, 0)];
-        while let Some(Ok(record)) = pegasus_result.next() {
-            if let Some(v) = record.get(None).unwrap().as_graph_vertex() {
-                if let Some(degree_obj) = record.get(Some(1)).unwrap().as_object() {
-                    results.push((v.id() as DefaultId, degree_obj.as_u64().unwrap()));
-                }
-            }
-        }
-        results.sort();
-        expected_results.sort();
-
-        assert_eq!(results, expected_results)
-    }
-
-    // g.V().as(0).select(0).by(both().count().as(1))
-    #[test]
-    fn expand_both_degree_test() {
-        let expand_opr_pb = pb::EdgeExpand {
-            v_tag: None,
-            direction: 2,
-            params: None,
-            expand_opt: 2,
-            alias: Some(1.into()),
-        };
-        let mut pegasus_result = expand_degree_fused_test(expand_opr_pb);
-        let mut results = vec![];
-        let v1: DefaultId = LDBCVertexParser::to_global_id(1, 0);
-        let v2: DefaultId = LDBCVertexParser::to_global_id(2, 0);
-        let v3: DefaultId = LDBCVertexParser::to_global_id(3, 1);
-        let v4: DefaultId = LDBCVertexParser::to_global_id(4, 0);
-        let v5: DefaultId = LDBCVertexParser::to_global_id(5, 1);
-        let v6: DefaultId = LDBCVertexParser::to_global_id(6, 0);
-        let mut expected_results = vec![(v1, 3), (v2, 1), (v3, 3), (v4, 3), (v5, 1), (v6, 1)];
-        while let Some(Ok(record)) = pegasus_result.next() {
-            if let Some(v) = record.get(None).unwrap().as_graph_vertex() {
-                if let Some(degree_obj) = record.get(Some(1)).unwrap().as_object() {
-                    results.push((v.id() as DefaultId, degree_obj.as_u64().unwrap()));
-                }
-            }
-        }
-        results.sort();
-        expected_results.sort();
-
-        assert_eq!(results, expected_results)
->>>>>>> e7a6655f
     }
 }