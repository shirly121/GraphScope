//
//! Copyright 2021 Alibaba Group Holding Limited.
//!
//! Licensed under the Apache License, Version 2.0 (the "License");
//! you may not use this file except in compliance with the License.
//! You may obtain a copy of the License at
//!
//! http://www.apache.org/licenses/LICENSE-2.0
//!
//! Unless required by applicable law or agreed to in writing, software
//! distributed under the License is distributed on an "AS IS" BASIS,
//! WITHOUT WARRANTIES OR CONDITIONS OF ANY KIND, either express or implied.
//! See the License for the specific language governing permissions and
//! limitations under the License.
//!
//!

mod common;

#[cfg(test)]
mod test {
    use std::borrow::Borrow;
    use std::sync::Arc;

    use dyn_type::object;
    use graph_proxy::apis::{Details, GraphElement};
    use graph_proxy::{create_exp_store, SimplePartition};
    use graph_store::ldbc::LDBCVertexParser;
    use graph_store::prelude::DefaultId;
    use ir_common::expr_parse::str_to_expr_pb;
    use ir_common::generated::algebra as pb;
    use ir_common::generated::common as common_pb;
    use pegasus::api::{Map, Sink};
    use pegasus::result::ResultStream;
    use pegasus::JobConf;
    use runtime::process::operator::flatmap::FlatMapFuncGen;
    use runtime::process::operator::map::FilterMapFuncGen;
    use runtime::process::operator::source::SourceOperator;
    use runtime::process::record::{Entry, Record};

    use crate::common::test::*;

    // g.V()
    fn source_gen(alias: Option<common_pb::NameOrId>) -> Box<dyn Iterator<Item = Record> + Send> {
        create_exp_store();
<<<<<<< HEAD
        let scan_opr_pb = pb::Scan { scan_opt: 0, alias, params: None, idx_predicate: None };
        source_gen_with_scan_opr(scan_opr_pb)
=======
        let source_opr_pb = pb::Scan { scan_opt: 0, alias, params: None, idx_predicate: None };
        let source = SourceOperator::new(
            pb::logical_plan::operator::Opr::Scan(source_opr_pb),
            1,
            1,
            Arc::new(SimplePartition { num_servers: 1 }),
        )
        .unwrap();
        source.gen_source(0).unwrap()
>>>>>>> a51110b6
    }

    fn source_gen_with_scan_opr(scan_opr_pb: pb::Scan) -> Box<dyn Iterator<Item = Record> + Send> {
        create_exp_store();
        let source = SourceOperator::new(
            pb::logical_plan::operator::Opr::Scan(scan_opr_pb),
            1,
            1,
            Arc::new(SimplePartition { num_servers: 1 }),
        )
        .unwrap();
        source.gen_source(0).unwrap()
    }

    fn expand_test(expand: pb::EdgeExpand) -> ResultStream<Record> {
        let conf = JobConf::new("expand_test");
        let result = pegasus::run(conf, || {
            let expand = expand.clone();
            |input, output| {
                let mut stream = input.input_from(source_gen(None))?;
                let flatmap_func = expand.gen_flat_map().unwrap();
                stream = stream.flat_map(move |input| flatmap_func.exec(input))?;
                stream.sink_into(output)
            }
        })
        .expect("build job failure");
        result
    }

    fn expand_degree_fused_test(expand: pb::EdgeExpand) -> ResultStream<Record> {
        let conf = JobConf::new("expand_degree_fused_test");
        let mut fused = pb::FusedOperator { oprs: vec![] };
        fused.oprs.push(
            pb::Auxilia {
                tag: None,
                params: None,
                alias: Some(common_pb::NameOrId { item: Some(common_pb::name_or_id::Item::Id(0)) }),
                remove_tags: vec![],
            }
            .into(),
        );
        fused.oprs.push(expand.into());
        fused.oprs.push(
            pb::Project {
                mappings: vec![pb::project::ExprAlias {
                    expr: str_to_expr_pb("@0".to_string()).ok(),
                    alias: None,
                }],
                is_append: true,
            }
            .into(),
        );

        let result = pegasus::run(conf, || {
            let fused = fused.clone();
            |input, output| {
                let mut stream = input.input_from(source_gen(None))?;
                let flat_map_func = fused.gen_flat_map().unwrap();
                stream = stream.flat_map(move |input| flat_map_func.exec(input))?;
                stream.sink_into(output)
            }
        })
        .expect("build job failure");

        result
    }

    fn expand_test_with_source_tag(
        source_tag: common_pb::NameOrId, expand: pb::EdgeExpand,
    ) -> ResultStream<Record> {
        let conf = JobConf::new("expand_test");
        let result = pegasus::run(conf, || {
            let source_tag = source_tag.clone();
            let expand = expand.clone();
            |input, output| {
                let mut stream = input.input_from(source_gen(Some(source_tag)))?;
                let flatmap_func = expand.gen_flat_map().unwrap();
                stream = stream.flat_map(move |input| flatmap_func.exec(input))?;
                stream.sink_into(output)
            }
        })
        .expect("build job failure");
        result
    }

    // g.V().out()
    #[test]
    fn expand_outv_test() {
        let expand_opr_pb =
            pb::EdgeExpand { v_tag: None, direction: 0, params: None, expand_opt: 0, alias: None };
        let mut result = expand_test(expand_opr_pb);
        let mut result_ids = vec![];
        let v2: DefaultId = LDBCVertexParser::to_global_id(2, 0);
        let v3: DefaultId = LDBCVertexParser::to_global_id(3, 1);
        let v4: DefaultId = LDBCVertexParser::to_global_id(4, 0);
        let v5: DefaultId = LDBCVertexParser::to_global_id(5, 1);
        let mut expected_ids = vec![v2, v3, v3, v3, v4, v5];
        while let Some(Ok(record)) = result.next() {
            if let Some(element) = record.get(None).unwrap().as_graph_vertex() {
                result_ids.push(element.id() as usize)
            }
        }
        result_ids.sort();
        expected_ids.sort();
        assert_eq!(result_ids, expected_ids)
    }

    // g.V().outE().hasLabel("knows")
    #[test]
    fn expand_oute_with_label_test() {
        let query_param = query_params(vec![KNOWS_LABEL.into()], vec![], None);
        let expand_opr_pb = pb::EdgeExpand {
            v_tag: None,
            direction: 0,
            params: Some(query_param),
            expand_opt: 1,
            alias: None,
        };
        let mut result = expand_test(expand_opr_pb);
        let mut result_edges = vec![];
        let v1: DefaultId = LDBCVertexParser::to_global_id(1, 0);
        let v2: DefaultId = LDBCVertexParser::to_global_id(2, 0);
        let v4: DefaultId = LDBCVertexParser::to_global_id(4, 0);
        let expected_edges = vec![(v1, v2), (v1, v4)];
        while let Some(Ok(record)) = result.next() {
            if let Some(e) = record.get(None).unwrap().as_graph_edge() {
                result_edges.push((e.src_id as usize, e.dst_id as usize));
            }
        }
        result_edges.sort();
        assert_eq!(result_edges, expected_edges)
    }

    // g.V().outE('knows', 'created')
    #[test]
    fn expand_oute_with_many_labels_test() {
        let query_param = query_params(vec![KNOWS_LABEL.into(), CREATED_LABEL.into()], vec![], None);
        let expand_opr_pb = pb::EdgeExpand {
            v_tag: None,
            direction: 0,
            params: Some(query_param),
            expand_opt: 1,
            alias: None,
        };
        let mut result = expand_test(expand_opr_pb);
        let mut result_edges = vec![];
        let v1: DefaultId = LDBCVertexParser::to_global_id(1, 0);
        let v2: DefaultId = LDBCVertexParser::to_global_id(2, 0);
        let v3: DefaultId = LDBCVertexParser::to_global_id(3, 1);
        let v4: DefaultId = LDBCVertexParser::to_global_id(4, 0);
        let v5: DefaultId = LDBCVertexParser::to_global_id(5, 1);
        let v6: DefaultId = LDBCVertexParser::to_global_id(6, 0);
        let mut expected_edges = vec![(v1, v2), (v1, v3), (v1, v4), (v4, v3), (v4, v5), (v6, v3)];
        expected_edges.sort();
        while let Some(Ok(record)) = result.next() {
            if let Some(e) = record.get(None).unwrap().as_graph_edge() {
                result_edges.push((e.src_id as usize, e.dst_id as usize));
            }
        }
        result_edges.sort();
        assert_eq!(result_edges, expected_edges)
    }

    // g.V().inE('knows') with required properties
    #[test]
    fn expand_ine_with_label_property_test() {
        let query_param = query_params(vec![KNOWS_LABEL.into()], vec!["weight".into()], None);
        let expand_opr_pb = pb::EdgeExpand {
            v_tag: None,
            direction: 1,
            params: Some(query_param),
            expand_opt: 1,
            alias: None,
        };
        let mut result = expand_test(expand_opr_pb);
        let mut result_ids_with_prop = vec![];
        let v1: DefaultId = LDBCVertexParser::to_global_id(1, 0);
        let expected_dst_ids_with_prop = vec![(v1, object!(0.5)), (v1, object!(1.0))];
        while let Some(Ok(record)) = result.next() {
            if let Some(element) = record.get(None).unwrap().as_graph_edge() {
                result_ids_with_prop.push((
                    element.get_other_id() as usize,
                    element
                        .details()
                        .unwrap()
                        .get_property(&"weight".into())
                        .unwrap()
                        .try_to_owned()
                        .unwrap(),
                ))
            }
        }

        assert_eq!(result_ids_with_prop, expected_dst_ids_with_prop)
    }

    // g.V().both()
    #[test]
    fn expand_bothv_test() {
        let query_param = query_params(vec![], vec![], None);
        let expand_opr_pb = pb::EdgeExpand {
            v_tag: None,
            direction: 2,
            params: Some(query_param),
            expand_opt: 0,
            alias: None,
        };
        let mut result = expand_test(expand_opr_pb);
        let mut cnt = 0;
        let expected_result_num = 12;
        while let Some(_) = result.next() {
            cnt += 1;
        }
        assert_eq!(cnt, expected_result_num)
    }

    // g.V().as('a').out('knows').as('b')
    #[test]
    fn expand_outv_from_tag_as_tag_test() {
        let query_param = query_params(vec![KNOWS_LABEL.into()], vec![], None);
        let expand_opr_pb = pb::EdgeExpand {
            v_tag: Some(TAG_A.into()),
            direction: 0,
            params: Some(query_param),
            expand_opt: 0,
            alias: Some(TAG_B.into()),
        };
        let mut result = expand_test_with_source_tag(TAG_A.into(), expand_opr_pb);
        let mut result_ids = vec![];
        let v2: DefaultId = LDBCVertexParser::to_global_id(2, 0);
        let v4: DefaultId = LDBCVertexParser::to_global_id(4, 0);
        let mut expected_ids = vec![v2, v4];
        while let Some(Ok(record)) = result.next() {
            if let Some(element) = record
                .get(Some(TAG_B))
                .unwrap()
                .as_graph_vertex()
            {
                result_ids.push(element.id() as usize)
            }
        }
        result_ids.sort();
        expected_ids.sort();
        assert_eq!(result_ids, expected_ids)
    }

    // g.V().as("a").select('a').out("knows")
    #[test]
    fn expand_outv_from_select_tag_test() {
        let query_param = query_params(vec![KNOWS_LABEL.into()], vec![], None);
        let project = pb::Project {
            mappings: vec![pb::project::ExprAlias {
                expr: Some(to_expr_var_pb(Some(TAG_A.into()), None)),
                alias: None,
            }],
            is_append: false,
        };
        let expand = pb::EdgeExpand {
            v_tag: None,
            direction: 0,
            params: Some(query_param),
            expand_opt: 0,
            alias: None,
        };

        let conf = JobConf::new("expand_test");
        let mut result = pegasus::run(conf, || {
            let project = project.clone();
            let expand = expand.clone();
            |input, output| {
                let mut stream = input.input_from(source_gen(Some(TAG_A.into())))?;
                let filter_map_func = project.gen_filter_map().unwrap();
                stream = stream.filter_map(move |input| filter_map_func.exec(input))?;
                let flatmap_func = expand.gen_flat_map().unwrap();
                stream = stream.flat_map(move |input| flatmap_func.exec(input))?;
                stream.sink_into(output)
            }
        })
        .expect("build job failure");

        let mut result_ids = vec![];
        let v2: DefaultId = LDBCVertexParser::to_global_id(2, 0);
        let v4: DefaultId = LDBCVertexParser::to_global_id(4, 0);
        let mut expected_ids = vec![v2, v4];
        while let Some(Ok(record)) = result.next() {
            if let Some(element) = record.get(None).unwrap().as_graph_vertex() {
                result_ids.push(element.id() as usize)
            }
        }
        result_ids.sort();
        expected_ids.sort();
        assert_eq!(result_ids, expected_ids)
    }

    // g.V().out('knows').has('id',2)
    #[test]
    fn expand_outv_filter_test() {
        let edge_query_param = query_params(vec![KNOWS_LABEL.into()], vec![], None);
        let expand_opr_pb = pb::EdgeExpand {
            v_tag: None,
            direction: 0,
            params: Some(edge_query_param),
            expand_opt: 0,
            alias: None,
        };
        let vertex_query_param = query_params(vec![], vec![], str_to_expr_pb("@.id == 2".to_string()).ok());
        let auxilia_opr_pb =
            pb::Auxilia { tag: None, params: Some(vertex_query_param), alias: None, remove_tags: vec![] };

        let conf = JobConf::new("expand_getv_test");
        let mut result = pegasus::run(conf, || {
            let expand = expand_opr_pb.clone();
            let auxilia = auxilia_opr_pb.clone();
            |input, output| {
                let mut stream = input.input_from(source_gen(None))?;
                let flatmap_func = expand.gen_flat_map().unwrap();
                stream = stream.flat_map(move |input| flatmap_func.exec(input))?;
                let filter_map_func = auxilia.gen_filter_map().unwrap();
                stream = stream.filter_map(move |input| filter_map_func.exec(input))?;
                stream.sink_into(output)
            }
        })
        .expect("build job failure");

        let mut result_ids = vec![];
        let v2: DefaultId = LDBCVertexParser::to_global_id(2, 0);
        let expected_ids = vec![v2];
        while let Some(Ok(record)) = result.next() {
            if let Some(element) = record.get(None).unwrap().as_graph_vertex() {
                result_ids.push(element.id() as usize)
            }
        }
        assert_eq!(result_ids, expected_ids)
    }

    // g.V().out('knows').has('id',2), this is an error case, since we cannot filter on vertices in an EdgeExpand opr.
    #[test]
    fn expand_outv_filter_error_test() {
        let query_param =
            query_params(vec![KNOWS_LABEL.into()], vec![], str_to_expr_pb("@.id == 2".to_string()).ok());
        let expand_opr_pb = pb::EdgeExpand {
            v_tag: None,
            direction: 0,
            params: Some(query_param),
            expand_opt: 0,
            alias: None,
        };
        let mut result = expand_test(expand_opr_pb);
        let mut result_ids = vec![];
        let v2: DefaultId = LDBCVertexParser::to_global_id(2, 0);
        let expected_ids = vec![v2];
        while let Some(Ok(record)) = result.next() {
            if let Some(element) = record.get(None).unwrap().as_graph_vertex() {
                result_ids.push(element.id() as usize)
            }
        }
        assert_ne!(result_ids, expected_ids)
    }

    // g.V().outE('knows').inV()
    #[test]
    fn expand_oute_inv_test() {
        let expand_opr = pb::EdgeExpand {
            v_tag: None,
            direction: 0,
            params: Some(query_params(vec![KNOWS_LABEL.into()], vec![], None)),
            expand_opt: 1,
            alias: None,
        };

        let getv_opr = pb::GetV {
            tag: None,
            opt: 1, // EndV
            params: Some(query_params(vec![], vec![], None)),
            alias: None,
        };

        let conf = JobConf::new("expand_oute_inv_test");
        let mut result = pegasus::run(conf, || {
            let expand = expand_opr.clone();
            let getv = getv_opr.clone();
            |input, output| {
                let mut stream = input.input_from(source_gen(None))?;
                let flatmap_func = expand.gen_flat_map().unwrap();
                stream = stream.flat_map(move |input| flatmap_func.exec(input))?;
                let filter_map_func = getv.gen_filter_map().unwrap();
                stream = stream.filter_map(move |input| filter_map_func.exec(input))?;
                stream.sink_into(output)
            }
        })
        .expect("build job failure");

        let expected_ids = vec![2, 4];
        let mut result_ids = vec![];
        while let Some(Ok(record)) = result.next() {
            if let Some(element) = record.get(None).unwrap().as_graph_vertex() {
                result_ids.push(element.id() as usize);
                assert!(element
                    .details()
                    .unwrap()
                    .get_property(&"name".into())
                    .is_none())
            }
        }
        result_ids.sort();
        assert_eq!(result_ids, expected_ids)
    }

    // g.V().inE('created').outV()
    #[test]
    fn expand_ine_outv_test() {
        let expand_opr = pb::EdgeExpand {
            v_tag: None,
            direction: 1,
            params: Some(query_params(vec![CREATED_LABEL.into()], vec![], None)),
            expand_opt: 1,
            alias: None,
        };

        let getv_opr = pb::GetV {
            tag: None,
            opt: 0, // StartV
            params: Some(query_params(vec![], vec![], None)),
            alias: None,
        };

        let conf = JobConf::new("expand_ine_outv_test");
        let mut result = pegasus::run(conf, || {
            let expand = expand_opr.clone();
            let getv = getv_opr.clone();
            |input, output| {
                let mut stream = input.input_from(source_gen(None))?;
                let flatmap_func = expand.gen_flat_map().unwrap();
                stream = stream.flat_map(move |input| flatmap_func.exec(input))?;
                let filter_map_func = getv.gen_filter_map().unwrap();
                stream = stream.filter_map(move |input| filter_map_func.exec(input))?;
                stream.sink_into(output)
            }
        })
        .expect("build job failure");

        let expected_ids = vec![1, 4, 4, 6];
        let mut result_ids = vec![];
        while let Some(Ok(record)) = result.next() {
            if let Some(element) = record.get(None).unwrap().as_graph_vertex() {
                result_ids.push(element.id() as usize);
                assert!(element
                    .details()
                    .unwrap()
                    .get_property(&"name".into())
                    .is_none())
            }
        }
        result_ids.sort();
        assert_eq!(result_ids, expected_ids)
    }

    // g.V().bothE('knows').otherV()
    #[test]
    fn expand_bothe_otherv_test() {
        let expand_opr = pb::EdgeExpand {
            v_tag: None,
            direction: 2,
            params: Some(query_params(vec![KNOWS_LABEL.into()], vec![], None)),
            expand_opt: 1,
            alias: None,
        };

        let getv_opr = pb::GetV {
            tag: None,
            opt: 2, // OtherV
            params: Some(query_params(vec![], vec![], None)),
            alias: None,
        };

        let conf = JobConf::new("expand_bothe_otherv_test");
        let mut result = pegasus::run(conf, || {
            let expand = expand_opr.clone();
            let getv = getv_opr.clone();
            |input, output| {
                let mut stream = input.input_from(source_gen(None))?;
                let flatmap_func = expand.gen_flat_map().unwrap();
                stream = stream.flat_map(move |input| flatmap_func.exec(input))?;
                let filter_map_func = getv.gen_filter_map().unwrap();
                stream = stream.filter_map(move |input| filter_map_func.exec(input))?;
                stream.sink_into(output)
            }
        })
        .expect("build job failure");

        let expected_ids = vec![1, 1, 2, 4];
        let mut result_ids = vec![];
        while let Some(Ok(record)) = result.next() {
            if let Some(element) = record.get(None).unwrap().as_graph_vertex() {
                result_ids.push(element.id() as usize);
                assert!(element
                    .details()
                    .unwrap()
                    .get_property(&"name".into())
                    .is_none())
            }
        }
        result_ids.sort();
        assert_eq!(result_ids, expected_ids)
    }

    // g.V().outE('knows').bothV()
    #[test]
    fn expand_oute_bothv_test() {
        let expand_opr = pb::EdgeExpand {
            v_tag: None,
            direction: 0,
            params: Some(query_params(vec![KNOWS_LABEL.into()], vec![], None)),
            expand_opt: 1,
            alias: None,
        };

        let getv_opr = pb::GetV {
            tag: None,
            opt: 3, // BothV
            params: Some(query_params(vec![], vec![], None)),
            alias: None,
        };

        let conf = JobConf::new("expand_oute_bothv_test");
        let mut result = pegasus::run(conf, || {
            let expand = expand_opr.clone();
            let getv = getv_opr.clone();
            |input, output| {
                let mut stream = input.input_from(source_gen(None))?;
                let flatmap_func = expand.gen_flat_map().unwrap();
                stream = stream.flat_map(move |input| flatmap_func.exec(input))?;
                let flatmap_func = getv.gen_flat_map().unwrap();
                stream = stream.flat_map(move |input| flatmap_func.exec(input))?;
                stream.sink_into(output)
            }
        })
        .expect("build job failure");

        let expected_ids = vec![1, 1, 2, 4];
        let mut result_ids = vec![];
        while let Some(Ok(record)) = result.next() {
            if let Some(element) = record.get(None).unwrap().as_graph_vertex() {
                result_ids.push(element.id() as usize);
                assert!(element
                    .details()
                    .unwrap()
                    .get_property(&"name".into())
                    .is_none())
            }
        }
        result_ids.sort();
        assert_eq!(result_ids, expected_ids)
    }

    // g.V().as(0).select(0).by(out().count().as(1))
    #[test]
    fn expand_out_degree_test() {
        let expand_opr_pb = pb::EdgeExpand {
            v_tag: None,
            direction: 0,
            params: None,
            expand_opt: 2,
            alias: Some(1.into()),
        };
        let mut pegasus_result = expand_degree_fused_test(expand_opr_pb);
        let mut results = vec![];
        let v1: DefaultId = LDBCVertexParser::to_global_id(1, 0);
        let v2: DefaultId = LDBCVertexParser::to_global_id(2, 0);
        let v3: DefaultId = LDBCVertexParser::to_global_id(3, 1);
        let v4: DefaultId = LDBCVertexParser::to_global_id(4, 0);
        let v5: DefaultId = LDBCVertexParser::to_global_id(5, 1);
        let v6: DefaultId = LDBCVertexParser::to_global_id(6, 0);
        let mut expected_results = vec![(v1, 3), (v2, 0), (v3, 0), (v4, 2), (v5, 0), (v6, 1)];
        while let Some(Ok(record)) = pegasus_result.next() {
            if let Some(v) = record.get(None).unwrap().as_graph_vertex() {
                if let Some(degree_obj) = record.get(Some(1)).unwrap().as_object() {
                    results.push((v.id() as DefaultId, degree_obj.as_u64().unwrap()));
                }
            }
        }
        results.sort();
        expected_results.sort();

        assert_eq!(results, expected_results)
    }

    // g.V().as(0).select(0).by(in().count().as(1))
    #[test]
    fn expand_in_degree_test() {
        let expand_opr_pb = pb::EdgeExpand {
            v_tag: None,
            direction: 1,
            params: None,
            expand_opt: 2,
            alias: Some(1.into()),
        };
        let mut pegasus_result = expand_degree_fused_test(expand_opr_pb);
        let mut results = vec![];
        let v1: DefaultId = LDBCVertexParser::to_global_id(1, 0);
        let v2: DefaultId = LDBCVertexParser::to_global_id(2, 0);
        let v3: DefaultId = LDBCVertexParser::to_global_id(3, 1);
        let v4: DefaultId = LDBCVertexParser::to_global_id(4, 0);
        let v5: DefaultId = LDBCVertexParser::to_global_id(5, 1);
        let v6: DefaultId = LDBCVertexParser::to_global_id(6, 0);
        let mut expected_results = vec![(v1, 0), (v2, 1), (v3, 3), (v4, 1), (v5, 1), (v6, 0)];
        while let Some(Ok(record)) = pegasus_result.next() {
            if let Some(v) = record.get(None).unwrap().as_graph_vertex() {
                if let Some(degree_obj) = record.get(Some(1)).unwrap().as_object() {
                    results.push((v.id() as DefaultId, degree_obj.as_u64().unwrap()));
                }
            }
        }
        results.sort();
        expected_results.sort();

        assert_eq!(results, expected_results)
    }

    // g.V().as(0).select(0).by(both().count().as(1))
    #[test]
    fn expand_both_degree_test() {
        let expand_opr_pb = pb::EdgeExpand {
            v_tag: None,
            direction: 2,
            params: None,
            expand_opt: 2,
            alias: Some(1.into()),
        };
        let mut pegasus_result = expand_degree_fused_test(expand_opr_pb);
        let mut results = vec![];
        let v1: DefaultId = LDBCVertexParser::to_global_id(1, 0);
        let v2: DefaultId = LDBCVertexParser::to_global_id(2, 0);
        let v3: DefaultId = LDBCVertexParser::to_global_id(3, 1);
        let v4: DefaultId = LDBCVertexParser::to_global_id(4, 0);
        let v5: DefaultId = LDBCVertexParser::to_global_id(5, 1);
        let v6: DefaultId = LDBCVertexParser::to_global_id(6, 0);
        let mut expected_results = vec![(v1, 3), (v2, 1), (v3, 3), (v4, 3), (v5, 1), (v6, 1)];
        while let Some(Ok(record)) = pegasus_result.next() {
            if let Some(v) = record.get(None).unwrap().as_graph_vertex() {
                if let Some(degree_obj) = record.get(Some(1)).unwrap().as_object() {
                    results.push((v.id() as DefaultId, degree_obj.as_u64().unwrap()));
                }
            }
        }
        results.sort();
        expected_results.sort();

        assert_eq!(results, expected_results)
    }

    // marko (A) -> lop (B); marko (A) -> josh (C); lop (B) <- josh (C)
    // test the expand phase of A -> C
    #[test]
    fn expand_and_intersection_expand_test() {
        // marko (A) -> lop (B);
        let expand_opr1 = pb::EdgeExpand {
            v_tag: Some(TAG_A.into()),
            direction: 0, // out
            params: Some(query_params(vec![KNOWS_LABEL.into(), CREATED_LABEL.into()], vec![], None)),
            expand_opt: 0,
            alias: Some(TAG_B.into()),
        };

        // marko (A) -> josh (C): expand C;
        let expand_opr2 = pb::EdgeExpand {
            v_tag: Some(TAG_A.into()),
            direction: 0, // out
            params: Some(query_params(vec![KNOWS_LABEL.into(), CREATED_LABEL.into()], vec![], None)),
            expand_opt: 0,
            alias: Some(TAG_C.into()),
        };

        let conf = JobConf::new("expand_and_intersection_expand_test");
        let mut result = pegasus::run(conf, || {
            let expand1 = expand_opr1.clone();
            let expand2 = expand_opr2.clone();
            |input, output| {
                // source vertex: marko
                let source_iter = source_gen_with_scan_opr(pb::Scan {
                    scan_opt: 0,
                    alias: Some(TAG_A.into()),
                    params: None,
                    idx_predicate: Some(vec![1].into()),
                });
                let mut stream = input.input_from(source_iter)?;
                let flatmap_func1 = expand1.gen_flat_map().unwrap();
                stream = stream.flat_map(move |input| flatmap_func1.exec(input))?;
                let map_func2 = expand2.gen_filter_map().unwrap();
                stream = stream.filter_map(move |input| map_func2.exec(input))?;
                stream.sink_into(output)
            }
        })
        .expect("build job failure");
        let v2: DefaultId = LDBCVertexParser::to_global_id(2, 0);
        let v3: DefaultId = LDBCVertexParser::to_global_id(3, 1);
        let v4: DefaultId = LDBCVertexParser::to_global_id(4, 0);
        let mut expected_collection = vec![v2, v3, v4];
        expected_collection.sort();
        let expected_collections =
            vec![expected_collection.clone(), expected_collection.clone(), expected_collection];
        let mut result_collections: Vec<Vec<usize>> = vec![];
        while let Some(Ok(record)) = result.next() {
            if let Entry::Intersection(intersection) = record.get(Some(TAG_C)).unwrap().borrow() {
                let mut result_collection: Vec<usize> = intersection
                    .clone()
<<<<<<< HEAD
                    .into_iter()
=======
                    .iter()
>>>>>>> a51110b6
                    .map(|r| r.id() as usize)
                    .collect();
                result_collection.sort();
                result_collections.push(result_collection);
            }
        }
        assert_eq!(result_collections, expected_collections)
    }

    // marko (A) -> lop (B); marko (A) -> josh (C); lop (B) <- josh (C)
    // test the intersection phase of B <- C after expand A -> C
    #[test]
    fn expand_and_intersection_intersect_test() {
        // marko (A) -> lop (B);
        let expand_opr1 = pb::EdgeExpand {
            v_tag: Some(TAG_A.into()),
            direction: 0, // out
            params: Some(query_params(vec![KNOWS_LABEL.into(), CREATED_LABEL.into()], vec![], None)),
            expand_opt: 0,
            alias: Some(TAG_B.into()),
        };

        // marko (A) -> josh (C): expand C;
        let expand_opr2 = pb::EdgeExpand {
            v_tag: Some(TAG_A.into()),
            direction: 0, // out
            params: Some(query_params(vec![KNOWS_LABEL.into(), CREATED_LABEL.into()], vec![], None)),
            expand_opt: 0,
            alias: Some(TAG_C.into()),
        };

        // lop (B) <- josh (C): expand C and intersect on C;
        let expand_opr3 = pb::EdgeExpand {
            v_tag: Some(TAG_B.into()),
            direction: 1, // in
            params: Some(query_params(vec![KNOWS_LABEL.into(), CREATED_LABEL.into()], vec![], None)),
            expand_opt: 0,
            alias: Some(TAG_C.into()),
        };

        let conf = JobConf::new("expand_and_intersection_intersect_test");
        let mut result = pegasus::run(conf, || {
            let expand1 = expand_opr1.clone();
            let expand2 = expand_opr2.clone();
            let expand3 = expand_opr3.clone();
            |input, output| {
                // source vertex: marko
                let source_iter = source_gen_with_scan_opr(pb::Scan {
                    scan_opt: 0,
                    alias: Some(TAG_A.into()),
                    params: None,
                    idx_predicate: Some(vec![1].into()),
                });
                let mut stream = input.input_from(source_iter)?;
                let flatmap_func1 = expand1.gen_flat_map().unwrap();
                stream = stream.flat_map(move |input| flatmap_func1.exec(input))?;
                let map_func2 = expand2.gen_filter_map().unwrap();
                stream = stream.filter_map(move |input| map_func2.exec(input))?;
                let map_func3 = expand3.gen_filter_map().unwrap();
                stream = stream.filter_map(move |input| map_func3.exec(input))?;
                stream.sink_into(output)
            }
        })
        .expect("build job failure");

        let v4: DefaultId = LDBCVertexParser::to_global_id(4, 0);
        let expected_collections = vec![vec![v4]];
        let mut result_collections = vec![];
        while let Some(Ok(record)) = result.next() {
            if let Entry::Intersection(intersection) = record.get(Some(TAG_C)).unwrap().borrow() {
                let mut result_collection: Vec<DefaultId> = intersection
                    .clone()
<<<<<<< HEAD
                    .into_iter()
=======
                    .iter()
>>>>>>> a51110b6
                    .map(|r| r.id() as DefaultId)
                    .collect();
                result_collection.sort();
                result_collections.push(result_collection);
            }
        }
        assert_eq!(result_collections, expected_collections)
    }

    // marko (A) -> lop (B); marko (A) -> josh (C); lop (B) <- josh (C)
    #[test]
    fn expand_and_intersection_unfold_test() {
        // marko (A) -> lop (B);
        let expand_opr1 = pb::EdgeExpand {
            v_tag: Some(TAG_A.into()),
            direction: 0, // out
            params: Some(query_params(vec![KNOWS_LABEL.into(), CREATED_LABEL.into()], vec![], None)),
            expand_opt: 0,
            alias: Some(TAG_B.into()),
        };

        // marko (A) -> josh (C): expand C;
        let expand_opr2 = pb::EdgeExpand {
            v_tag: Some(TAG_A.into()),
            direction: 0, // out
            params: Some(query_params(vec![KNOWS_LABEL.into(), CREATED_LABEL.into()], vec![], None)),
            expand_opt: 0,
            alias: Some(TAG_C.into()),
        };

        // lop (B) <- josh (C): expand C and intersect on C;
        let expand_opr3 = pb::EdgeExpand {
            v_tag: Some(TAG_B.into()),
            direction: 1, // in
            params: Some(query_params(vec![KNOWS_LABEL.into(), CREATED_LABEL.into()], vec![], None)),
            expand_opt: 0,
            alias: Some(TAG_C.into()),
        };

        // unfold tag C
        let unfold_opr = pb::Unfold { tag: Some(TAG_C.into()), alias: Some(TAG_C.into()) };

        let conf = JobConf::new("expand_and_intersection_unfold_test");
        let mut result = pegasus::run(conf, || {
            let expand1 = expand_opr1.clone();
            let expand2 = expand_opr2.clone();
            let expand3 = expand_opr3.clone();
            let unfold = unfold_opr.clone();
            |input, output| {
                // source vertex: marko
                let source_iter = source_gen_with_scan_opr(pb::Scan {
                    scan_opt: 0,
                    alias: Some(TAG_A.into()),
                    params: None,
                    idx_predicate: Some(vec![1].into()),
                });
                let mut stream = input.input_from(source_iter)?;
                let flatmap_func1 = expand1.gen_flat_map().unwrap();
                stream = stream.flat_map(move |input| flatmap_func1.exec(input))?;
                let map_func2 = expand2.gen_filter_map().unwrap();
                stream = stream.filter_map(move |input| map_func2.exec(input))?;
                let map_func3 = expand3.gen_filter_map().unwrap();
                stream = stream.filter_map(move |input| map_func3.exec(input))?;
                let unfold_func = unfold.gen_flat_map().unwrap();
                stream = stream.flat_map(move |input| unfold_func.exec(input))?;
                stream.sink_into(output)
            }
        })
        .expect("build job failure");

        let v4: DefaultId = LDBCVertexParser::to_global_id(4, 0);
        let expected_ids = vec![v4];
        let mut result_ids = vec![];
        while let Some(Ok(record)) = result.next() {
            if let Some(element) = record.get(None).unwrap().as_graph_vertex() {
                result_ids.push(element.id() as usize);
            }
        }
        assert_eq!(result_ids, expected_ids)
    }

    // A <-> B; A <-> C; B <-> C
    #[test]
    fn expand_and_intersection_unfold_test_02() {
        // A <-> B;
        let expand_opr1 = pb::EdgeExpand {
            v_tag: Some(TAG_A.into()),
            direction: 2, // both
            params: Some(query_params(vec![KNOWS_LABEL.into(), CREATED_LABEL.into()], vec![], None)),
            expand_opt: 0,
            alias: Some(TAG_B.into()),
        };

        // A <-> C: expand C;
        let expand_opr2 = pb::EdgeExpand {
            v_tag: Some(TAG_A.into()),
            direction: 2, // both
            params: Some(query_params(vec![KNOWS_LABEL.into(), CREATED_LABEL.into()], vec![], None)),
            expand_opt: 0,
            alias: Some(TAG_C.into()),
        };

        // B <-> C: expand C and intersect on C;
        let expand_opr3 = pb::EdgeExpand {
            v_tag: Some(TAG_B.into()),
            direction: 2, // both
            params: Some(query_params(vec![KNOWS_LABEL.into(), CREATED_LABEL.into()], vec![], None)),
            expand_opt: 0,
            alias: Some(TAG_C.into()),
        };

        // unfold tag C
        let unfold_opr = pb::Unfold { tag: Some(TAG_C.into()), alias: Some(TAG_C.into()) };

        let conf = JobConf::new("expand_and_intersection_unfold_multiv_test");
        let mut result = pegasus::run(conf, || {
            let expand1 = expand_opr1.clone();
            let expand2 = expand_opr2.clone();
            let expand3 = expand_opr3.clone();
            let unfold = unfold_opr.clone();
            |input, output| {
                let source_iter = source_gen(Some(TAG_A.into()));
                let mut stream = input.input_from(source_iter)?;
                let flatmap_func1 = expand1.gen_flat_map().unwrap();
                stream = stream.flat_map(move |input| flatmap_func1.exec(input))?;
                let map_func2 = expand2.gen_filter_map().unwrap();
                stream = stream.filter_map(move |input| map_func2.exec(input))?;
                let map_func3 = expand3.gen_filter_map().unwrap();
                stream = stream.filter_map(move |input| map_func3.exec(input))?;
                let unfold_func = unfold.gen_flat_map().unwrap();
                stream = stream.flat_map(move |input| unfold_func.exec(input))?;
                stream.sink_into(output)
            }
        })
        .expect("build job failure");

        let v1: DefaultId = LDBCVertexParser::to_global_id(1, 0);
        let v3: DefaultId = LDBCVertexParser::to_global_id(3, 1);
        let v4: DefaultId = LDBCVertexParser::to_global_id(4, 0);
        let mut expected_ids = vec![v1, v1, v3, v3, v4, v4];
        let mut result_ids = vec![];
        while let Some(Ok(record)) = result.next() {
            if let Some(element) = record.get(None).unwrap().as_graph_vertex() {
                result_ids.push(element.id() as usize);
            }
        }
        result_ids.sort();
        expected_ids.sort();
        assert_eq!(result_ids, expected_ids)
    }

    // A <-> B; A <-> C; B <-> C; with filters of 'weight > 0.5' on edge A<->C
    #[test]
    fn expand_and_intersection_unfold_test_03() {
        // A <-> B;
        let expand_opr1 = pb::EdgeExpand {
            v_tag: Some(TAG_A.into()),
            direction: 2, // both
            params: Some(query_params(vec![KNOWS_LABEL.into(), CREATED_LABEL.into()], vec![], None)),
            expand_opt: 0,
            alias: Some(TAG_B.into()),
        };

        // A <-> C: expand C;
        let expand_opr2 = pb::EdgeExpand {
            v_tag: Some(TAG_A.into()),
            direction: 2, // both
            params: Some(query_params(
                vec![KNOWS_LABEL.into(), CREATED_LABEL.into()],
                vec![],
                str_to_expr_pb("@.weight > 0.5".to_string()).ok(),
            )),
            expand_opt: 0,
            alias: Some(TAG_C.into()),
        };

        // B <-> C: expand C and intersect on C;
        let expand_opr3 = pb::EdgeExpand {
            v_tag: Some(TAG_B.into()),
            direction: 2, // both
            params: Some(query_params(vec![KNOWS_LABEL.into(), CREATED_LABEL.into()], vec![], None)),
            expand_opt: 0,
            alias: Some(TAG_C.into()),
        };

        // unfold tag C
        let unfold_opr = pb::Unfold { tag: Some(TAG_C.into()), alias: Some(TAG_C.into()) };

        let conf = JobConf::new("expand_filter_and_intersection_unfold_test");
        let mut result = pegasus::run(conf, || {
            let expand1 = expand_opr1.clone();
            let expand2 = expand_opr2.clone();
            let expand3 = expand_opr3.clone();
            let unfold = unfold_opr.clone();
            |input, output| {
                // source vertex: marko
                let source_iter = source_gen_with_scan_opr(pb::Scan {
                    scan_opt: 0,
                    alias: Some(TAG_A.into()),
                    params: None,
                    idx_predicate: Some(vec![1].into()),
                });
                let mut stream = input.input_from(source_iter)?;
                let flatmap_func1 = expand1.gen_flat_map().unwrap();
                stream = stream.flat_map(move |input| flatmap_func1.exec(input))?;
                let map_func2 = expand2.gen_filter_map().unwrap();
                stream = stream.filter_map(move |input| map_func2.exec(input))?;
                let map_func3 = expand3.gen_filter_map().unwrap();
                stream = stream.filter_map(move |input| map_func3.exec(input))?;
                let unfold_func = unfold.gen_flat_map().unwrap();
                stream = stream.flat_map(move |input| unfold_func.exec(input))?;
                stream.sink_into(output)
            }
        })
        .expect("build job failure");

        let v4: DefaultId = LDBCVertexParser::to_global_id(4, 0);
        let mut expected_ids = vec![v4];
        let mut result_ids = vec![];
        while let Some(Ok(record)) = result.next() {
            if let Some(element) = record.get(None).unwrap().as_graph_vertex() {
                result_ids.push(element.id() as usize);
            }
        }
        result_ids.sort();
        expected_ids.sort();
        assert_eq!(result_ids, expected_ids)
    }
}<|MERGE_RESOLUTION|>--- conflicted
+++ resolved
@@ -43,10 +43,6 @@
     // g.V()
     fn source_gen(alias: Option<common_pb::NameOrId>) -> Box<dyn Iterator<Item = Record> + Send> {
         create_exp_store();
-<<<<<<< HEAD
-        let scan_opr_pb = pb::Scan { scan_opt: 0, alias, params: None, idx_predicate: None };
-        source_gen_with_scan_opr(scan_opr_pb)
-=======
         let source_opr_pb = pb::Scan { scan_opt: 0, alias, params: None, idx_predicate: None };
         let source = SourceOperator::new(
             pb::logical_plan::operator::Opr::Scan(source_opr_pb),
@@ -56,7 +52,6 @@
         )
         .unwrap();
         source.gen_source(0).unwrap()
->>>>>>> a51110b6
     }
 
     fn source_gen_with_scan_opr(scan_opr_pb: pb::Scan) -> Box<dyn Iterator<Item = Record> + Send> {
@@ -763,11 +758,7 @@
             if let Entry::Intersection(intersection) = record.get(Some(TAG_C)).unwrap().borrow() {
                 let mut result_collection: Vec<usize> = intersection
                     .clone()
-<<<<<<< HEAD
-                    .into_iter()
-=======
                     .iter()
->>>>>>> a51110b6
                     .map(|r| r.id() as usize)
                     .collect();
                 result_collection.sort();
@@ -840,11 +831,7 @@
             if let Entry::Intersection(intersection) = record.get(Some(TAG_C)).unwrap().borrow() {
                 let mut result_collection: Vec<DefaultId> = intersection
                     .clone()
-<<<<<<< HEAD
-                    .into_iter()
-=======
                     .iter()
->>>>>>> a51110b6
                     .map(|r| r.id() as DefaultId)
                     .collect();
                 result_collection.sort();
