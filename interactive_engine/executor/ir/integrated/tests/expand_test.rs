//
//! Copyright 2021 Alibaba Group Holding Limited.
//!
//! Licensed under the Apache License, Version 2.0 (the "License");
//! you may not use this file except in compliance with the License.
//! You may obtain a copy of the License at
//!
//! http://www.apache.org/licenses/LICENSE-2.0
//!
//! Unless required by applicable law or agreed to in writing, software
//! distributed under the License is distributed on an "AS IS" BASIS,
//! WITHOUT WARRANTIES OR CONDITIONS OF ANY KIND, either express or implied.
//! See the License for the specific language governing permissions and
//! limitations under the License.
//!
//!

mod common;

#[cfg(test)]
mod test {
    use std::sync::Arc;

    use dyn_type::object;
    use graph_proxy::apis::GraphElement;
    use graph_proxy::{create_exp_store, SimplePartition};
    use graph_store::ldbc::LDBCVertexParser;
    use graph_store::prelude::DefaultId;
    use ir_common::expr_parse::str_to_expr_pb;
    use ir_common::generated::physical as pb;
    use ir_common::KeyId;
    use pegasus::api::{Map, Sink};
    use pegasus::result::ResultStream;
    use pegasus::JobConf;
    use pegasus_common::downcast::AsAny;
    use runtime::process::entry::Entry;
    use runtime::process::operator::flatmap::FlatMapFuncGen;
    use runtime::process::operator::map::{FilterMapFuncGen, IntersectionEntry};
    use runtime::process::operator::source::SourceOperator;
    use runtime::process::record::Record;

    use crate::common::test::*;

    // g.V()
    fn source_gen(alias: Option<KeyId>) -> Box<dyn Iterator<Item = Record> + Send> {
        create_exp_store();
        let source_opr_pb = pb::Scan { scan_opt: 0, alias, params: None, idx_predicate: None };
        let source =
            SourceOperator::new(source_opr_pb.into(), 1, 1, Arc::new(SimplePartition { num_servers: 1 }))
                .unwrap();
        source.gen_source(0).unwrap()
    }

    fn source_gen_with_scan_opr(scan_opr_pb: pb::Scan) -> Box<dyn Iterator<Item = Record> + Send> {
        create_exp_store();
        let source =
            SourceOperator::new(scan_opr_pb.into(), 1, 1, Arc::new(SimplePartition { num_servers: 1 }))
                .unwrap();
        source.gen_source(0).unwrap()
    }

    fn expand_test(expand: pb::EdgeExpand) -> ResultStream<Record> {
        let conf = JobConf::new("expand_test");
        let result = pegasus::run(conf, || {
            let expand = expand.clone();
            |input, output| {
                let mut stream = input.input_from(source_gen(None))?;
                let flatmap_func = expand.gen_flat_map().unwrap();
                stream = stream.flat_map(move |input| flatmap_func.exec(input))?;
                stream.sink_into(output)
            }
        })
        .expect("build job failure");
        result
    }

    fn expand_degree_opt_test(expand: pb::EdgeExpand) -> ResultStream<Record> {
        let conf = JobConf::new("expand_degree_fused_test");
        let getv = pb::GetV { tag: None, opt: 4, params: None, alias: Some(TAG_A) };
        let expand = expand.clone();
        let project = pb::Project {
            mappings: vec![pb::project::ExprAlias {
                expr: str_to_expr_pb("@0".to_string()).ok(),
                alias: None,
            }],
            is_append: true,
        };

        let result = pegasus::run(conf, || {
            let getv = getv.clone();
            let expand = expand.clone();
            let project = project.clone();
            |input, output| {
                let mut stream = input.input_from(source_gen(None))?;
                let filter_map_func = getv.gen_filter_map().unwrap();
                stream = stream.filter_map(move |input| filter_map_func.exec(input))?;
                let flat_map_func = expand.gen_flat_map().unwrap();
                stream = stream.flat_map(move |input| flat_map_func.exec(input))?;
                let filter_map_func = project.gen_filter_map().unwrap();
                stream = stream.filter_map(move |input| filter_map_func.exec(input))?;
                stream.sink_into(output)
            }
        })
        .expect("build job failure");

        result
    }

    fn expand_test_with_source_tag(source_tag: KeyId, expand: pb::EdgeExpand) -> ResultStream<Record> {
        let conf = JobConf::new("expand_test");
        let result = pegasus::run(conf, || {
            let source_tag = source_tag.clone();
            let expand = expand.clone();
            move |input, output| {
                let mut stream = input.input_from(source_gen(Some(source_tag)))?;
                let flatmap_func = expand.gen_flat_map().unwrap();
                stream = stream.flat_map(move |input| flatmap_func.exec(input))?;
                stream.sink_into(output)
            }
        })
        .expect("build job failure");
        result
    }

    // g.V().out()
    #[test]
    fn expand_outv_test() {
        let expand_opr_pb =
            pb::EdgeExpand { v_tag: None, direction: 0, params: None, expand_opt: 0, alias: None };
        let mut result = expand_test(expand_opr_pb);
        let mut result_ids = vec![];
        let v2: DefaultId = LDBCVertexParser::to_global_id(2, 0);
        let v3: DefaultId = LDBCVertexParser::to_global_id(3, 1);
        let v4: DefaultId = LDBCVertexParser::to_global_id(4, 0);
        let v5: DefaultId = LDBCVertexParser::to_global_id(5, 1);
        let mut expected_ids = vec![v2, v3, v3, v3, v4, v5];
        while let Some(Ok(record)) = result.next() {
            if let Some(element) = record.get(None).unwrap().as_vertex() {
                result_ids.push(element.id() as usize)
            }
        }
        result_ids.sort();
        expected_ids.sort();
        assert_eq!(result_ids, expected_ids)
    }

    // g.V().outE().hasLabel("knows")
    #[test]
    fn expand_oute_with_label_test() {
        let query_param = query_params(vec![KNOWS_LABEL.into()], vec![], None);
        let expand_opr_pb = pb::EdgeExpand {
            v_tag: None,
            direction: 0,
            params: Some(query_param),
            expand_opt: 1,
            alias: None,
        };
        let mut result = expand_test(expand_opr_pb);
        let mut result_edges = vec![];
        let v1: DefaultId = LDBCVertexParser::to_global_id(1, 0);
        let v2: DefaultId = LDBCVertexParser::to_global_id(2, 0);
        let v4: DefaultId = LDBCVertexParser::to_global_id(4, 0);
        let expected_edges = vec![(v1, v2), (v1, v4)];
        while let Some(Ok(record)) = result.next() {
            if let Some(e) = record.get(None).unwrap().as_edge() {
                result_edges.push((e.src_id as usize, e.dst_id as usize));
            }
        }
        result_edges.sort();
        assert_eq!(result_edges, expected_edges)
    }

    // g.V().outE('knows', 'created')
    #[test]
    fn expand_oute_with_many_labels_test() {
        let query_param = query_params(vec![KNOWS_LABEL.into(), CREATED_LABEL.into()], vec![], None);
        let expand_opr_pb = pb::EdgeExpand {
            v_tag: None,
            direction: 0,
            params: Some(query_param),
            expand_opt: 1,
            alias: None,
        };
        let mut result = expand_test(expand_opr_pb);
        let mut result_edges = vec![];
        let v1: DefaultId = LDBCVertexParser::to_global_id(1, 0);
        let v2: DefaultId = LDBCVertexParser::to_global_id(2, 0);
        let v3: DefaultId = LDBCVertexParser::to_global_id(3, 1);
        let v4: DefaultId = LDBCVertexParser::to_global_id(4, 0);
        let v5: DefaultId = LDBCVertexParser::to_global_id(5, 1);
        let v6: DefaultId = LDBCVertexParser::to_global_id(6, 0);
        let mut expected_edges = vec![(v1, v2), (v1, v3), (v1, v4), (v4, v3), (v4, v5), (v6, v3)];
        expected_edges.sort();
        while let Some(Ok(record)) = result.next() {
            if let Some(e) = record.get(None).unwrap().as_edge() {
                result_edges.push((e.src_id as usize, e.dst_id as usize));
            }
        }
        result_edges.sort();
        assert_eq!(result_edges, expected_edges)
    }

    // g.V().inE('knows') with required properties
    #[test]
    fn expand_ine_with_label_property_test() {
        let query_param = query_params(vec![KNOWS_LABEL.into()], vec!["weight".into()], None);
        let expand_opr_pb = pb::EdgeExpand {
            v_tag: None,
            direction: 1,
            params: Some(query_param),
            expand_opt: 1,
            alias: None,
        };
        let mut result = expand_test(expand_opr_pb);
        let mut result_ids_with_prop = vec![];
        let v1: DefaultId = LDBCVertexParser::to_global_id(1, 0);
        let expected_dst_ids_with_prop = vec![(v1, object!(0.5)), (v1, object!(1.0))];
        while let Some(Ok(record)) = result.next() {
            if let Some(element) = record.get(None).unwrap().as_edge() {
                result_ids_with_prop.push((
                    element.get_other_id() as usize,
                    element
                        .get_property(&"weight".into())
                        .unwrap()
                        .try_to_owned()
                        .unwrap(),
                ))
            }
        }

        assert_eq!(result_ids_with_prop, expected_dst_ids_with_prop)
    }

    // g.V().both()
    #[test]
    fn expand_bothv_test() {
        let query_param = query_params(vec![], vec![], None);
        let expand_opr_pb = pb::EdgeExpand {
            v_tag: None,
            direction: 2,
            params: Some(query_param),
            expand_opt: 0,
            alias: None,
        };
        let mut result = expand_test(expand_opr_pb);
        let mut cnt = 0;
        let expected_result_num = 12;
        while let Some(_) = result.next() {
            cnt += 1;
        }
        assert_eq!(cnt, expected_result_num)
    }

    // g.V().as('a').out('knows').as('b')
    #[test]
    fn expand_outv_from_tag_as_tag_test() {
        let query_param = query_params(vec![KNOWS_LABEL.into()], vec![], None);
        let expand_opr_pb = pb::EdgeExpand {
            v_tag: Some(TAG_A.into()),
            direction: 0,
            params: Some(query_param),
            expand_opt: 0,
            alias: Some(TAG_B.into()),
        };
        let mut result = expand_test_with_source_tag(TAG_A.into(), expand_opr_pb);
        let mut result_ids = vec![];
        let v2: DefaultId = LDBCVertexParser::to_global_id(2, 0);
        let v4: DefaultId = LDBCVertexParser::to_global_id(4, 0);
        let mut expected_ids = vec![v2, v4];
        while let Some(Ok(record)) = result.next() {
            if let Some(element) = record.get(Some(TAG_B)).unwrap().as_vertex() {
                result_ids.push(element.id() as usize)
            }
        }
        result_ids.sort();
        expected_ids.sort();
        assert_eq!(result_ids, expected_ids)
    }

    // g.V().as("a").select('a').out("knows")
    #[test]
    fn expand_outv_from_select_tag_test() {
        let query_param = query_params(vec![KNOWS_LABEL.into()], vec![], None);
        let project = pb::Project {
            mappings: vec![pb::project::ExprAlias {
                expr: Some(to_expr_var_pb(Some(TAG_A.into()), None)),
                alias: None,
            }],
            is_append: false,
        };
        let expand = pb::EdgeExpand {
            v_tag: None,
            direction: 0,
            params: Some(query_param),
            expand_opt: 0,
            alias: None,
        };

        let conf = JobConf::new("expand_test");
        let mut result = pegasus::run(conf, || {
            let project = project.clone();
            let expand = expand.clone();
            |input, output| {
                let mut stream = input.input_from(source_gen(Some(TAG_A.into())))?;
                let filter_map_func = project.gen_filter_map().unwrap();
                stream = stream.filter_map(move |input| filter_map_func.exec(input))?;
                let flatmap_func = expand.gen_flat_map().unwrap();
                stream = stream.flat_map(move |input| flatmap_func.exec(input))?;
                stream.sink_into(output)
            }
        })
        .expect("build job failure");

        let mut result_ids = vec![];
        let v2: DefaultId = LDBCVertexParser::to_global_id(2, 0);
        let v4: DefaultId = LDBCVertexParser::to_global_id(4, 0);
        let mut expected_ids = vec![v2, v4];
        while let Some(Ok(record)) = result.next() {
            if let Some(element) = record.get(None).unwrap().as_vertex() {
                result_ids.push(element.id() as usize)
            }
        }
        result_ids.sort();
        expected_ids.sort();
        assert_eq!(result_ids, expected_ids)
    }

    // g.V().out('knows').has('id',2)
    #[test]
    fn expand_outv_filter_test() {
        let edge_query_param = query_params(vec![KNOWS_LABEL.into()], vec![], None);
        let expand_opr_pb = pb::EdgeExpand {
            v_tag: None,
            direction: 0,
            params: Some(edge_query_param),
            expand_opt: 0,
            alias: None,
        };
        let vertex_query_param = query_params(vec![], vec![], str_to_expr_pb("@.id == 2".to_string()).ok());
        let auxilia_opr_pb = pb::GetV { tag: None, opt: 4, params: Some(vertex_query_param), alias: None };

        let conf = JobConf::new("expand_getv_test");
        let mut result = pegasus::run(conf, || {
            let expand = expand_opr_pb.clone();
            let auxilia = auxilia_opr_pb.clone();
            |input, output| {
                let mut stream = input.input_from(source_gen(None))?;
                let flatmap_func = expand.gen_flat_map().unwrap();
                stream = stream.flat_map(move |input| flatmap_func.exec(input))?;
                let filter_map_func = auxilia.gen_filter_map().unwrap();
                stream = stream.filter_map(move |input| filter_map_func.exec(input))?;
                stream.sink_into(output)
            }
        })
        .expect("build job failure");

        let mut result_ids = vec![];
        let v2: DefaultId = LDBCVertexParser::to_global_id(2, 0);
        let expected_ids = vec![v2];
        while let Some(Ok(record)) = result.next() {
            if let Some(element) = record.get(None).unwrap().as_vertex() {
                result_ids.push(element.id() as usize)
            }
        }
        assert_eq!(result_ids, expected_ids)
    }

    // g.V().out('knows').has('id',2), this is an error case, since we cannot filter on vertices in an EdgeExpand opr.
    #[test]
    fn expand_outv_filter_error_test() {
        let query_param =
            query_params(vec![KNOWS_LABEL.into()], vec![], str_to_expr_pb("@.id == 2".to_string()).ok());
        let expand_opr_pb = pb::EdgeExpand {
            v_tag: None,
            direction: 0,
            params: Some(query_param),
            expand_opt: 0,
            alias: None,
        };
        let mut result = expand_test(expand_opr_pb);
        let mut result_ids = vec![];
        let v2: DefaultId = LDBCVertexParser::to_global_id(2, 0);
        let expected_ids = vec![v2];
        while let Some(Ok(record)) = result.next() {
            if let Some(element) = record.get(None).unwrap().as_vertex() {
                result_ids.push(element.id() as usize)
            }
        }
        assert_ne!(result_ids, expected_ids)
    }

    // g.V().outE('knows').inV()
    #[test]
    fn expand_oute_inv_test() {
        let expand_opr = pb::EdgeExpand {
            v_tag: None,
            direction: 0,
            params: Some(query_params(vec![KNOWS_LABEL.into()], vec![], None)),
            expand_opt: 1,
            alias: None,
        };

        let getv_opr = pb::GetV {
            tag: None,
            opt: 1, // EndV
            params: Some(query_params(vec![], vec![], None)),
            alias: None,
        };

        let conf = JobConf::new("expand_oute_inv_test");
        let mut result = pegasus::run(conf, || {
            let expand = expand_opr.clone();
            let getv = getv_opr.clone();
            |input, output| {
                let mut stream = input.input_from(source_gen(None))?;
                let flatmap_func = expand.gen_flat_map().unwrap();
                stream = stream.flat_map(move |input| flatmap_func.exec(input))?;
                let filter_map_func = getv.gen_filter_map().unwrap();
                stream = stream.filter_map(move |input| filter_map_func.exec(input))?;
                stream.sink_into(output)
            }
        })
        .expect("build job failure");

        let expected_ids = vec![2, 4];
        let mut result_ids = vec![];
        while let Some(Ok(record)) = result.next() {
            if let Some(element) = record.get(None) {
                result_ids.push(element.id() as usize);
<<<<<<< HEAD
                //      assert!(element.get_property(&"name".into()).is_none())
=======
>>>>>>> 3979f492
            }
        }
        result_ids.sort();
        assert_eq!(result_ids, expected_ids)
    }

    // g.V().inE('created').outV()
    #[test]
    fn expand_ine_outv_test() {
        let expand_opr = pb::EdgeExpand {
            v_tag: None,
            direction: 1,
            params: Some(query_params(vec![CREATED_LABEL.into()], vec![], None)),
            expand_opt: 1,
            alias: None,
        };

        let getv_opr = pb::GetV {
            tag: None,
            opt: 0, // StartV
            params: Some(query_params(vec![], vec![], None)),
            alias: None,
        };

        let conf = JobConf::new("expand_ine_outv_test");
        let mut result = pegasus::run(conf, || {
            let expand = expand_opr.clone();
            let getv = getv_opr.clone();
            |input, output| {
                let mut stream = input.input_from(source_gen(None))?;
                let flatmap_func = expand.gen_flat_map().unwrap();
                stream = stream.flat_map(move |input| flatmap_func.exec(input))?;
                let filter_map_func = getv.gen_filter_map().unwrap();
                stream = stream.filter_map(move |input| filter_map_func.exec(input))?;
                stream.sink_into(output)
            }
        })
        .expect("build job failure");

        let expected_ids = vec![1, 4, 4, 6];
        let mut result_ids = vec![];
        while let Some(Ok(record)) = result.next() {
            if let Some(element) = record.get(None) {
                result_ids.push(element.id() as usize);
<<<<<<< HEAD
                //       assert!(element.get_property(&"name".into()).is_none())
=======
>>>>>>> 3979f492
            }
        }
        result_ids.sort();
        assert_eq!(result_ids, expected_ids)
    }

    // g.V().bothE('knows').otherV()
    #[test]
    fn expand_bothe_otherv_test() {
        let expand_opr = pb::EdgeExpand {
            v_tag: None,
            direction: 2,
            params: Some(query_params(vec![KNOWS_LABEL.into()], vec![], None)),
            expand_opt: 1,
            alias: None,
        };

        let getv_opr = pb::GetV {
            tag: None,
            opt: 2, // OtherV
            params: Some(query_params(vec![], vec![], None)),
            alias: None,
        };

        let conf = JobConf::new("expand_bothe_otherv_test");
        let mut result = pegasus::run(conf, || {
            let expand = expand_opr.clone();
            let getv = getv_opr.clone();
            |input, output| {
                let mut stream = input.input_from(source_gen(None))?;
                let flatmap_func = expand.gen_flat_map().unwrap();
                stream = stream.flat_map(move |input| flatmap_func.exec(input))?;
                let filter_map_func = getv.gen_filter_map().unwrap();
                stream = stream.filter_map(move |input| filter_map_func.exec(input))?;
                stream.sink_into(output)
            }
        })
        .expect("build job failure");

        let expected_ids = vec![1, 1, 2, 4];
        let mut result_ids = vec![];
        while let Some(Ok(record)) = result.next() {
            if let Some(element) = record.get(None) {
                result_ids.push(element.id() as usize);
<<<<<<< HEAD
                //           assert!(element.get_property(&"name".into()).is_none())
=======
>>>>>>> 3979f492
            }
        }
        result_ids.sort();
        assert_eq!(result_ids, expected_ids)
    }

    // g.V().outE('knows').bothV()
    #[test]
    fn expand_oute_bothv_test() {
        let expand_opr = pb::EdgeExpand {
            v_tag: None,
            direction: 0,
            params: Some(query_params(vec![KNOWS_LABEL.into()], vec![], None)),
            expand_opt: 1,
            alias: None,
        };

        let getv_opr = pb::GetV {
            tag: None,
            opt: 3, // BothV
            params: Some(query_params(vec![], vec![], None)),
            alias: None,
        };

        let conf = JobConf::new("expand_oute_bothv_test");
        let mut result = pegasus::run(conf, || {
            let expand = expand_opr.clone();
            let getv = getv_opr.clone();
            |input, output| {
                let mut stream = input.input_from(source_gen(None))?;
                let flatmap_func = expand.gen_flat_map().unwrap();
                stream = stream.flat_map(move |input| flatmap_func.exec(input))?;
                let flatmap_func = getv.gen_flat_map().unwrap();
                stream = stream.flat_map(move |input| flatmap_func.exec(input))?;
                stream.sink_into(output)
            }
        })
        .expect("build job failure");

        let expected_ids = vec![1, 1, 2, 4];
        let mut result_ids = vec![];
        while let Some(Ok(record)) = result.next() {
            if let Some(element) = record.get(None) {
                result_ids.push(element.id() as usize);
<<<<<<< HEAD
                //       assert!(element.get_property(&"name".into()).is_none())
=======
>>>>>>> 3979f492
            }
        }
        result_ids.sort();
        assert_eq!(result_ids, expected_ids)
    }

    // g.V().as(0).select(0).by(out().count().as(1))
    #[test]
    fn expand_out_degree_test() {
        let expand_opr_pb = pb::EdgeExpand {
            v_tag: None,
            direction: 0,
            params: None,
            expand_opt: 2,
            alias: Some(1.into()),
        };
        let mut pegasus_result = expand_degree_opt_test(expand_opr_pb);
        let mut results = vec![];
        let v1: DefaultId = LDBCVertexParser::to_global_id(1, 0);
        let v2: DefaultId = LDBCVertexParser::to_global_id(2, 0);
        let v3: DefaultId = LDBCVertexParser::to_global_id(3, 1);
        let v4: DefaultId = LDBCVertexParser::to_global_id(4, 0);
        let v5: DefaultId = LDBCVertexParser::to_global_id(5, 1);
        let v6: DefaultId = LDBCVertexParser::to_global_id(6, 0);
        let mut expected_results = vec![(v1, 3), (v2, 0), (v3, 0), (v4, 2), (v5, 0), (v6, 1)];
        while let Some(Ok(record)) = pegasus_result.next() {
            if let Some(v) = record.get(None).unwrap().as_vertex() {
                if let Some(degree_obj) = record.get(Some(1)).unwrap().as_object() {
                    results.push((v.id() as DefaultId, degree_obj.as_u64().unwrap()));
                }
            }
        }
        results.sort();
        expected_results.sort();

        assert_eq!(results, expected_results)
    }

    // g.V().as(0).select(0).by(in().count().as(1))
    #[test]
    fn expand_in_degree_test() {
        let expand_opr_pb = pb::EdgeExpand {
            v_tag: None,
            direction: 1,
            params: None,
            expand_opt: 2,
            alias: Some(1.into()),
        };
        let mut pegasus_result = expand_degree_opt_test(expand_opr_pb);
        let mut results = vec![];
        let v1: DefaultId = LDBCVertexParser::to_global_id(1, 0);
        let v2: DefaultId = LDBCVertexParser::to_global_id(2, 0);
        let v3: DefaultId = LDBCVertexParser::to_global_id(3, 1);
        let v4: DefaultId = LDBCVertexParser::to_global_id(4, 0);
        let v5: DefaultId = LDBCVertexParser::to_global_id(5, 1);
        let v6: DefaultId = LDBCVertexParser::to_global_id(6, 0);
        let mut expected_results = vec![(v1, 0), (v2, 1), (v3, 3), (v4, 1), (v5, 1), (v6, 0)];
        while let Some(Ok(record)) = pegasus_result.next() {
            if let Some(v) = record.get(None).unwrap().as_vertex() {
                if let Some(degree_obj) = record.get(Some(1)).unwrap().as_object() {
                    results.push((v.id() as DefaultId, degree_obj.as_u64().unwrap()));
                }
            }
        }
        results.sort();
        expected_results.sort();

        assert_eq!(results, expected_results)
    }

    // g.V().as(0).select(0).by(both().count().as(1))
    #[test]
    fn expand_both_degree_test() {
        let expand_opr_pb = pb::EdgeExpand {
            v_tag: None,
            direction: 2,
            params: None,
            expand_opt: 2,
            alias: Some(1.into()),
        };
        let mut pegasus_result = expand_degree_opt_test(expand_opr_pb);
        let mut results = vec![];
        let v1: DefaultId = LDBCVertexParser::to_global_id(1, 0);
        let v2: DefaultId = LDBCVertexParser::to_global_id(2, 0);
        let v3: DefaultId = LDBCVertexParser::to_global_id(3, 1);
        let v4: DefaultId = LDBCVertexParser::to_global_id(4, 0);
        let v5: DefaultId = LDBCVertexParser::to_global_id(5, 1);
        let v6: DefaultId = LDBCVertexParser::to_global_id(6, 0);
        let mut expected_results = vec![(v1, 3), (v2, 1), (v3, 3), (v4, 3), (v5, 1), (v6, 1)];
        while let Some(Ok(record)) = pegasus_result.next() {
            if let Some(v) = record.get(None).unwrap().as_vertex() {
                if let Some(degree_obj) = record.get(Some(1)).unwrap().as_object() {
                    results.push((v.id() as DefaultId, degree_obj.as_u64().unwrap()));
                }
            }
        }
        results.sort();
        expected_results.sort();

        assert_eq!(results, expected_results)
    }

    // marko (A) -> lop (B); marko (A) -> josh (C); lop (B) <- josh (C)
    // test the expand phase of A -> C
    #[test]
    fn expand_and_intersection_expand_test() {
        // marko (A) -> lop (B);
        let expand_opr1 = pb::EdgeExpand {
            v_tag: Some(TAG_A.into()),
            direction: 0, // out
            params: Some(query_params(vec![KNOWS_LABEL.into(), CREATED_LABEL.into()], vec![], None)),
            expand_opt: 0,
            alias: Some(TAG_B.into()),
        };

        // marko (A) -> josh (C): expand C;
        let expand_opr2 = pb::EdgeExpand {
            v_tag: Some(TAG_A.into()),
            direction: 0, // out
            params: Some(query_params(vec![KNOWS_LABEL.into(), CREATED_LABEL.into()], vec![], None)),
            expand_opt: 0,
            alias: Some(TAG_C.into()),
        };

        let conf = JobConf::new("expand_and_intersection_expand_test");
        let mut result = pegasus::run(conf, || {
            let expand1 = expand_opr1.clone();
            let expand2 = expand_opr2.clone();
            |input, output| {
                // source vertex: marko
                let source_iter = source_gen_with_scan_opr(pb::Scan {
                    scan_opt: 0,
                    alias: Some(TAG_A.into()),
                    params: None,
                    idx_predicate: Some(vec![1].into()),
                });
                let mut stream = input.input_from(source_iter)?;
                let flatmap_func1 = expand1.gen_flat_map().unwrap();
                stream = stream.flat_map(move |input| flatmap_func1.exec(input))?;
                let map_func2 = expand2.gen_filter_map().unwrap();
                stream = stream.filter_map(move |input| map_func2.exec(input))?;
                stream.sink_into(output)
            }
        })
        .expect("build job failure");
        let v2: DefaultId = LDBCVertexParser::to_global_id(2, 0);
        let v3: DefaultId = LDBCVertexParser::to_global_id(3, 1);
        let v4: DefaultId = LDBCVertexParser::to_global_id(4, 0);
        let mut expected_collection = vec![v2, v3, v4];
        expected_collection.sort();
        let expected_collections =
            vec![expected_collection.clone(), expected_collection.clone(), expected_collection];
        let mut result_collections: Vec<Vec<usize>> = vec![];
        while let Some(Ok(record)) = result.next() {
            let intersection = record
                .get(Some(TAG_C))
                .unwrap()
                .as_any_ref()
                .downcast_ref::<IntersectionEntry>()
                .unwrap();
            let mut result_collection: Vec<usize> = intersection
                .clone()
                .iter()
                .map(|r| *r as usize)
                .collect();
            result_collection.sort();
            result_collections.push(result_collection);
        }
        assert_eq!(result_collections, expected_collections)
    }

    // marko (A) -> lop (B); marko (A) -> josh (C); lop (B) <- josh (C)
    // test the intersection phase of B <- C after expand A -> C
    #[test]
    fn expand_and_intersection_intersect_test() {
        // marko (A) -> lop (B);
        let expand_opr1 = pb::EdgeExpand {
            v_tag: Some(TAG_A.into()),
            direction: 0, // out
            params: Some(query_params(vec![KNOWS_LABEL.into(), CREATED_LABEL.into()], vec![], None)),
            expand_opt: 0,
            alias: Some(TAG_B.into()),
        };

        // marko (A) -> josh (C): expand C;
        let expand_opr2 = pb::EdgeExpand {
            v_tag: Some(TAG_A.into()),
            direction: 0, // out
            params: Some(query_params(vec![KNOWS_LABEL.into(), CREATED_LABEL.into()], vec![], None)),
            expand_opt: 0,
            alias: Some(TAG_C.into()),
        };

        // lop (B) <- josh (C): expand C and intersect on C;
        let expand_opr3 = pb::EdgeExpand {
            v_tag: Some(TAG_B.into()),
            direction: 1, // in
            params: Some(query_params(vec![KNOWS_LABEL.into(), CREATED_LABEL.into()], vec![], None)),
            expand_opt: 0,
            alias: Some(TAG_C.into()),
        };

        let conf = JobConf::new("expand_and_intersection_intersect_test");
        let mut result = pegasus::run(conf, || {
            let expand1 = expand_opr1.clone();
            let expand2 = expand_opr2.clone();
            let expand3 = expand_opr3.clone();
            |input, output| {
                // source vertex: marko
                let source_iter = source_gen_with_scan_opr(pb::Scan {
                    scan_opt: 0,
                    alias: Some(TAG_A.into()),
                    params: None,
                    idx_predicate: Some(vec![1].into()),
                });
                let mut stream = input.input_from(source_iter)?;
                let flatmap_func1 = expand1.gen_flat_map().unwrap();
                stream = stream.flat_map(move |input| flatmap_func1.exec(input))?;
                let map_func2 = expand2.gen_filter_map().unwrap();
                stream = stream.filter_map(move |input| map_func2.exec(input))?;
                let map_func3 = expand3.gen_filter_map().unwrap();
                stream = stream.filter_map(move |input| map_func3.exec(input))?;
                stream.sink_into(output)
            }
        })
        .expect("build job failure");

        let v4: DefaultId = LDBCVertexParser::to_global_id(4, 0);
        let expected_collections = vec![vec![v4]];
        let mut result_collections = vec![];
        while let Some(Ok(record)) = result.next() {
            let intersection = record
                .get(Some(TAG_C))
                .unwrap()
                .as_any_ref()
                .downcast_ref::<IntersectionEntry>()
                .unwrap();

            let mut result_collection: Vec<DefaultId> = intersection
                .clone()
                .iter()
                .map(|r| *r as DefaultId)
                .collect();
            result_collection.sort();
            result_collections.push(result_collection);
        }
        assert_eq!(result_collections, expected_collections)
    }

    // marko (A) -> lop (B); marko (A) -> josh (C); lop (B) <- josh (C)
    #[test]
    fn expand_and_intersection_unfold_test() {
        // marko (A) -> lop (B);
        let expand_opr1 = pb::EdgeExpand {
            v_tag: Some(TAG_A.into()),
            direction: 0, // out
            params: Some(query_params(vec![KNOWS_LABEL.into(), CREATED_LABEL.into()], vec![], None)),
            expand_opt: 0,
            alias: Some(TAG_B.into()),
        };

        // marko (A) -> josh (C): expand C;
        let expand_opr2 = pb::EdgeExpand {
            v_tag: Some(TAG_A.into()),
            direction: 0, // out
            params: Some(query_params(vec![KNOWS_LABEL.into(), CREATED_LABEL.into()], vec![], None)),
            expand_opt: 0,
            alias: Some(TAG_C.into()),
        };

        // lop (B) <- josh (C): expand C and intersect on C;
        let expand_opr3 = pb::EdgeExpand {
            v_tag: Some(TAG_B.into()),
            direction: 1, // in
            params: Some(query_params(vec![KNOWS_LABEL.into(), CREATED_LABEL.into()], vec![], None)),
            expand_opt: 0,
            alias: Some(TAG_C.into()),
        };

        // unfold tag C
        let unfold_opr = pb::Unfold { tag: Some(TAG_C.into()), alias: Some(TAG_C.into()) };

        let conf = JobConf::new("expand_and_intersection_unfold_test");
        let mut result = pegasus::run(conf, || {
            let expand1 = expand_opr1.clone();
            let expand2 = expand_opr2.clone();
            let expand3 = expand_opr3.clone();
            let unfold = unfold_opr.clone();
            |input, output| {
                // source vertex: marko
                let source_iter = source_gen_with_scan_opr(pb::Scan {
                    scan_opt: 0,
                    alias: Some(TAG_A.into()),
                    params: None,
                    idx_predicate: Some(vec![1].into()),
                });
                let mut stream = input.input_from(source_iter)?;
                let flatmap_func1 = expand1.gen_flat_map().unwrap();
                stream = stream.flat_map(move |input| flatmap_func1.exec(input))?;
                let map_func2 = expand2.gen_filter_map().unwrap();
                stream = stream.filter_map(move |input| map_func2.exec(input))?;
                let map_func3 = expand3.gen_filter_map().unwrap();
                stream = stream.filter_map(move |input| map_func3.exec(input))?;
                let unfold_func = unfold.gen_flat_map().unwrap();
                stream = stream.flat_map(move |input| unfold_func.exec(input))?;
                stream.sink_into(output)
            }
        })
        .expect("build job failure");

        let v4: DefaultId = LDBCVertexParser::to_global_id(4, 0);
        let expected_ids = vec![v4];
        let mut result_ids = vec![];
        while let Some(Ok(record)) = result.next() {
            if let Some(element) = record.get(None) {
                result_ids.push(element.id() as usize);
            }
        }
        assert_eq!(result_ids, expected_ids)
    }

    // A <-> B; A <-> C; B <-> C
    #[test]
    fn expand_and_intersection_unfold_test_02() {
        // A <-> B;
        let expand_opr1 = pb::EdgeExpand {
            v_tag: Some(TAG_A.into()),
            direction: 2, // both
            params: Some(query_params(vec![KNOWS_LABEL.into(), CREATED_LABEL.into()], vec![], None)),
            expand_opt: 0,
            alias: Some(TAG_B.into()),
        };

        // A <-> C: expand C;
        let expand_opr2 = pb::EdgeExpand {
            v_tag: Some(TAG_A.into()),
            direction: 2, // both
            params: Some(query_params(vec![KNOWS_LABEL.into(), CREATED_LABEL.into()], vec![], None)),
            expand_opt: 0,
            alias: Some(TAG_C.into()),
        };

        // B <-> C: expand C and intersect on C;
        let expand_opr3 = pb::EdgeExpand {
            v_tag: Some(TAG_B.into()),
            direction: 2, // both
            params: Some(query_params(vec![KNOWS_LABEL.into(), CREATED_LABEL.into()], vec![], None)),
            expand_opt: 0,
            alias: Some(TAG_C.into()),
        };

        // unfold tag C
        let unfold_opr = pb::Unfold { tag: Some(TAG_C.into()), alias: Some(TAG_C.into()) };

        let conf = JobConf::new("expand_and_intersection_unfold_multiv_test");
        let mut result = pegasus::run(conf, || {
            let expand1 = expand_opr1.clone();
            let expand2 = expand_opr2.clone();
            let expand3 = expand_opr3.clone();
            let unfold = unfold_opr.clone();
            |input, output| {
                let source_iter = source_gen(Some(TAG_A.into()));
                let mut stream = input.input_from(source_iter)?;
                let flatmap_func1 = expand1.gen_flat_map().unwrap();
                stream = stream.flat_map(move |input| flatmap_func1.exec(input))?;
                let map_func2 = expand2.gen_filter_map().unwrap();
                stream = stream.filter_map(move |input| map_func2.exec(input))?;
                let map_func3 = expand3.gen_filter_map().unwrap();
                stream = stream.filter_map(move |input| map_func3.exec(input))?;
                let unfold_func = unfold.gen_flat_map().unwrap();
                stream = stream.flat_map(move |input| unfold_func.exec(input))?;
                stream.sink_into(output)
            }
        })
        .expect("build job failure");

        let v1: DefaultId = LDBCVertexParser::to_global_id(1, 0);
        let v3: DefaultId = LDBCVertexParser::to_global_id(3, 1);
        let v4: DefaultId = LDBCVertexParser::to_global_id(4, 0);
        let mut expected_ids = vec![v1, v1, v3, v3, v4, v4];
        let mut result_ids = vec![];
        while let Some(Ok(record)) = result.next() {
            if let Some(element) = record.get(None) {
                result_ids.push(element.id() as usize);
            }
        }
        result_ids.sort();
        expected_ids.sort();
        assert_eq!(result_ids, expected_ids)
    }

    // A <-> B; A <-> C; B <-> C; with filters of 'weight > 0.5' on edge A<->C
    #[test]
    fn expand_and_intersection_unfold_test_03() {
        // A <-> B;
        let expand_opr1 = pb::EdgeExpand {
            v_tag: Some(TAG_A.into()),
            direction: 2, // both
            params: Some(query_params(vec![KNOWS_LABEL.into(), CREATED_LABEL.into()], vec![], None)),
            expand_opt: 0,
            alias: Some(TAG_B.into()),
        };

        // A <-> C: expand C;
        let expand_opr2 = pb::EdgeExpand {
            v_tag: Some(TAG_A.into()),
            direction: 2, // both
            params: Some(query_params(
                vec![KNOWS_LABEL.into(), CREATED_LABEL.into()],
                vec![],
                str_to_expr_pb("@.weight > 0.5".to_string()).ok(),
            )),
            expand_opt: 0,
            alias: Some(TAG_C.into()),
        };

        // B <-> C: expand C and intersect on C;
        let expand_opr3 = pb::EdgeExpand {
            v_tag: Some(TAG_B.into()),
            direction: 2, // both
            params: Some(query_params(vec![KNOWS_LABEL.into(), CREATED_LABEL.into()], vec![], None)),
            expand_opt: 0,
            alias: Some(TAG_C.into()),
        };

        // unfold tag C
        let unfold_opr = pb::Unfold { tag: Some(TAG_C.into()), alias: Some(TAG_C.into()) };

        let conf = JobConf::new("expand_filter_and_intersection_unfold_test");
        let mut result = pegasus::run(conf, || {
            let expand1 = expand_opr1.clone();
            let expand2 = expand_opr2.clone();
            let expand3 = expand_opr3.clone();
            let unfold = unfold_opr.clone();
            |input, output| {
                // source vertex: marko
                let source_iter = source_gen_with_scan_opr(pb::Scan {
                    scan_opt: 0,
                    alias: Some(TAG_A.into()),
                    params: None,
                    idx_predicate: Some(vec![1].into()),
                });
                let mut stream = input.input_from(source_iter)?;
                let flatmap_func1 = expand1.gen_flat_map().unwrap();
                stream = stream.flat_map(move |input| flatmap_func1.exec(input))?;
                let map_func2 = expand2.gen_filter_map().unwrap();
                stream = stream.filter_map(move |input| map_func2.exec(input))?;
                let map_func3 = expand3.gen_filter_map().unwrap();
                stream = stream.filter_map(move |input| map_func3.exec(input))?;
                let unfold_func = unfold.gen_flat_map().unwrap();
                stream = stream.flat_map(move |input| unfold_func.exec(input))?;
                stream.sink_into(output)
            }
        })
        .expect("build job failure");

        let v4: DefaultId = LDBCVertexParser::to_global_id(4, 0);
        let mut expected_ids = vec![v4];
        let mut result_ids = vec![];
        while let Some(Ok(record)) = result.next() {
            if let Some(element) = record.get(None) {
                result_ids.push(element.id() as usize);
            }
        }
        result_ids.sort();
        expected_ids.sort();
        assert_eq!(result_ids, expected_ids)
    }

    // g.V().outE().inV().hasLabel('person')
    #[test]
    fn expand_ine_outv_label_filter_test() {
        let expand_opr = pb::EdgeExpand {
            v_tag: None,
            direction: 0, // OutE
            params: Some(query_params(vec![], vec![], None)),
            expand_opt: 1,
            alias: None,
        };

        let getv_opr = pb::GetV {
            tag: None,
            opt: 1, // EndV
            params: Some(query_params(vec![PERSON_LABEL.into()], vec![], None)),
            alias: None,
        };

        let conf = JobConf::new("expand_ine_outv_haslabel_test");
        let mut result = pegasus::run(conf, || {
            let expand = expand_opr.clone();
            let getv = getv_opr.clone();
            |input, output| {
                let mut stream = input.input_from(source_gen(None))?;
                let flatmap_func = expand.gen_flat_map().unwrap();
                stream = stream.flat_map(move |input| flatmap_func.exec(input))?;
                let filter_map_func = getv.gen_filter_map().unwrap();
                stream = stream.filter_map(move |input| filter_map_func.exec(input))?;
                stream.sink_into(output)
            }
        })
        .expect("build job failure");

        let expected_ids = vec![2, 4];
        let mut result_ids = vec![];
        while let Some(Ok(record)) = result.next() {
            if let Some(element) = record.get(None) {
                result_ids.push(element.id() as usize);
            }
        }
        result_ids.sort();
        assert_eq!(result_ids, expected_ids)
    }
}<|MERGE_RESOLUTION|>--- conflicted
+++ resolved
@@ -427,10 +427,6 @@
         while let Some(Ok(record)) = result.next() {
             if let Some(element) = record.get(None) {
                 result_ids.push(element.id() as usize);
-<<<<<<< HEAD
-                //      assert!(element.get_property(&"name".into()).is_none())
-=======
->>>>>>> 3979f492
             }
         }
         result_ids.sort();
@@ -475,10 +471,6 @@
         while let Some(Ok(record)) = result.next() {
             if let Some(element) = record.get(None) {
                 result_ids.push(element.id() as usize);
-<<<<<<< HEAD
-                //       assert!(element.get_property(&"name".into()).is_none())
-=======
->>>>>>> 3979f492
             }
         }
         result_ids.sort();
@@ -523,10 +515,6 @@
         while let Some(Ok(record)) = result.next() {
             if let Some(element) = record.get(None) {
                 result_ids.push(element.id() as usize);
-<<<<<<< HEAD
-                //           assert!(element.get_property(&"name".into()).is_none())
-=======
->>>>>>> 3979f492
             }
         }
         result_ids.sort();
@@ -571,10 +559,6 @@
         while let Some(Ok(record)) = result.next() {
             if let Some(element) = record.get(None) {
                 result_ids.push(element.id() as usize);
-<<<<<<< HEAD
-                //       assert!(element.get_property(&"name".into()).is_none())
-=======
->>>>>>> 3979f492
             }
         }
         result_ids.sort();
