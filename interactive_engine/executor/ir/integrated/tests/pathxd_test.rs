--- conflicted
+++ resolved
@@ -104,13 +104,8 @@
             alias: None,
             hop_range: Some(range),
             path_opt: 0,
-<<<<<<< HEAD
-            result_opt: if is_whole_path { 1 } else { 0 },
-            condition: None,
-=======
             result_opt: 1,
             condition: str_to_expr_pb("@.name == \"marko\"".to_string()).ok(),
->>>>>>> 3979f492
         };
 
         let mut job_builder = JobBuilder::default();
