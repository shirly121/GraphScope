--- conflicted
+++ resolved
@@ -109,7 +109,6 @@
             meta_data: None,
         }
     }
-<<<<<<< HEAD
 
     fn get_inner_join(tags: Vec<KeyId>) -> pb::Join {
         let keys: Vec<common_pb::Variable> = tags
@@ -129,27 +128,6 @@
         }
     }
 
-=======
-
-    fn get_inner_join(tags: Vec<KeyId>) -> pb::Join {
-        let keys: Vec<common_pb::Variable> = tags
-            .into_iter()
-            .map(|tag| common_pb::Variable { tag: Some(tag.into()), property: None, node_type: None })
-            .collect();
-        pb::Join { left_keys: keys.clone(), right_keys: keys.clone(), kind: 0 }
-    }
-
-    fn get_sink(tags: Vec<KeyId>) -> pb::Sink {
-        pb::Sink {
-            tags: tags
-                .into_iter()
-                .map(|tag| common_pb::NameOrIdKey { key: Some(tag.into()) })
-                .collect(),
-            sink_target: default_sink_target(),
-        }
-    }
-
->>>>>>> f71a08d7
     //    __.as('a').has(age, gt(25)).out("created").as('b'),
     //    __.as('a').out('knows').as('c')
     fn get_pattern_case1() -> pb::Pattern {
@@ -324,10 +302,6 @@
     // if define source, g.V().hasLabel('person').match(...)
     fn init_match_case1_request(define_source: bool) -> JobRequest {
         init_schema();
-<<<<<<< HEAD
-
-=======
->>>>>>> f71a08d7
         let source = if define_source { get_person_scan() } else { pb::Scan::default() };
 
         let pattern = get_pattern_case1();
@@ -355,10 +329,6 @@
     // if define source, g.V().hasLabel('person').match(...)
     fn init_match_case2_request(define_source: bool) -> JobRequest {
         init_schema();
-<<<<<<< HEAD
-
-=======
->>>>>>> f71a08d7
         let source = if define_source { get_person_scan() } else { pb::Scan::default() };
 
         let pattern = get_pattern_case2();
@@ -385,11 +355,8 @@
     //    match(__.as('a').out("knows").as('b'))
     // )
     fn init_match_case3_request() -> JobRequest {
-<<<<<<< HEAD
         init_schema();
 
-=======
->>>>>>> f71a08d7
         let source = pb::Scan::default();
 
         let pattern_0 = get_pattern_case3();
@@ -428,11 +395,8 @@
     //    match(__.as('a').out("knows").as('b'))
     // )
     fn init_match_case4_request() -> JobRequest {
-<<<<<<< HEAD
         init_schema();
 
-=======
->>>>>>> f71a08d7
         let source = pb::Scan::default();
 
         let in_edge = get_in_edge();
@@ -469,7 +433,6 @@
             .unwrap();
 
         build_job_request(plan)
-<<<<<<< HEAD
     }
 
     // g.V().in().match(
@@ -681,209 +644,6 @@
         build_job_request(plan)
     }
 
-=======
-    }
-
-    // g.V().in().match(
-    //    __.as('a').out("created").as('c'),
-    //    __.as('b').out('created').as('c'),
-    // ).join(
-    //    match(__.as('a').out("knows").as('b'))
-    // )
-    // first match follows the "in()" step
-    // second match follows the "V()"(source operator) step
-    fn init_match_case5_request() -> JobRequest {
-        let source = pb::Scan::default();
-
-        let in_edge = get_in_edge();
-
-        let pattern_0 = get_pattern_case3();
-
-        let pattern_1 = get_pattern_case4();
-
-        let join = get_inner_join(vec![TAG_A, TAG_B]);
-
-        let sink = get_sink(vec![TAG_A, TAG_B, TAG_C]);
-
-        let mut plan = LogicalPlan::default();
-        let source_id = plan
-            .append_operator_as_node(source.into(), vec![0])
-            .unwrap();
-
-        let in_edge_id = plan
-            .append_operator_as_node(in_edge.into(), vec![source_id])
-            .unwrap();
-
-        let pattern_0_id = plan
-            .append_operator_as_node(pattern_0.into(), vec![in_edge_id])
-            .unwrap();
-
-        let pattern_1_id = plan
-            .append_operator_as_node(pattern_1.into(), vec![source_id])
-            .unwrap();
-
-        let join_id = plan
-            .append_operator_as_node(join.into(), vec![pattern_0_id, pattern_1_id])
-            .unwrap();
-        plan.append_operator_as_node(sink.into(), vec![join_id])
-            .unwrap();
-
-        build_job_request(plan)
-    }
-
-    // g.V().match(
-    //    __.as('a').out().as('c'),
-    //    __.as('b').out().as('c'),
-    // ).join(
-    //    match(__.as('a').out().as('b'))
-    // )
-    fn init_match_case6_request() -> JobRequest {
-        let source = pb::Scan::default();
-
-        let pattern_0 = get_pattern_case5();
-
-        let pattern_1 = get_pattern_case6();
-
-        let join = get_inner_join(vec![TAG_A, TAG_B]);
-
-        let sink = get_sink(vec![TAG_A, TAG_B, TAG_C]);
-
-        let mut plan = LogicalPlan::default();
-        let source_id = plan
-            .append_operator_as_node(source.into(), vec![0])
-            .unwrap();
-
-        let pattern_0_id = plan
-            .append_operator_as_node(pattern_0.into(), vec![source_id])
-            .unwrap();
-        let pattern_1_id = plan
-            .append_operator_as_node(pattern_1.into(), vec![source_id])
-            .unwrap();
-
-        let join_id = plan
-            .append_operator_as_node(join.into(), vec![pattern_0_id, pattern_1_id])
-            .unwrap();
-        plan.append_operator_as_node(sink.into(), vec![join_id])
-            .unwrap();
-
-        build_job_request(plan)
-    }
-
-    // g.V().hasLabel('person').match(
-    //    __.as('a').out().as('c'),
-    //    __.as('b').out().as('c'),
-    // ).join(
-    //    match(__.as('a').out().as('b'))
-    // )
-    fn init_match_case7_request() -> JobRequest {
-        let source = get_person_scan();
-
-        let pattern_0 = get_pattern_case5();
-
-        let pattern_1 = get_pattern_case6();
-
-        let join = get_inner_join(vec![TAG_A, TAG_B]);
-
-        let sink = get_sink(vec![TAG_A, TAG_B, TAG_C]);
-
-        let mut plan = LogicalPlan::default();
-        let source_id = plan
-            .append_operator_as_node(source.into(), vec![0])
-            .unwrap();
-
-        let pattern_0_id = plan
-            .append_operator_as_node(pattern_0.into(), vec![source_id])
-            .unwrap();
-        let pattern_1_id = plan
-            .append_operator_as_node(pattern_1.into(), vec![source_id])
-            .unwrap();
-
-        let join_id = plan
-            .append_operator_as_node(join.into(), vec![pattern_0_id, pattern_1_id])
-            .unwrap();
-        plan.append_operator_as_node(sink.into(), vec![join_id])
-            .unwrap();
-
-        build_job_request(plan)
-    }
-
-    // g.V().hasLabel('person').match(
-    //    __.as('a').out("created").as('c'),
-    //    __.as('b').out("created").as('c'),
-    // ).join(
-    //    match(__.as('a').out().as('b'))
-    // )
-    fn init_match_case8_request() -> JobRequest {
-        let source = get_person_scan();
-
-        let pattern_0 = get_pattern_case3();
-
-        let pattern_1 = get_pattern_case6();
-
-        let join = get_inner_join(vec![TAG_A, TAG_B]);
-
-        let sink = get_sink(vec![TAG_A, TAG_B, TAG_C]);
-
-        let mut plan = LogicalPlan::default();
-        let source_id = plan
-            .append_operator_as_node(source.into(), vec![0])
-            .unwrap();
-
-        let pattern_0_id = plan
-            .append_operator_as_node(pattern_0.into(), vec![source_id])
-            .unwrap();
-        let pattern_1_id = plan
-            .append_operator_as_node(pattern_1.into(), vec![source_id])
-            .unwrap();
-
-        let join_id = plan
-            .append_operator_as_node(join.into(), vec![pattern_0_id, pattern_1_id])
-            .unwrap();
-        plan.append_operator_as_node(sink.into(), vec![join_id])
-            .unwrap();
-
-        build_job_request(plan)
-    }
-
-    // g.V().hasLabel('person').match(
-    //    __.as('a').out().as('c'),
-    //    __.as('b').out().as('c'),
-    // ).join(
-    //    match(__.as('a').out("knows").as('b'))
-    // )
-    fn init_match_case9_request() -> JobRequest {
-        let source = get_person_scan();
-
-        let pattern_0 = get_pattern_case5();
-
-        let pattern_1 = get_pattern_case4();
-
-        let join = get_inner_join(vec![TAG_A, TAG_B]);
-
-        let sink = get_sink(vec![TAG_A, TAG_B, TAG_C]);
-
-        let mut plan = LogicalPlan::default();
-        let source_id = plan
-            .append_operator_as_node(source.into(), vec![0])
-            .unwrap();
-
-        let pattern_0_id = plan
-            .append_operator_as_node(pattern_0.into(), vec![source_id])
-            .unwrap();
-        let pattern_1_id = plan
-            .append_operator_as_node(pattern_1.into(), vec![source_id])
-            .unwrap();
-
-        let join_id = plan
-            .append_operator_as_node(join.into(), vec![pattern_0_id, pattern_1_id])
-            .unwrap();
-        plan.append_operator_as_node(sink.into(), vec![join_id])
-            .unwrap();
-
-        build_job_request(plan)
-    }
-
->>>>>>> f71a08d7
     fn match_case1(define_source: bool) {
         initialize();
         let request = init_match_case1_request(define_source);
