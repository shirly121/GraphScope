--- conflicted
+++ resolved
@@ -705,37 +705,24 @@
         let path_expand = pb::PathExpand {
             base: Some(pb::path_expand::ExpandBase {
                 edge_expand: Some(expand_opr_out),
-<<<<<<< HEAD
-                get_v: Some(get_v),
-=======
                 get_v: Some(get_v.clone()),
->>>>>>> c72e5f1b
             }),
             start_tag: None,
             hop_range: Some(pb::Range { lower: 2, upper: 3 }),
             alias: None,
             path_opt: pb::path_expand::PathOpt::Simple as i32,
             result_opt: pb::path_expand::ResultOpt::EndV as i32,
-<<<<<<< HEAD
-=======
             condition: None,
->>>>>>> c72e5f1b
         };
         let pattern = pb::Pattern {
             sentences: vec![pb::pattern::Sentence {
                 start: Some(TAG_A.into()),
-<<<<<<< HEAD
-                binders: vec![pb::pattern::Binder {
-                    item: Some(pb::pattern::binder::Item::Path(path_expand.clone())),
-                }],
-=======
                 binders: vec![
                     pb::pattern::Binder {
                         item: Some(pb::pattern::binder::Item::Path(path_expand.clone())),
                     },
                     pb::pattern::Binder { item: Some(pb::pattern::binder::Item::Vertex(get_v)) },
                 ],
->>>>>>> c72e5f1b
                 end: Some(TAG_B.into()),
                 join_kind: 0,
             }],
@@ -773,10 +760,7 @@
             alias: None,
             path_opt: pb::path_expand::PathOpt::Simple as i32,
             result_opt: pb::path_expand::ResultOpt::EndV as i32,
-<<<<<<< HEAD
-=======
             condition: None,
->>>>>>> c72e5f1b
         };
         let pattern = pb::Pattern {
             sentences: vec![
@@ -843,10 +827,7 @@
             alias: None,
             path_opt: pb::path_expand::PathOpt::Simple as i32,
             result_opt: pb::path_expand::ResultOpt::EndV as i32,
-<<<<<<< HEAD
-=======
             condition: None,
->>>>>>> c72e5f1b
         };
         let pattern = pb::Pattern {
             sentences: vec![
@@ -1218,8 +1199,6 @@
         let mut plan_meta = PlanMeta::default();
         plan_meta.set_max_tag_id(TAG_C as u32 + 1);
         Pattern::from_pb_pattern(&pattern, &mut plan_meta)
-<<<<<<< HEAD
-=======
     }
 
     // match(__.as(A).out().hasLabel('software').as(B))
@@ -1256,7 +1235,6 @@
         let mut plan_meta = PlanMeta::default();
         plan_meta.set_max_tag_id(TAG_B as u32 + 1);
         Pattern::from_pb_pattern(&pattern, &mut plan_meta)
->>>>>>> c72e5f1b
     }
 
     // Pattern from ldbc schema file and build from pb::Pattern message
@@ -1708,13 +1686,8 @@
 
     #[test]
     fn test_generate_simple_matching_plan_for_modern_case1() {
-<<<<<<< HEAD
-        let modern_pattern = build_modern_pattern_case1().unwrap();
-        set_modern_graph_schema();
-=======
         set_modern_graph_schema();
         let modern_pattern = build_modern_pattern_case1().unwrap();
->>>>>>> c72e5f1b
         let result_ids_set = get_simple_match_result_ids_set(&modern_pattern, vec![TAG_A, TAG_B, TAG_C]);
         let v1: DefaultId = LDBCVertexParser::to_global_id(1, 0);
         let v3: DefaultId = LDBCVertexParser::to_global_id(3, 1);
@@ -1726,13 +1699,8 @@
 
     #[test]
     fn test_generate_simple_matching_plan_for_modern_case1_predicate() {
-<<<<<<< HEAD
-        let modern_pattern = build_modern_pattern_case1_predicate().unwrap();
-        set_modern_graph_schema();
-=======
         set_modern_graph_schema();
         let modern_pattern = build_modern_pattern_case1_predicate().unwrap();
->>>>>>> c72e5f1b
         let result_ids_set = get_simple_match_result_ids_set(&modern_pattern, vec![TAG_A, TAG_B, TAG_C]);
         let v1: DefaultId = LDBCVertexParser::to_global_id(1, 0);
         let v3: DefaultId = LDBCVertexParser::to_global_id(3, 1);
@@ -1743,13 +1711,8 @@
 
     #[test]
     fn test_generate_simple_matching_plan_for_modern_case2() {
-<<<<<<< HEAD
-        let modern_pattern = build_modern_pattern_case2().unwrap();
-        set_modern_graph_schema();
-=======
         set_modern_graph_schema();
         let modern_pattern = build_modern_pattern_case2().unwrap();
->>>>>>> c72e5f1b
         let result_ids_set = get_simple_match_result_ids_set(&modern_pattern, vec![TAG_A, TAG_B, TAG_C]);
         let v1: DefaultId = LDBCVertexParser::to_global_id(1, 0);
         let v3: DefaultId = LDBCVertexParser::to_global_id(3, 1);
@@ -1761,13 +1724,8 @@
 
     #[test]
     fn test_generate_simple_matching_plan_for_modern_case2_predicate() {
-<<<<<<< HEAD
-        let modern_pattern = build_modern_pattern_case2_predicate().unwrap();
-        set_modern_graph_schema();
-=======
         set_modern_graph_schema();
         let modern_pattern = build_modern_pattern_case2_predicate().unwrap();
->>>>>>> c72e5f1b
         let result_ids_set = get_simple_match_result_ids_set(&modern_pattern, vec![TAG_A, TAG_B, TAG_C]);
         let v1: DefaultId = LDBCVertexParser::to_global_id(1, 0);
         let v3: DefaultId = LDBCVertexParser::to_global_id(3, 1);
@@ -1779,13 +1737,8 @@
 
     #[test]
     fn test_generate_simple_matching_plan_for_modern_case3() {
-<<<<<<< HEAD
-        let modern_pattern = build_modern_pattern_case3().unwrap();
-        set_modern_graph_schema();
-=======
         set_modern_graph_schema();
         let modern_pattern = build_modern_pattern_case3().unwrap();
->>>>>>> c72e5f1b
         let result_ids_set = get_simple_match_result_ids_set(&modern_pattern, vec![TAG_A, TAG_B, TAG_C]);
         let v1: DefaultId = LDBCVertexParser::to_global_id(1, 0);
         let v2: DefaultId = LDBCVertexParser::to_global_id(2, 0);
@@ -1807,13 +1760,8 @@
 
     #[test]
     fn test_generate_simple_matching_plan_for_modern_case3_predicate() {
-<<<<<<< HEAD
-        let modern_pattern = build_modern_pattern_case3_predicate().unwrap();
-        set_modern_graph_schema();
-=======
         set_modern_graph_schema();
         let modern_pattern = build_modern_pattern_case3_predicate().unwrap();
->>>>>>> c72e5f1b
         let result_ids_set = get_simple_match_result_ids_set(&modern_pattern, vec![TAG_A, TAG_B, TAG_C]);
         let v1: DefaultId = LDBCVertexParser::to_global_id(1, 0);
         let v2: DefaultId = LDBCVertexParser::to_global_id(2, 0);
@@ -1832,13 +1780,8 @@
 
     #[test]
     fn test_generate_simple_matching_plan_for_modern_case4() {
-<<<<<<< HEAD
-        let modern_pattern = build_modern_pattern_case4().unwrap();
-        set_modern_graph_schema();
-=======
         set_modern_graph_schema();
         let modern_pattern = build_modern_pattern_case4().unwrap();
->>>>>>> c72e5f1b
         let result_ids_set = get_simple_match_result_ids_set(&modern_pattern, vec![TAG_A, TAG_B, TAG_C]);
         let v1: DefaultId = LDBCVertexParser::to_global_id(1, 0);
         let v2: DefaultId = LDBCVertexParser::to_global_id(2, 0);
@@ -1860,13 +1803,8 @@
 
     #[test]
     fn test_generate_simple_matching_plan_for_modern_case4_predicate() {
-<<<<<<< HEAD
-        let modern_pattern = build_modern_pattern_case4_predicate().unwrap();
-        set_modern_graph_schema();
-=======
         set_modern_graph_schema();
         let modern_pattern = build_modern_pattern_case4_predicate().unwrap();
->>>>>>> c72e5f1b
         let result_ids_set = get_simple_match_result_ids_set(&modern_pattern, vec![TAG_A, TAG_B, TAG_C]);
         let v3: DefaultId = LDBCVertexParser::to_global_id(3, 1);
         let v4: DefaultId = LDBCVertexParser::to_global_id(4, 0);
@@ -1877,13 +1815,8 @@
 
     #[test]
     fn test_generate_simple_matching_plan_for_modern_case5() {
-<<<<<<< HEAD
-        let modern_pattern = build_modern_pattern_case5().unwrap();
-        set_modern_graph_schema();
-=======
         set_modern_graph_schema();
         let modern_pattern = build_modern_pattern_case5().unwrap();
->>>>>>> c72e5f1b
         let result_ids_set = get_simple_match_result_ids_set(&modern_pattern, vec![TAG_A, TAG_B, TAG_C]);
         let v1: DefaultId = LDBCVertexParser::to_global_id(1, 0);
         let v3: DefaultId = LDBCVertexParser::to_global_id(3, 1);
@@ -1894,13 +1827,8 @@
 
     #[test]
     fn test_generate_simple_matching_plan_for_modern_case5_predicate() {
-<<<<<<< HEAD
-        let modern_pattern = build_modern_pattern_case5_predicate().unwrap();
-        set_modern_graph_schema();
-=======
         set_modern_graph_schema();
         let modern_pattern = build_modern_pattern_case5_predicate().unwrap();
->>>>>>> c72e5f1b
         let result_ids_set = get_simple_match_result_ids_set(&modern_pattern, vec![TAG_A, TAG_B, TAG_C]);
         let v1: DefaultId = LDBCVertexParser::to_global_id(1, 0);
         let v3: DefaultId = LDBCVertexParser::to_global_id(3, 1);
@@ -1911,14 +1839,8 @@
 
     #[test]
     fn test_generate_simple_matching_plan_for_modern_case6() {
-<<<<<<< HEAD
-        let modern_pattern = build_modern_pattern_case6().unwrap();
-        set_modern_graph_schema();
-        initialize();
-=======
         set_modern_graph_schema();
         let modern_pattern = build_modern_pattern_case6().unwrap();
->>>>>>> c72e5f1b
         let result_ids_set = get_simple_match_result_ids_set(&modern_pattern, vec![TAG_A, TAG_B]);
         let v1: DefaultId = LDBCVertexParser::to_global_id(1, 0);
         let v3: DefaultId = LDBCVertexParser::to_global_id(3, 1);
@@ -1929,13 +1851,8 @@
 
     #[test]
     fn test_generate_simple_matching_plan_for_modern_case7() {
-<<<<<<< HEAD
-        let modern_pattern = build_modern_pattern_case7().unwrap();
-        set_modern_graph_schema();
-=======
         set_modern_graph_schema();
         let modern_pattern = build_modern_pattern_case7().unwrap();
->>>>>>> c72e5f1b
         let result_ids_set = get_simple_match_result_ids_set(&modern_pattern, vec![TAG_A, TAG_B]);
         let v1: DefaultId = LDBCVertexParser::to_global_id(1, 0);
         let v3: DefaultId = LDBCVertexParser::to_global_id(3, 1);
@@ -1945,13 +1862,8 @@
 
     #[test]
     fn test_generate_simple_matching_plan_for_modern_case7_predicate() {
-<<<<<<< HEAD
-        let modern_pattern = build_modern_pattern_case7_predicate().unwrap();
-        set_modern_graph_schema();
-=======
         set_modern_graph_schema();
         let modern_pattern = build_modern_pattern_case7_predicate().unwrap();
->>>>>>> c72e5f1b
         let result_ids_set = get_simple_match_result_ids_set(&modern_pattern, vec![TAG_A, TAG_B]);
         let v1: DefaultId = LDBCVertexParser::to_global_id(1, 0);
         let v3: DefaultId = LDBCVertexParser::to_global_id(3, 1);
@@ -1961,25 +1873,15 @@
 
     #[test]
     fn test_generate_simple_matching_plan_for_modern_case8() {
-<<<<<<< HEAD
-        let modern_pattern = build_modern_pattern_case8().unwrap();
-        set_modern_graph_schema();
-=======
         set_modern_graph_schema();
         let modern_pattern = build_modern_pattern_case8().unwrap();
->>>>>>> c72e5f1b
         get_simple_match_result_ids_set(&modern_pattern, vec![TAG_A, TAG_B]);
     }
 
     #[test]
     fn test_generate_simple_matching_plan_for_modern_case8_predicate() {
-<<<<<<< HEAD
-        let modern_pattern = build_modern_pattern_case8_predicate().unwrap();
-        set_modern_graph_schema();
-=======
         set_modern_graph_schema();
         let modern_pattern = build_modern_pattern_case8_predicate().unwrap();
->>>>>>> c72e5f1b
         let result_ids_set = get_simple_match_result_ids_set(&modern_pattern, vec![TAG_A, TAG_B]);
         let v2: DefaultId = LDBCVertexParser::to_global_id(2, 0);
         let v5: DefaultId = LDBCVertexParser::to_global_id(5, 1);
@@ -1989,25 +1891,15 @@
 
     #[test]
     fn test_generate_simple_matching_plan_for_modern_case9() {
-<<<<<<< HEAD
-        let modern_pattern = build_modern_pattern_case9().unwrap();
-        set_modern_graph_schema();
-=======
         set_modern_graph_schema();
         let modern_pattern = build_modern_pattern_case9().unwrap();
->>>>>>> c72e5f1b
         get_simple_match_result_ids_set(&modern_pattern, vec![TAG_A, TAG_B, TAG_C]);
     }
 
     #[test]
     fn test_generate_simple_matching_plan_for_modern_case9_predicate() {
-<<<<<<< HEAD
-        let modern_pattern = build_modern_pattern_case9_predicate().unwrap();
-        set_modern_graph_schema();
-=======
         set_modern_graph_schema();
         let modern_pattern = build_modern_pattern_case9_predicate().unwrap();
->>>>>>> c72e5f1b
         let result_ids_set = get_simple_match_result_ids_set(&modern_pattern, vec![TAG_A, TAG_B, TAG_C]);
         let v2: DefaultId = LDBCVertexParser::to_global_id(2, 0);
         let v3: DefaultId = LDBCVertexParser::to_global_id(3, 1);
@@ -2017,8 +1909,6 @@
     }
 
     #[test]
-<<<<<<< HEAD
-=======
     fn test_generate_simple_matching_plan_for_modern_case10_predicate() {
         set_modern_graph_schema();
         let modern_pattern = build_modern_pattern_case10_predicate().unwrap();
@@ -2042,7 +1932,6 @@
     }
 
     #[test]
->>>>>>> c72e5f1b
     fn test_generate_simple_matching_plan_for_ldbc_pattern_from_pb_case1() {
         let ldbc_pattern = build_ldbc_pattern_from_pb_case1().unwrap();
         initialize();
