--- conflicted
+++ resolved
@@ -621,9 +621,6 @@
     }
 
     pub fn is_empty(&self) -> bool {
-<<<<<<< HEAD
-        self.eq(&pb::QueryParams::default())
-=======
         self.eq(&pb::QueryParams {
             tables: vec![],
             columns: vec![],
@@ -633,7 +630,6 @@
             sample_ratio: 1.0,
             extra: HashMap::new(),
         })
->>>>>>> 333719eb
     }
 }
 
