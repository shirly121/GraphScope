//
//! Copyright 2020 Alibaba Group Holding Limited.
//!
//! Licensed under the Apache License, Version 2.0 (the "License");
//! you may not use this file except in compliance with the License.
//! You may obtain a copy of the License at
//!
//! http://www.apache.org/licenses/LICENSE-2.0
//!
//! Unless required by applicable law or agreed to in writing, software
//! distributed under the License is distributed on an "AS IS" BASIS,
//! WITHOUT WARRANTIES OR CONDITIONS OF ANY KIND, either express or implied.
//! See the License for the specific language governing permissions and
//! limitations under the License.

use std::convert::{TryFrom, TryInto};
use std::fmt;
use std::ops::Deref;

use dyn_type::{Object, Primitives};

use crate::error::ParsePbError;
use crate::generated::algebra as pb;
use crate::generated::algebra::logical_plan::operator::Opr;
use crate::generated::common as common_pb;
use crate::NameOrId;

pub const SPLITTER: &'static str = ".";
pub const VAR_PREFIX: &'static str = "@";

pub enum OneOrMany<T> {
    One([T; 1]),
    Many(Vec<T>),
}

impl<T: Clone> Clone for OneOrMany<T> {
    fn clone(&self) -> Self {
        match self {
            OneOrMany::One(one) => Self::One(one.clone()),
            OneOrMany::Many(many) => Self::Many(many.clone()),
        }
    }
}

impl<T: fmt::Debug> fmt::Debug for OneOrMany<T> {
    fn fmt(&self, f: &mut fmt::Formatter<'_>) -> fmt::Result {
        match self {
            OneOrMany::One(one) => one.get(0).unwrap().fmt(f),
            OneOrMany::Many(many) => many.fmt(f),
        }
    }
}

impl<T: Default> Default for OneOrMany<T> {
    fn default() -> Self {
        Self::One([T::default()])
    }
}

impl<T> AsRef<[T]> for OneOrMany<T> {
    fn as_ref(&self) -> &[T] {
        match self {
            OneOrMany::One(one) => &one[..],
            OneOrMany::Many(many) => many.as_slice(),
        }
    }
}

impl<T> Deref for OneOrMany<T> {
    type Target = [T];

    fn deref(&self) -> &Self::Target {
        self.as_ref()
    }
}

impl<T> From<T> for OneOrMany<T> {
    fn from(t: T) -> Self {
        Self::One([t])
    }
}

impl<T> From<Vec<T>> for OneOrMany<T> {
    fn from(ts: Vec<T>) -> Self {
        Self::Many(ts)
    }
}

impl From<common_pb::Arithmetic> for common_pb::ExprOpr {
    fn from(arith: common_pb::Arithmetic) -> Self {
        common_pb::ExprOpr {
            item: Some(common_pb::expr_opr::Item::Arith(unsafe {
                std::mem::transmute::<common_pb::Arithmetic, i32>(arith)
            })),
        }
    }
}

impl From<common_pb::Logical> for common_pb::ExprOpr {
    fn from(logical: common_pb::Logical) -> Self {
        common_pb::ExprOpr {
            item: Some(common_pb::expr_opr::Item::Logical(unsafe {
                std::mem::transmute::<common_pb::Logical, i32>(logical)
            })),
        }
    }
}

impl From<common_pb::Value> for common_pb::ExprOpr {
    fn from(const_val: common_pb::Value) -> Self {
        common_pb::ExprOpr { item: Some(common_pb::expr_opr::Item::Const(const_val)) }
    }
}

impl From<common_pb::Variable> for common_pb::ExprOpr {
    fn from(var: common_pb::Variable) -> Self {
        common_pb::ExprOpr { item: Some(common_pb::expr_opr::Item::Var(var)) }
    }
}

/// An indicator for whether it is a map
impl From<(common_pb::VariableKeys, bool)> for common_pb::ExprOpr {
    fn from(vars: (common_pb::VariableKeys, bool)) -> Self {
        if !vars.1 {
            // not a map
            common_pb::ExprOpr { item: Some(common_pb::expr_opr::Item::Vars(vars.0)) }
        } else {
            // is a map
            common_pb::ExprOpr { item: Some(common_pb::expr_opr::Item::VarMap(vars.0)) }
        }
    }
}

impl From<bool> for common_pb::Value {
    fn from(b: bool) -> Self {
        common_pb::Value { item: Some(common_pb::value::Item::Boolean(b)) }
    }
}

impl From<f64> for common_pb::Value {
    fn from(f: f64) -> Self {
        common_pb::Value { item: Some(common_pb::value::Item::F64(f)) }
    }
}

impl From<i32> for common_pb::Value {
    fn from(i: i32) -> Self {
        common_pb::Value { item: Some(common_pb::value::Item::I32(i)) }
    }
}

impl From<i64> for common_pb::Value {
    fn from(i: i64) -> Self {
        common_pb::Value { item: Some(common_pb::value::Item::I64(i)) }
    }
}

impl From<String> for common_pb::Value {
    fn from(s: String) -> Self {
        common_pb::Value { item: Some(common_pb::value::Item::Str(s)) }
    }
}

impl From<Vec<i64>> for common_pb::Value {
    fn from(item: Vec<i64>) -> Self {
        common_pb::Value { item: Some(common_pb::value::Item::I64Array(common_pb::I64Array { item })) }
    }
}

impl From<Vec<f64>> for common_pb::Value {
    fn from(item: Vec<f64>) -> Self {
        common_pb::Value { item: Some(common_pb::value::Item::F64Array(common_pb::DoubleArray { item })) }
    }
}

impl From<Vec<String>> for common_pb::Value {
    fn from(item: Vec<String>) -> Self {
        common_pb::Value { item: Some(common_pb::value::Item::StrArray(common_pb::StringArray { item })) }
    }
}

impl From<i32> for common_pb::NameOrId {
    fn from(i: i32) -> Self {
        common_pb::NameOrId { item: Some(common_pb::name_or_id::Item::Id(i)) }
    }
}

impl From<&str> for common_pb::NameOrId {
    fn from(str: &str) -> Self {
        common_pb::NameOrId { item: Some(common_pb::name_or_id::Item::Name(str.to_string())) }
    }
}

impl From<String> for common_pb::NameOrId {
    fn from(str: String) -> Self {
        common_pb::NameOrId { item: Some(common_pb::name_or_id::Item::Name(str)) }
    }
}

pub const ID_KEY: &'static str = "~id";
pub const LABEL_KEY: &'static str = "~label";
pub const LENGTH_KEY: &'static str = "~len";
pub const ALL_KEY: &'static str = "~all";

impl From<String> for common_pb::Property {
    fn from(str: String) -> Self {
        if str == ID_KEY {
            common_pb::Property { item: Some(common_pb::property::Item::Id(common_pb::IdKey {})) }
        } else if str == LABEL_KEY {
            common_pb::Property { item: Some(common_pb::property::Item::Label(common_pb::LabelKey {})) }
        } else if str == LENGTH_KEY {
            common_pb::Property { item: Some(common_pb::property::Item::Len(common_pb::LengthKey {})) }
        } else if str == ALL_KEY {
            common_pb::Property { item: Some(common_pb::property::Item::All(common_pb::AllKey {})) }
        } else {
            common_pb::Property { item: Some(common_pb::property::Item::Key(str.into())) }
        }
    }
}

fn str_as_tag(str: String) -> Option<common_pb::NameOrId> {
    if !str.is_empty() {
        Some(if let Ok(str_int) = str.parse::<i32>() { str_int.into() } else { str.into() })
    } else {
        None
    }
}

impl From<String> for common_pb::Variable {
    fn from(str: String) -> Self {
        assert!(str.starts_with(VAR_PREFIX));
        // skip the var variable
        let str: String = str.chars().skip(1).collect();
        if !str.contains(SPLITTER) {
            common_pb::Variable {
                // If the tag is represented as an integer
                tag: str_as_tag(str),
                property: None,
            }
        } else {
            let mut splitter = str.split(SPLITTER);
            let tag: Option<common_pb::NameOrId> =
                if let Some(first) = splitter.next() { str_as_tag(first.to_string()) } else { None };
            let property: Option<common_pb::Property> =
                if let Some(second) = splitter.next() { Some(second.to_string().into()) } else { None };
            common_pb::Variable { tag, property }
        }
    }
}

impl From<i64> for pb::index_predicate::AndPredicate {
    fn from(id: i64) -> Self {
        pb::index_predicate::AndPredicate {
            predicates: vec![pb::index_predicate::Triplet {
                key: Some(common_pb::Property {
                    item: Some(common_pb::property::Item::Id(common_pb::IdKey {})),
                }),
                value: Some(id.into()),
                cmp: None,
            }],
        }
    }
}

impl From<Vec<i64>> for pb::IndexPredicate {
    fn from(ids: Vec<i64>) -> Self {
        let or_predicates: Vec<pb::index_predicate::AndPredicate> =
            ids.into_iter().map(|id| id.into()).collect();

        pb::IndexPredicate { or_predicates }
    }
}

impl From<String> for pb::index_predicate::AndPredicate {
    fn from(label: String) -> Self {
        pb::index_predicate::AndPredicate {
            predicates: vec![pb::index_predicate::Triplet {
                key: Some(common_pb::Property {
                    item: Some(common_pb::property::Item::Label(common_pb::LabelKey {})),
                }),
                value: Some(label.into()),
                cmp: None,
            }],
        }
    }
}

impl From<Vec<String>> for pb::IndexPredicate {
    fn from(names: Vec<String>) -> Self {
        let or_predicates: Vec<pb::index_predicate::AndPredicate> = names
            .into_iter()
            .map(|name| name.into())
            .collect();

        pb::IndexPredicate { or_predicates }
    }
}

impl TryFrom<common_pb::Value> for Object {
    type Error = ParsePbError;

    fn try_from(value: common_pb::Value) -> Result<Self, Self::Error> {
        use common_pb::value::Item::*;
        if let Some(item) = value.item.as_ref() {
            return match item {
                Boolean(b) => Ok((*b).into()),
                I32(i) => Ok((*i).into()),
                I64(i) => Ok((*i).into()),
                F64(f) => Ok((*f).into()),
                Str(s) => Ok(s.clone().into()),
                Blob(blob) => Ok(blob.clone().into()),
                None(_) => Ok(Object::None),
                I32Array(v) => Ok(v.item.clone().into()),
                I64Array(v) => Ok(v.item.clone().into()),
                F64Array(v) => Ok(v.item.clone().into()),
                StrArray(v) => Ok(v.item.clone().into()),
                PairArray(pairs) => {
                    let mut vec = Vec::<(Object, Object)>::with_capacity(pairs.item.len());
                    for item in pairs.item.clone().into_iter() {
                        let (key_obj, val_obj) =
                            (Object::try_from(item.key.unwrap())?, Object::try_from(item.val.unwrap())?);
                        vec.push((key_obj, val_obj));
                    }
                    Ok(vec.into())
                }
            };
        }

        Err(ParsePbError::from("empty value provided"))
    }
}

impl TryFrom<pb::IndexPredicate> for Vec<i64> {
    type Error = ParsePbError;

    fn try_from(value: pb::IndexPredicate) -> Result<Self, Self::Error> {
        let mut global_ids = vec![];
        for and_predicate in value.or_predicates {
            let predicate = and_predicate
                .predicates
                .get(0)
                .ok_or(ParsePbError::EmptyFieldError("`AndCondition` is emtpy".to_string()))?;

            let (key, value) = (predicate.key.as_ref(), predicate.value.as_ref());
            let key = key.ok_or("key is empty in kv_pair in indexed_scan")?;
            if let Some(common_pb::property::Item::Id(_id_key)) = key.item.as_ref() {
                let value = value.ok_or("value is empty in kv_pair in indexed_scan")?;

                match &value.item {
                    Some(common_pb::value::Item::I64(v)) => {
                        global_ids.push(*v);
                    }
                    Some(common_pb::value::Item::I64Array(arr)) => {
                        global_ids.extend(arr.item.iter().cloned())
                    }
                    Some(common_pb::value::Item::I32(v)) => {
                        global_ids.push(*v as i64);
                    }
                    Some(common_pb::value::Item::I32Array(arr)) => {
                        global_ids.extend(arr.item.iter().map(|i| *i as i64));
                    }
                    _ => Err(ParsePbError::Unsupported(
                        "indexed value other than integer (I32, I64) and integer array".to_string(),
                    ))?,
                }
            }
        }
        Ok(global_ids)
    }
}

impl TryFrom<pb::IndexPredicate> for Vec<(NameOrId, Object)> {
    type Error = ParsePbError;

    fn try_from(value: pb::IndexPredicate) -> Result<Self, Self::Error> {
        let mut primary_key_values = vec![];
        // for pk values, which should be a set of and_conditions.
        let and_predicates = value
            .or_predicates
            .get(0)
            .ok_or(ParsePbError::EmptyFieldError("`OrCondition` is emtpy".to_string()))?;
        for predicate in &and_predicates.predicates {
            let key_pb = predicate
                .key
                .clone()
                .ok_or("key is empty in kv_pair in indexed_scan")?;
            let value = predicate
                .value
                .clone()
                .ok_or("value is empty in kv_pair in indexed_scan")?;
            let key = match key_pb.item {
                Some(common_pb::property::Item::Key(prop_key)) => prop_key.try_into()?,
                _ => Err(ParsePbError::Unsupported(
                    "Other keys rather than property key in kv_pair in indexed_scan".to_string(),
                ))?,
            };
            let obj_val = Object::try_from(value)?;
            primary_key_values.push((key, obj_val));
        }
        Ok(primary_key_values)
    }
}

impl From<pb::Project> for pb::logical_plan::Operator {
    fn from(opr: pb::Project) -> Self {
        pb::logical_plan::Operator { opr: Some(pb::logical_plan::operator::Opr::Project(opr)) }
    }
}

impl From<pb::Select> for pb::logical_plan::Operator {
    fn from(opr: pb::Select) -> Self {
        pb::logical_plan::Operator { opr: Some(pb::logical_plan::operator::Opr::Select(opr)) }
    }
}

impl From<pb::Join> for pb::logical_plan::Operator {
    fn from(opr: pb::Join) -> Self {
        pb::logical_plan::Operator { opr: Some(pb::logical_plan::operator::Opr::Join(opr)) }
    }
}

impl From<pb::Union> for pb::logical_plan::Operator {
    fn from(opr: pb::Union) -> Self {
        pb::logical_plan::Operator { opr: Some(pb::logical_plan::operator::Opr::Union(opr)) }
    }
}

impl From<pb::Intersect> for pb::logical_plan::Operator {
    fn from(opr: pb::Intersect) -> Self {
        pb::logical_plan::Operator { opr: Some(pb::logical_plan::operator::Opr::Intersect(opr)) }
    }
}

impl From<pb::GroupBy> for pb::logical_plan::Operator {
    fn from(opr: pb::GroupBy) -> Self {
        pb::logical_plan::Operator { opr: Some(pb::logical_plan::operator::Opr::GroupBy(opr)) }
    }
}

impl From<pb::OrderBy> for pb::logical_plan::Operator {
    fn from(opr: pb::OrderBy) -> Self {
        pb::logical_plan::Operator { opr: Some(pb::logical_plan::operator::Opr::OrderBy(opr)) }
    }
}

impl From<pb::Dedup> for pb::logical_plan::Operator {
    fn from(opr: pb::Dedup) -> Self {
        pb::logical_plan::Operator { opr: Some(pb::logical_plan::operator::Opr::Dedup(opr)) }
    }
}

impl From<pb::Unfold> for pb::logical_plan::Operator {
    fn from(opr: pb::Unfold) -> Self {
        pb::logical_plan::Operator { opr: Some(pb::logical_plan::operator::Opr::Unfold(opr)) }
    }
}

impl From<pb::Apply> for pb::logical_plan::Operator {
    fn from(opr: pb::Apply) -> Self {
        pb::logical_plan::Operator { opr: Some(pb::logical_plan::operator::Opr::Apply(opr)) }
    }
}

impl From<pb::SegmentApply> for pb::logical_plan::Operator {
    fn from(opr: pb::SegmentApply) -> Self {
        pb::logical_plan::Operator { opr: Some(pb::logical_plan::operator::Opr::SegApply(opr)) }
    }
}

impl From<pb::Scan> for pb::logical_plan::Operator {
    fn from(opr: pb::Scan) -> Self {
        pb::logical_plan::Operator { opr: Some(pb::logical_plan::operator::Opr::Scan(opr)) }
    }
}

impl From<pb::logical_plan::Operator> for Option<pb::Scan> {
    fn from(opr: pb::logical_plan::Operator) -> Self {
        if let Some(opr) = opr.opr {
            match opr {
                Opr::Scan(scan) => return Some(scan),
                _ => (),
            }
        }
        None
    }
}

impl From<pb::Limit> for pb::logical_plan::Operator {
    fn from(opr: pb::Limit) -> Self {
        pb::logical_plan::Operator { opr: Some(pb::logical_plan::operator::Opr::Limit(opr)) }
    }
}

impl From<pb::Auxilia> for pb::logical_plan::Operator {
    fn from(opr: pb::Auxilia) -> Self {
        pb::logical_plan::Operator { opr: Some(pb::logical_plan::operator::Opr::Auxilia(opr)) }
    }
}

impl From<pb::As> for pb::logical_plan::Operator {
    fn from(opr: pb::As) -> Self {
        pb::logical_plan::Operator { opr: Some(pb::logical_plan::operator::Opr::As(opr)) }
    }
}

impl From<pb::EdgeExpand> for pb::logical_plan::Operator {
    fn from(opr: pb::EdgeExpand) -> Self {
        pb::logical_plan::Operator { opr: Some(pb::logical_plan::operator::Opr::Edge(opr)) }
    }
}

impl From<pb::PathExpand> for pb::logical_plan::Operator {
    fn from(opr: pb::PathExpand) -> Self {
        pb::logical_plan::Operator { opr: Some(pb::logical_plan::operator::Opr::Path(opr)) }
    }
}

impl From<pb::PathStart> for pb::logical_plan::Operator {
    fn from(opr: pb::PathStart) -> Self {
        pb::logical_plan::Operator { opr: Some(pb::logical_plan::operator::Opr::PathStart(opr)) }
    }
}

impl From<pb::PathEnd> for pb::logical_plan::Operator {
    fn from(opr: pb::PathEnd) -> Self {
        pb::logical_plan::Operator { opr: Some(pb::logical_plan::operator::Opr::PathEnd(opr)) }
    }
}

impl From<pb::FusedOperator> for pb::logical_plan::Operator {
    fn from(opr: pb::FusedOperator) -> Self {
        pb::logical_plan::Operator { opr: Some(pb::logical_plan::operator::Opr::Fused(opr)) }
    }
}

/*
impl From<pb::ShortestPathExpand> for pb::logical_plan::Operator {
    fn from(opr: pb::ShortestPathExpand) -> Self {
        pb::logical_plan::Operator { opr: Some(pb::logical_plan::operator::Opr::ShortestPath(opr)) }
    }
}
 */

impl From<pb::GetV> for pb::logical_plan::Operator {
    fn from(opr: pb::GetV) -> Self {
        pb::logical_plan::Operator { opr: Some(pb::logical_plan::operator::Opr::Vertex(opr)) }
    }
}

impl From<pb::Pattern> for pb::logical_plan::Operator {
    fn from(opr: pb::Pattern) -> Self {
        pb::logical_plan::Operator { opr: Some(pb::logical_plan::operator::Opr::Pattern(opr)) }
    }
}

impl From<pb::Sink> for pb::logical_plan::Operator {
    fn from(opr: pb::Sink) -> Self {
        pb::logical_plan::Operator { opr: Some(pb::logical_plan::operator::Opr::Sink(opr)) }
    }
}

impl From<pb::ExpandAndIntersect> for pb::logical_plan::Operator {
    fn from(opr: pb::ExpandAndIntersect) -> Self {
        pb::logical_plan::Operator { opr: Some(pb::logical_plan::operator::Opr::ExpandIntersect(opr)) }
    }
}

impl From<Object> for common_pb::Value {
    fn from(value: Object) -> Self {
        let item = match value {
            Object::Primitive(v) => match v {
                // TODO: It seems that Byte is only used for bool for now
                Primitives::Byte(v) => common_pb::value::Item::Boolean(!(v == 0)),
                Primitives::Integer(v) => common_pb::value::Item::I32(v),
                Primitives::Long(v) => common_pb::value::Item::I64(v),
                Primitives::ULLong(v) => common_pb::value::Item::Str(v.to_string()),
                Primitives::Float(v) => common_pb::value::Item::F64(v),
            },
            Object::String(s) => common_pb::value::Item::Str(s),
            Object::Blob(b) => common_pb::value::Item::Blob(b.to_vec()),
            Object::Vector(v) => common_pb::value::Item::StrArray(common_pb::StringArray {
                item: v
                    .into_iter()
                    .map(|obj| obj.to_string())
                    .collect(),
            }),
            Object::KV(kv) => {
                let mut pairs: Vec<common_pb::Pair> = Vec::with_capacity(kv.len());
                for (key, val) in kv {
                    let key_pb: common_pb::Value = key.into();
                    let val_pb: common_pb::Value = val.into();
                    pairs.push(common_pb::Pair { key: Some(key_pb), val: Some(val_pb) })
                }
                common_pb::value::Item::PairArray(common_pb::PairArray { item: pairs })
            }
            Object::None => common_pb::value::Item::None(common_pb::None {}),
            _ => unimplemented!(),
        };

        common_pb::Value { item: Some(item) }
    }
}

impl pb::logical_plan::operator::Opr {
    pub fn get_name(&self) -> String {
        let name = match self {
            Opr::Project(_) => "Project",
            Opr::Select(_) => "Select",
            Opr::Join(_) => "Join",
            Opr::Union(_) => "Union",
            Opr::GroupBy(_) => "GroupBy",
            Opr::OrderBy(_) => "OrderBy",
            Opr::Dedup(_) => "Dedup",
            Opr::Unfold(_) => "Unfold",
            Opr::Apply(_) => "Apply",
            Opr::SegApply(_) => "SegApply",
            Opr::Scan(_) => "Scan",
            Opr::Limit(_) => "Limit",
            Opr::Auxilia(_) => "Auxilia",
            Opr::As(_) => "As",
            Opr::Sink(_) => "Sink",
            Opr::Vertex(_) => "GetV",
            Opr::Edge(_) => "EdgeExpand",
            Opr::Path(_) => "PathExpand",
            Opr::PathStart(_) => "PathStart",
            Opr::PathEnd(_) => "PathEnd",
            Opr::Pattern(_) => "Pattern",
            Opr::Fused(_) => "Fused",
            Opr::Intersect(_) => "Intersect",
<<<<<<< HEAD
            Opr::ExpandIntersect(_) => "ExpandAndIntersect",
=======
>>>>>>> a51110b6
        };
        name.to_string()
    }
}

impl pb::logical_plan::Operator {
    pub fn is_whole_graph(&self) -> bool {
        if let Some(opr) = &self.opr {
            match opr {
                Opr::Scan(scan) => {
                    scan.idx_predicate.is_none()
                        && scan.alias.is_none()
                        && scan
                            .params
                            .as_ref()
                            .map(|params| !params.is_queryable())
                            .unwrap_or(true)
                }
                _ => false,
            }
        } else {
            false
        }
    }
}

impl pb::QueryParams {
    fn is_queryable(&self) -> bool {
        !(self.tables.is_empty()
            && self.predicate.is_none()
            && self.limit.is_none()
            && self.sample_ratio == 1.0)
    }
}

impl pb::edge_expand::Direction {
    pub fn reverse(&self) -> pb::edge_expand::Direction {
        match self {
            pb::edge_expand::Direction::Out => pb::edge_expand::Direction::In,
            pb::edge_expand::Direction::In => pb::edge_expand::Direction::Out,
            pb::edge_expand::Direction::Both => pb::edge_expand::Direction::Both,
        }
    }
}

#[cfg(test)]
mod test {
    use super::*;

    #[test]
    fn test_str_to_variable() {
        let case1 = "@1";
        assert_eq!(
            common_pb::Variable { tag: Some(common_pb::NameOrId::from(1)), property: None },
            common_pb::Variable::from(case1.to_string())
        );

        let case2 = "@a";
        assert_eq!(
            common_pb::Variable { tag: Some(common_pb::NameOrId::from("a".to_string())), property: None },
            common_pb::Variable::from(case2.to_string())
        );

        let case3 = "@1.~id";
        assert_eq!(
            common_pb::Variable {
                tag: Some(common_pb::NameOrId::from(1)),
                property: Some(common_pb::Property {
                    item: Some(common_pb::property::Item::Id(common_pb::IdKey {}))
                })
            },
            common_pb::Variable::from(case3.to_string())
        );

        let case4 = "@1.~label";
        assert_eq!(
            common_pb::Variable {
                tag: Some(common_pb::NameOrId::from(1)),
                property: Some(common_pb::Property {
                    item: Some(common_pb::property::Item::Label(common_pb::LabelKey {}))
                })
            },
            common_pb::Variable::from(case4.to_string())
        );

        let case5 = "@1.name";
        assert_eq!(
            common_pb::Variable {
                tag: Some(common_pb::NameOrId::from(1)),
                property: Some(common_pb::Property {
                    item: Some(common_pb::property::Item::Key("name".to_string().into()))
                })
            },
            common_pb::Variable::from(case5.to_string())
        );

        let case6 = "@.name";
        assert_eq!(
            common_pb::Variable {
                tag: None,
                property: Some(common_pb::Property {
                    item: Some(common_pb::property::Item::Key("name".to_string().into()))
                })
            },
            common_pb::Variable::from(case6.to_string())
        );

        let case7 = "@";
        assert_eq!(
            common_pb::Variable { tag: None, property: None },
            common_pb::Variable::from(case7.to_string())
        );
    }
}<|MERGE_RESOLUTION|>--- conflicted
+++ resolved
@@ -627,10 +627,7 @@
             Opr::Pattern(_) => "Pattern",
             Opr::Fused(_) => "Fused",
             Opr::Intersect(_) => "Intersect",
-<<<<<<< HEAD
             Opr::ExpandIntersect(_) => "ExpandAndIntersect",
-=======
->>>>>>> a51110b6
         };
         name.to_string()
     }
