//
//! Copyright 2020 Alibaba Group Holding Limited.
//!
//! Licensed under the Apache License, Version 2.0 (the "License");
//! you may not use this file except in compliance with the License.
//! You may obtain a copy of the License at
//!
//! http://www.apache.org/licenses/LICENSE-2.0
//!
//! Unless required by applicable law or agreed to in writing, software
//! distributed under the License is distributed on an "AS IS" BASIS,
//! WITHOUT WARRANTIES OR CONDITIONS OF ANY KIND, either express or implied.
//! See the License for the specific language governing permissions and
//! limitations under the License.

use dyn_type::{BorrowObject, Object};
pub use edge::Edge;
use ir_common::LabelId;
pub use path::GraphPath;
pub use path::VertexOrEdge;
pub use property::{Details, DynDetails, PropKey, PropertyValue};
pub use vertex::Vertex;

use crate::apis::ID;

mod edge;
mod path;
mod property;
mod vertex;

/// An `Element` is an abstraction of the data filed in an IR `Record`.
pub trait Element {
    /// Try to turn the `Element` into a `GraphElement`,
    /// `None` by default, if it is not a `GraphElement`
    fn as_graph_element(&self) -> Option<&dyn GraphElement> {
        None
    }
    /// The length of the `Element`
    fn len(&self) -> usize;
    /// Turn the `Element` into a `BorrowObject`.
    fn as_borrow_object(&self) -> BorrowObject;
}

/// `GraphElement` is a special `Element` with extra properties of `id` and `label`.
pub trait GraphElement: Element {
    fn id(&self) -> ID;
    fn label(&self) -> Option<LabelId>;
    /// To obtain the data maintained by the graph_element, mostly is a hash-table with key-value mappings,
    /// `None` by default, if there is no data.
    fn details(&self) -> Option<&DynDetails> {
        None
    }
}

impl Element for () {
    fn len(&self) -> usize {
        0
    }

    fn as_borrow_object(&self) -> BorrowObject {
        BorrowObject::None
    }
}

impl Element for Object {
    fn len(&self) -> usize {
        match self {
            Object::None => 0,
            Object::Vector(v) => v.len(),
            Object::KV(kv) => kv.len(),
            _ => 1,
        }
    }

    fn as_borrow_object(&self) -> BorrowObject {
        self.as_borrow()
    }
}

impl<'a> Element for BorrowObject<'a> {
    fn len(&self) -> usize {
        match self {
            BorrowObject::None => 0,
            BorrowObject::Vector(v) => v.len(),
            BorrowObject::KV(kv) => kv.len(),
            _ => 1,
        }
    }

    fn as_borrow_object(&self) -> BorrowObject<'a> {
        *self
    }
<<<<<<< HEAD
}

#[derive(Clone, Debug, Hash, PartialEq, PartialOrd)]
pub enum GraphObject {
    V(Vertex),
    E(Edge),
    P(GraphPath),
}

impl From<Vertex> for GraphObject {
    fn from(v: Vertex) -> Self {
        GraphObject::V(v.into())
    }
}

impl From<Edge> for GraphObject {
    fn from(e: Edge) -> Self {
        GraphObject::E(e.into())
    }
}

impl From<GraphPath> for GraphObject {
    fn from(p: GraphPath) -> Self {
        GraphObject::P(p)
    }
}

impl From<ID> for GraphObject {
    fn from(id: ID) -> Self {
        GraphObject::V(Vertex::new(id, None, DynDetails::default()))
    }
}

impl Element for GraphObject {
    fn details(&self) -> Option<&DynDetails> {
        match self {
            GraphObject::V(v) => v.details(),
            GraphObject::E(e) => e.details(),
            GraphObject::P(p) => p.details(),
        }
    }

    fn len(&self) -> usize {
        match self {
            GraphObject::V(v) => v.len(),
            GraphObject::E(e) => e.len(),
            GraphObject::P(p) => p.len(),
        }
    }

    fn as_borrow_object(&self) -> BorrowObject {
        match self {
            GraphObject::V(v) => v.as_borrow_object(),
            GraphObject::E(e) => e.as_borrow_object(),
            GraphObject::P(p) => p.as_borrow_object(),
        }
    }
}

impl GraphElement for GraphObject {
    fn id(&self) -> ID {
        match self {
            GraphObject::V(v) => v.id(),
            GraphObject::E(e) => e.id(),
            GraphObject::P(p) => p.id(),
        }
    }

    fn label(&self) -> Option<&NameOrId> {
        match self {
            GraphObject::V(v) => v.label(),
            GraphObject::E(e) => e.label(),
            GraphObject::P(p) => p.label(),
        }
    }
}

impl Encode for GraphObject {
    fn write_to<W: WriteExt>(&self, writer: &mut W) -> std::io::Result<()> {
        match self {
            GraphObject::V(v) => {
                writer.write_u8(0)?;
                v.write_to(writer)?;
            }
            GraphObject::E(e) => {
                writer.write_u8(1)?;
                e.write_to(writer)?;
            }
            GraphObject::P(p) => {
                writer.write_u8(2)?;
                p.write_to(writer)?;
            }
        }
        Ok(())
    }
}

impl Decode for GraphObject {
    fn read_from<R: ReadExt>(reader: &mut R) -> std::io::Result<Self> {
        let opt = reader.read_u8()?;
        match opt {
            0 => {
                let v = <Vertex>::read_from(reader)?;
                Ok(GraphObject::V(v))
            }
            1 => {
                let e = <Edge>::read_from(reader)?;
                Ok(GraphObject::E(e))
            }
            2 => {
                let path = <GraphPath>::read_from(reader)?;
                Ok(GraphObject::P(path))
            }
            _ => Err(std::io::Error::new(std::io::ErrorKind::Other, "unreachable")),
        }
    }
=======
>>>>>>> e7a6655f
}<|MERGE_RESOLUTION|>--- conflicted
+++ resolved
@@ -90,123 +90,4 @@
     fn as_borrow_object(&self) -> BorrowObject<'a> {
         *self
     }
-<<<<<<< HEAD
-}
-
-#[derive(Clone, Debug, Hash, PartialEq, PartialOrd)]
-pub enum GraphObject {
-    V(Vertex),
-    E(Edge),
-    P(GraphPath),
-}
-
-impl From<Vertex> for GraphObject {
-    fn from(v: Vertex) -> Self {
-        GraphObject::V(v.into())
-    }
-}
-
-impl From<Edge> for GraphObject {
-    fn from(e: Edge) -> Self {
-        GraphObject::E(e.into())
-    }
-}
-
-impl From<GraphPath> for GraphObject {
-    fn from(p: GraphPath) -> Self {
-        GraphObject::P(p)
-    }
-}
-
-impl From<ID> for GraphObject {
-    fn from(id: ID) -> Self {
-        GraphObject::V(Vertex::new(id, None, DynDetails::default()))
-    }
-}
-
-impl Element for GraphObject {
-    fn details(&self) -> Option<&DynDetails> {
-        match self {
-            GraphObject::V(v) => v.details(),
-            GraphObject::E(e) => e.details(),
-            GraphObject::P(p) => p.details(),
-        }
-    }
-
-    fn len(&self) -> usize {
-        match self {
-            GraphObject::V(v) => v.len(),
-            GraphObject::E(e) => e.len(),
-            GraphObject::P(p) => p.len(),
-        }
-    }
-
-    fn as_borrow_object(&self) -> BorrowObject {
-        match self {
-            GraphObject::V(v) => v.as_borrow_object(),
-            GraphObject::E(e) => e.as_borrow_object(),
-            GraphObject::P(p) => p.as_borrow_object(),
-        }
-    }
-}
-
-impl GraphElement for GraphObject {
-    fn id(&self) -> ID {
-        match self {
-            GraphObject::V(v) => v.id(),
-            GraphObject::E(e) => e.id(),
-            GraphObject::P(p) => p.id(),
-        }
-    }
-
-    fn label(&self) -> Option<&NameOrId> {
-        match self {
-            GraphObject::V(v) => v.label(),
-            GraphObject::E(e) => e.label(),
-            GraphObject::P(p) => p.label(),
-        }
-    }
-}
-
-impl Encode for GraphObject {
-    fn write_to<W: WriteExt>(&self, writer: &mut W) -> std::io::Result<()> {
-        match self {
-            GraphObject::V(v) => {
-                writer.write_u8(0)?;
-                v.write_to(writer)?;
-            }
-            GraphObject::E(e) => {
-                writer.write_u8(1)?;
-                e.write_to(writer)?;
-            }
-            GraphObject::P(p) => {
-                writer.write_u8(2)?;
-                p.write_to(writer)?;
-            }
-        }
-        Ok(())
-    }
-}
-
-impl Decode for GraphObject {
-    fn read_from<R: ReadExt>(reader: &mut R) -> std::io::Result<Self> {
-        let opt = reader.read_u8()?;
-        match opt {
-            0 => {
-                let v = <Vertex>::read_from(reader)?;
-                Ok(GraphObject::V(v))
-            }
-            1 => {
-                let e = <Edge>::read_from(reader)?;
-                Ok(GraphObject::E(e))
-            }
-            2 => {
-                let path = <GraphPath>::read_from(reader)?;
-                Ok(GraphObject::P(path))
-            }
-            _ => Err(std::io::Error::new(std::io::ErrorKind::Other, "unreachable")),
-        }
-    }
-=======
->>>>>>> e7a6655f
 }