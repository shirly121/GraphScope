//
//! Copyright 2020 Alibaba Group Holding Limited.
//!
//! Licensed under the Apache License, Version 2.0 (the "License");
//! you may not use this file except in compliance with the License.
//! You may obtain a copy of the License at
//!
//! http://www.apache.org/licenses/LICENSE-2.0
//!
//! Unless required by applicable law or agreed to in writing, software
//! distributed under the License is distributed on an "AS IS" BASIS,
//! WITHOUT WARRANTIES OR CONDITIONS OF ANY KIND, either express or implied.
//! See the License for the specific language governing permissions and
//! limitations under the License.

mod common;

#[cfg(test)]
mod tests {
    use crate::common::pattern_cases::*;
    use ir_core::catalogue::pattern::*;

    #[test]
    fn test_encode_decode_one_vertex_pattern() {
        // Pattern has label 2
        let pattern = Pattern::from(PatternVertex::new(0, 2));
        let code1 = pattern.encode();
        let pattern = Pattern::decode(&code1).unwrap();
        let code2 = pattern.encode();
        assert_eq!(code1, code2);
    }

    #[test]
    fn test_encode_decode_of_case1() {
        let pattern = build_pattern_case1();
        let code1 = pattern.encode();
        let pattern = Pattern::decode(&code1).unwrap();
        let code2 = pattern.encode();
        assert_eq!(code1, code2);
    }

    #[test]
    fn test_encode_decode_of_case2() {
        let pattern = build_pattern_case2();
        let code1 = pattern.encode();
        let pattern = Pattern::decode(&code1).unwrap();
        let code2 = pattern.encode();
        assert_eq!(code1, code2);
    }

    #[test]
    fn test_encode_decode_of_case3() {
        let pattern = build_pattern_case3();
        let code1 = pattern.encode();
        let pattern = Pattern::decode(&code1).unwrap();
        let code2 = pattern.encode();
        assert_eq!(code1, code2);
    }

    #[test]
    fn test_encode_decode_of_case4() {
        let pattern = build_pattern_case4();
        let code1 = pattern.encode();
        let pattern = Pattern::decode(&code1).unwrap();
        let code2 = pattern.encode();
        assert_eq!(code1, code2);
    }

    #[test]
    fn test_encode_decode_of_case5() {
        let pattern = build_pattern_case5();
        let code1 = pattern.encode();
        let pattern = Pattern::decode(&code1).unwrap();
        let code2 = pattern.encode();
        assert_eq!(code1, code2);
    }

    #[test]
    fn test_encode_decode_pattern_case1_vec_u8() {
        let pattern = build_pattern_case1();
        let code1 = pattern.encode();
        let pattern = Pattern::decode(&code1).unwrap();
        let code2 = pattern.encode();
        assert_eq!(code1, code2);
    }

    #[test]
    fn test_encode_decode_pattern_case2_vec_u8() {
        let pattern = build_pattern_case2();
        let code1 = pattern.encode();
        let pattern = Pattern::decode(&code1).unwrap();
        let code2 = pattern.encode();
        assert_eq!(code1, code2);
    }

    #[test]
    fn test_encode_decode_pattern_case3_vec_u8() {
        let pattern = build_pattern_case3();
        let code1 = pattern.encode();
        let pattern = Pattern::decode(&code1).unwrap();
        let code2 = pattern.encode();
        assert_eq!(code1, code2);
    }

    #[test]
    fn test_encode_decode_pattern_case4_vec_u8() {
        let pattern = build_pattern_case4();
        let code1 = pattern.encode();
        let pattern = Pattern::decode(&code1).unwrap();
        let code2 = pattern.encode();
        assert_eq!(code1, code2);
    }

    #[test]
    fn test_encode_decode_pattern_case5_vec_u8() {
        let pattern = build_pattern_case5();
        let code1 = pattern.encode();
        let pattern = Pattern::decode(&code1).unwrap();
        let code2 = pattern.encode();
        assert_eq!(code1, code2);
    }

    #[test]
    fn test_encode_decode_pattern_case6_vec_u8() {
        let pattern = build_pattern_case6();
        let code1 = pattern.encode();
        let pattern = Pattern::decode(&code1).unwrap();
        let code2 = pattern.encode();
        assert_eq!(code1, code2);
    }

    #[test]
    fn test_encode_decode_pattern_case7_vec_u8() {
        let pattern = build_pattern_case7();
        let code1 = pattern.encode();
        let pattern = Pattern::decode(&code1).unwrap();
        let code2 = pattern.encode();
        assert_eq!(code1, code2);
    }

    #[test]
    fn test_encode_decode_rank_ranking_case1_vec_u8() {
        let (pattern, _) = build_pattern_rank_ranking_case1();
        let pattern_code1 = pattern.encode();
        let (pattern, _) = build_pattern_rank_ranking_case1();
        let pattern_code2 = pattern.encode();
        assert_eq!(pattern_code1, pattern_code2);
        let pattern_from_decode = Pattern::decode(&pattern_code1).unwrap();
        let pattern_code_from_decode = pattern_from_decode.encode();
        assert_eq!(pattern_code1, pattern_code_from_decode);
    }

    #[test]
    fn test_encode_decode_rank_ranking_case2_vec_u8() {
        let (pattern, _) = build_pattern_rank_ranking_case2();
        let pattern_code1 = pattern.encode();
        let (pattern, _) = build_pattern_rank_ranking_case2();
        let pattern_code2 = pattern.encode();
        assert_eq!(pattern_code1, pattern_code2);
        let pattern_from_decode = Pattern::decode(&pattern_code1).unwrap();
        let pattern_code_from_decode = pattern_from_decode.encode();
        assert_eq!(pattern_code1, pattern_code_from_decode);
    }

    #[test]
    fn test_encode_decode_rank_ranking_case3_vec_u8() {
        let (pattern, _) = build_pattern_rank_ranking_case3();
        let pattern_code1 = pattern.encode();
        let (pattern, _) = build_pattern_rank_ranking_case3();
        let pattern_code2 = pattern.encode();
        assert_eq!(pattern_code1, pattern_code2);
        let pattern_from_decode = Pattern::decode(&pattern_code1).unwrap();
        let pattern_code_from_decode = pattern_from_decode.encode();
        assert_eq!(pattern_code1, pattern_code_from_decode);
    }

    #[test]
    fn test_encode_decode_rank_ranking_case4_vec_u8() {
        let (pattern, _) = build_pattern_rank_ranking_case4();
        let pattern_code1 = pattern.encode();
        let (pattern, _) = build_pattern_rank_ranking_case4();
        let pattern_code2 = pattern.encode();
        assert_eq!(pattern_code1, pattern_code2);
        let pattern_from_decode = Pattern::decode(&pattern_code1).unwrap();
        let pattern_code_from_decode = pattern_from_decode.encode();
        assert_eq!(pattern_code1, pattern_code_from_decode);
    }

    #[test]
    fn test_encode_decode_rank_ranking_case5_vec_u8() {
        let (pattern, _) = build_pattern_rank_ranking_case5();
        let pattern_code1 = pattern.encode();
        let (pattern, _) = build_pattern_rank_ranking_case5();
        let pattern_code2 = pattern.encode();
        assert_eq!(pattern_code1, pattern_code2);
        let pattern_from_decode = Pattern::decode(&pattern_code1).unwrap();
        let pattern_code_from_decode = pattern_from_decode.encode();
        assert_eq!(pattern_code1, pattern_code_from_decode);
    }

    #[test]
    fn test_encode_decode_rank_ranking_case6_vec_u8() {
        let (pattern, _) = build_pattern_rank_ranking_case6();
        let pattern_code1 = pattern.encode();
        let (pattern, _) = build_pattern_rank_ranking_case6();
        let pattern_code2 = pattern.encode();
        assert_eq!(pattern_code1, pattern_code2);
        let pattern_from_decode = Pattern::decode(&pattern_code1).unwrap();
        let pattern_code_from_decode = pattern_from_decode.encode();
        assert_eq!(pattern_code1, pattern_code_from_decode);
    }

    #[test]
    fn test_encode_decode_rank_ranking_case7_vec_u8() {
        let (pattern, _) = build_pattern_rank_ranking_case7();
        let pattern_code1 = pattern.encode();
        let (pattern, _) = build_pattern_rank_ranking_case7();
        let pattern_code2 = pattern.encode();
        assert_eq!(pattern_code1, pattern_code2);
        let pattern_from_decode = Pattern::decode(&pattern_code1).unwrap();
        let pattern_code_from_decode = pattern_from_decode.encode();
        assert_eq!(pattern_code1, pattern_code_from_decode);
    }

    #[test]
    fn test_encode_decode_rank_ranking_case8_vec_u8() {
        let (pattern, _) = build_pattern_rank_ranking_case8();
        let pattern_code1 = pattern.encode();
        let (pattern, _) = build_pattern_rank_ranking_case8();
        let pattern_code2 = pattern.encode();
        assert_eq!(pattern_code1, pattern_code2);
        let pattern_from_decode = Pattern::decode(&pattern_code1).unwrap();
        let pattern_code_from_decode = pattern_from_decode.encode();
        assert_eq!(pattern_code1, pattern_code_from_decode);
    }

    #[test]
    fn test_encode_decode_rank_ranking_case9_vec_u8() {
        let (pattern, _) = build_pattern_rank_ranking_case9();
        let pattern_code1 = pattern.encode();
        let (pattern, _) = build_pattern_rank_ranking_case9();
        let pattern_code2 = pattern.encode();
        assert_eq!(pattern_code1, pattern_code2);
        let pattern_from_decode = Pattern::decode(&pattern_code1).unwrap();
        let pattern_code_from_decode = pattern_from_decode.encode();
        assert_eq!(pattern_code1, pattern_code_from_decode);
    }

    #[test]
    fn test_encode_decode_rank_ranking_case10_vec_u8() {
        let (pattern, _) = build_pattern_rank_ranking_case10();
        let pattern_code1 = pattern.encode();
        let (pattern, _) = build_pattern_rank_ranking_case10();
        let pattern_code2 = pattern.encode();
        assert_eq!(pattern_code1, pattern_code2);
        let pattern_from_decode = Pattern::decode(&pattern_code1).unwrap();
        let pattern_code_from_decode = pattern_from_decode.encode();
        assert_eq!(pattern_code1, pattern_code_from_decode);
    }

    #[test]
    fn test_encode_decode_rank_ranking_case11_vec_u8() {
        let (pattern, _) = build_pattern_rank_ranking_case11();
        let pattern_code1 = pattern.encode();
        let (pattern, _) = build_pattern_rank_ranking_case11();
        let pattern_code2 = pattern.encode();
        assert_eq!(pattern_code1, pattern_code2);
        let pattern_from_decode = Pattern::decode(&pattern_code1).unwrap();
        let pattern_code_from_decode = pattern_from_decode.encode();
        assert_eq!(pattern_code1, pattern_code_from_decode);
    }

    #[test]
    fn test_encode_decode_rank_ranking_case12_vec_u8() {
        let (pattern, _) = build_pattern_rank_ranking_case12();
        let pattern_code1 = pattern.encode();
        let (pattern, _) = build_pattern_rank_ranking_case12();
        let pattern_code2 = pattern.encode();
        assert_eq!(pattern_code1, pattern_code2);
        let pattern_from_decode = Pattern::decode(&pattern_code1).unwrap();
        let pattern_code_from_decode = pattern_from_decode.encode();
        assert_eq!(pattern_code1, pattern_code_from_decode);
    }

    #[test]
    fn test_encode_decode_rank_ranking_case13_vec_u8() {
        let (pattern, _) = build_pattern_rank_ranking_case13();
        let pattern_code1 = pattern.encode();
        let (pattern, _) = build_pattern_rank_ranking_case13();
        let pattern_code2 = pattern.encode();
        assert_eq!(pattern_code1, pattern_code2);
        let pattern_from_decode = Pattern::decode(&pattern_code1).unwrap();
        let pattern_code_from_decode = pattern_from_decode.encode();
        assert_eq!(pattern_code1, pattern_code_from_decode);
    }

    #[test]
    fn test_encode_decode_rank_ranking_case14_vec_u8() {
        let (pattern, _) = build_pattern_rank_ranking_case14();
        let pattern_code1 = pattern.encode();
        let (pattern, _) = build_pattern_rank_ranking_case14();
        let pattern_code2 = pattern.encode();
        assert_eq!(pattern_code1, pattern_code2);
        let pattern_from_decode = Pattern::decode(&pattern_code1).unwrap();
        let pattern_code_from_decode = pattern_from_decode.encode();
        assert_eq!(pattern_code1, pattern_code_from_decode);
    }

    #[test]
    fn test_encode_decode_rank_ranking_case15_vec_u8() {
        let (pattern, _) = build_pattern_rank_ranking_case15();
        let pattern_code1 = pattern.encode();
        let (pattern, _) = build_pattern_rank_ranking_case15();
        let pattern_code2 = pattern.encode();
        assert_eq!(pattern_code1, pattern_code2);
        let pattern_from_decode = Pattern::decode(&pattern_code1).unwrap();
        let pattern_code_from_decode = pattern_from_decode.encode();
        assert_eq!(pattern_code1, pattern_code_from_decode);
    }

    #[test]
    fn test_encode_decode_rank_ranking_case16_vec_u8() {
        let (pattern, _) = build_pattern_rank_ranking_case16();
        let pattern_code1 = pattern.encode();
        let (pattern, _) = build_pattern_rank_ranking_case16();
        let pattern_code2 = pattern.encode();
        assert_eq!(pattern_code1, pattern_code2);
        let pattern_from_decode = Pattern::decode(&pattern_code1).unwrap();
        let pattern_code_from_decode = pattern_from_decode.encode();
        assert_eq!(pattern_code1, pattern_code_from_decode);
    }

    #[test]
    fn test_encode_decode_rank_ranking_case17_vec_u8() {
        let (pattern, _) = build_pattern_rank_ranking_case17();
        let pattern_code1 = pattern.encode();
        let (pattern, _) = build_pattern_rank_ranking_case17();
        let pattern_code2 = pattern.encode();
        assert_eq!(pattern_code1, pattern_code2);
        let pattern_from_decode = Pattern::decode(&pattern_code1).unwrap();
        let pattern_code_from_decode = pattern_from_decode.encode();
        assert_eq!(pattern_code1, pattern_code_from_decode);
    }

    #[test]
    fn test_encode_decode_rank_ranking_case18_vec_u8() {
        let (pattern, _) = build_pattern_rank_ranking_case18();
        let pattern_code1 = pattern.encode();
        let (pattern, _) = build_pattern_rank_ranking_case18();
        let pattern_code2 = pattern.encode();
        assert_eq!(pattern_code1, pattern_code2);
        let pattern_from_decode = Pattern::decode(&pattern_code1).unwrap();
        let pattern_code_from_decode = pattern_from_decode.encode();
        assert_eq!(pattern_code1, pattern_code_from_decode);
    }
<<<<<<< HEAD

    #[test]
    fn test_encode_decode_extend_step_case2_vec_u8() {
        let extend_step_1 = build_extend_step_case2(&build_pattern_case8());
        let encoder = Encoder::init(2, 2, 2, 2);
        let extend_step_1_code: Vec<u8> = extend_step_1.encode_to(&encoder);
        let extend_step_1_from_decode: ExtendStep =
            Cipher::decode_from(&extend_step_1_code, &encoder).unwrap();
        assert_eq!(
            extend_step_1.get_target_vertex_label(),
            extend_step_1_from_decode.get_target_vertex_label()
        );
        assert_eq!(extend_step_1.get_extend_edges_num(), extend_step_1_from_decode.get_extend_edges_num());
    }

    #[test]
    fn test_encode_decode_extend_step_case2_ascii_string() {
        let extend_step_1 = build_extend_step_case2(&build_pattern_case8());
        let encoder = Encoder::init(2, 2, 2, 2);
        let extend_step_1_code: AsciiString = extend_step_1.encode_to(&encoder);
        let extend_step_1_from_decode: ExtendStep =
            Cipher::decode_from(&extend_step_1_code, &encoder).unwrap();
        assert_eq!(
            extend_step_1.get_target_vertex_label(),
            extend_step_1_from_decode.get_target_vertex_label()
        );
        assert_eq!(extend_step_1.get_extend_edges_num(), extend_step_1_from_decode.get_extend_edges_num());
    }

    #[test]
    fn test_encode_decode_of_case1_new() {
        let pattern = build_pattern_case1();
        let code1: Vec<u8> = pattern.encode();
        let pattern: Pattern = Pattern::decode(&code1).unwrap();
        let code2: Vec<u8> = pattern.encode();
        assert_eq!(code1, code2);
    }

    #[test]
    fn test_encode_decode_of_case2_new() {
        let pattern = build_pattern_case2();
        let code1: Vec<u8> = pattern.encode();
        let pattern: Pattern = Pattern::decode(&code1).unwrap();
        let code2: Vec<u8> = pattern.encode();
        assert_eq!(code1, code2);
    }

    #[test]
    fn test_encode_decode_of_case3_new() {
        let pattern = build_pattern_case3();
        let code1: Vec<u8> = pattern.encode();
        let pattern = build_pattern_case3();
        let code2: Vec<u8> = pattern.encode();
        assert_eq!(code1, code2);
    }

    #[test]
    fn test_encode_decode_of_case4_new() {
        let pattern = build_pattern_case4();
        let code1: Vec<u8> = pattern.encode();
        let pattern = build_pattern_case4();
        let code2: Vec<u8> = pattern.encode();
        assert_eq!(code1, code2);
    }

    #[test]
    fn test_encode_decode_of_case5_new() {
        let pattern = build_pattern_case5();
        let code1: Vec<u8> = pattern.encode();
        let pattern = build_pattern_case5();
        let code2: Vec<u8> = pattern.encode();
        assert_eq!(code1, code2);
    }
=======
>>>>>>> 12a41706
}<|MERGE_RESOLUTION|>--- conflicted
+++ resolved
@@ -353,80 +353,4 @@
         let pattern_code_from_decode = pattern_from_decode.encode();
         assert_eq!(pattern_code1, pattern_code_from_decode);
     }
-<<<<<<< HEAD
-
-    #[test]
-    fn test_encode_decode_extend_step_case2_vec_u8() {
-        let extend_step_1 = build_extend_step_case2(&build_pattern_case8());
-        let encoder = Encoder::init(2, 2, 2, 2);
-        let extend_step_1_code: Vec<u8> = extend_step_1.encode_to(&encoder);
-        let extend_step_1_from_decode: ExtendStep =
-            Cipher::decode_from(&extend_step_1_code, &encoder).unwrap();
-        assert_eq!(
-            extend_step_1.get_target_vertex_label(),
-            extend_step_1_from_decode.get_target_vertex_label()
-        );
-        assert_eq!(extend_step_1.get_extend_edges_num(), extend_step_1_from_decode.get_extend_edges_num());
-    }
-
-    #[test]
-    fn test_encode_decode_extend_step_case2_ascii_string() {
-        let extend_step_1 = build_extend_step_case2(&build_pattern_case8());
-        let encoder = Encoder::init(2, 2, 2, 2);
-        let extend_step_1_code: AsciiString = extend_step_1.encode_to(&encoder);
-        let extend_step_1_from_decode: ExtendStep =
-            Cipher::decode_from(&extend_step_1_code, &encoder).unwrap();
-        assert_eq!(
-            extend_step_1.get_target_vertex_label(),
-            extend_step_1_from_decode.get_target_vertex_label()
-        );
-        assert_eq!(extend_step_1.get_extend_edges_num(), extend_step_1_from_decode.get_extend_edges_num());
-    }
-
-    #[test]
-    fn test_encode_decode_of_case1_new() {
-        let pattern = build_pattern_case1();
-        let code1: Vec<u8> = pattern.encode();
-        let pattern: Pattern = Pattern::decode(&code1).unwrap();
-        let code2: Vec<u8> = pattern.encode();
-        assert_eq!(code1, code2);
-    }
-
-    #[test]
-    fn test_encode_decode_of_case2_new() {
-        let pattern = build_pattern_case2();
-        let code1: Vec<u8> = pattern.encode();
-        let pattern: Pattern = Pattern::decode(&code1).unwrap();
-        let code2: Vec<u8> = pattern.encode();
-        assert_eq!(code1, code2);
-    }
-
-    #[test]
-    fn test_encode_decode_of_case3_new() {
-        let pattern = build_pattern_case3();
-        let code1: Vec<u8> = pattern.encode();
-        let pattern = build_pattern_case3();
-        let code2: Vec<u8> = pattern.encode();
-        assert_eq!(code1, code2);
-    }
-
-    #[test]
-    fn test_encode_decode_of_case4_new() {
-        let pattern = build_pattern_case4();
-        let code1: Vec<u8> = pattern.encode();
-        let pattern = build_pattern_case4();
-        let code2: Vec<u8> = pattern.encode();
-        assert_eq!(code1, code2);
-    }
-
-    #[test]
-    fn test_encode_decode_of_case5_new() {
-        let pattern = build_pattern_case5();
-        let code1: Vec<u8> = pattern.encode();
-        let pattern = build_pattern_case5();
-        let code2: Vec<u8> = pattern.encode();
-        assert_eq!(code1, code2);
-    }
-=======
->>>>>>> 12a41706
 }