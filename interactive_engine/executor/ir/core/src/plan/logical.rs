//
//! Copyright 2020 Alibaba Group Holding Limited.
//!
//! Licensed under the Apache License, Version 2.0 (the "License");
//! you may not use this file except in compliance with the License.
//! You may obtain a copy of the License at
//!
//! http://www.apache.org/licenses/LICENSE-2.0
//!
//! Unless required by applicable law or agreed to in writing, software
//! distributed under the License is distributed on an "AS IS" BASIS,
//! WITHOUT WARRANTIES OR CONDITIONS OF ANY KIND, either express or implied.
//! See the License for the specific language governing permissions and
//! limitations under the License.

use std::cell::RefCell;
use std::collections::{BTreeSet, HashMap, VecDeque};
use std::convert::{TryFrom, TryInto};
use std::fmt;
use std::rc::Rc;

use ir_common::error::ParsePbError;
use ir_common::generated::algebra as pb;
use ir_common::generated::algebra::pattern::binder::Item;
use ir_common::generated::common as common_pb;
use ir_common::{KeyId, NameOrId};
use vec_map::VecMap;

use crate::error::{IrError, IrResult};
use crate::glogue::error::IrPatternError;
use crate::plan::meta::{ColumnsOpt, PlanMeta, Schema, StoreMeta, TagId, INVALID_META_ID, STORE_META};
use crate::plan::patmat::{ExtendStrategy, MatchingStrategy, NaiveStrategy};

// Note that protobuf only support signed integer, while we actually requires the nodes'
// id being non-negative
pub type NodeId = u32;
type PbNodeId = i32;

/// An internal representation of the pb-[`Node`].
///
/// [`Node`]: crate::generated::algebra::logical_plan::Node
#[derive(Clone, Debug, PartialEq)]
pub struct Node {
    pub(crate) id: NodeId,
    pub(crate) opr: pb::logical_plan::Operator,
    pub(crate) parents: BTreeSet<NodeId>,
    pub(crate) children: BTreeSet<NodeId>,
}

#[allow(dead_code)]
impl Node {
    pub fn new(id: NodeId, opr: pb::logical_plan::Operator) -> Node {
        Node { id, opr, parents: BTreeSet::new(), children: BTreeSet::new() }
    }

    pub fn add_child(&mut self, child_id: NodeId) {
        self.children.insert(child_id);
    }

    pub fn get_first_child(&self) -> Option<NodeId> {
        self.children.iter().next().cloned()
    }

    pub fn add_parent(&mut self, parent_id: NodeId) {
        self.parents.insert(parent_id);
    }
}

pub(crate) type NodeType = Rc<RefCell<Node>>;

/// An internal representation of the pb-[`LogicalPlan`].
///
/// [`LogicalPlan`]: crate::generated::algebra::LogicalPlan
#[derive(Default, Clone)]
pub struct LogicalPlan {
    pub(crate) nodes: VecMap<NodeType>,
    /// To record the nodes' maximum id in the logical plan. Note that the nodes
    /// **include the removed ones**
    pub(crate) max_node_id: NodeId,
    /// The metadata of the logical plan
    pub(crate) meta: PlanMeta,
}

impl PartialEq for LogicalPlan {
    fn eq(&self, other: &Self) -> bool {
        if self.nodes.len() != other.nodes.len() {
            return false;
        }
        for (this_node, other_node) in self
            .nodes
            .iter()
            .map(|(_, node)| node)
            .zip(other.nodes.iter().map(|(_, node)| node))
        {
            if this_node != other_node {
                return false;
            }
        }

        true
    }
}

impl fmt::Debug for LogicalPlan {
    fn fmt(&self, f: &mut fmt::Formatter<'_>) -> fmt::Result {
        f.debug_list()
            .entries(self.nodes.iter().map(|(_, node)| node.borrow()))
            .finish()
    }
}

impl TryFrom<pb::LogicalPlan> for LogicalPlan {
    type Error = ParsePbError;

    fn try_from(pb: pb::LogicalPlan) -> Result<Self, Self::Error> {
        let nodes_pb = pb.nodes;
        let mut plan = LogicalPlan::default();
        let mut id_map = HashMap::<NodeId, NodeId>::new();
        let mut parents = HashMap::<NodeId, BTreeSet<NodeId>>::new();
        for (id, node) in nodes_pb.iter().enumerate() {
            for &child in &node.children {
                if child <= id as PbNodeId {
                    return Err(ParsePbError::ParseError(format!(
                        "the child node's id {:?} is not larger than parent node's id {:?}",
                        child, id
                    )));
                }
                parents
                    .entry(child as NodeId)
                    .or_insert_with(BTreeSet::new)
                    .insert(id as NodeId);
            }
        }

        for (id, node) in nodes_pb.into_iter().enumerate() {
            if let Some(mut opr) = node.opr {
                match opr.opr.as_mut() {
                    Some(pb::logical_plan::operator::Opr::Apply(apply)) => {
                        apply.subtask = id_map[&(apply.subtask as NodeId)] as PbNodeId;
                    }
                    _ => {}
                }
                let parent_ids = parents
                    .get(&(id as NodeId))
                    .cloned()
                    .unwrap_or_default()
                    .into_iter()
                    .map(|old| id_map[&old])
                    .collect::<Vec<NodeId>>();
                let new_id = plan
                    .append_operator_as_node(opr, parent_ids)
                    .map_err(|err| ParsePbError::ParseError(format!("{:?}", err)))?;
                id_map.insert(id as NodeId, new_id);
            } else {
                return Err(ParsePbError::EmptyFieldError("Node::opr".to_string()));
            }
        }

        Ok(plan)
    }
}

impl From<LogicalPlan> for pb::LogicalPlan {
    fn from(plan: LogicalPlan) -> Self {
        let mut id_map: HashMap<NodeId, PbNodeId> = HashMap::with_capacity(plan.len());
        let mut roots = vec![];
        // As there might be some nodes being removed, we gonna remap the nodes' ids
        for (new_id, (old_id, node)) in plan.nodes.iter().enumerate() {
            id_map.insert(old_id as NodeId, new_id as PbNodeId);
            if node.borrow().parents.is_empty() {
                roots.push(new_id as PbNodeId);
            }
        }
        let mut plan_pb = pb::LogicalPlan { nodes: vec![], roots };
        for (_, node) in &plan.nodes {
            let mut node_pb = pb::logical_plan::Node { opr: None, children: vec![] };
            let mut operator = node.borrow().opr.clone();
            match operator.opr.as_mut() {
                Some(pb::logical_plan::operator::Opr::Apply(apply)) => {
                    apply.subtask = id_map[&(apply.subtask as NodeId)] as PbNodeId;
                }
                _ => {}
            }
            node_pb.opr = Some(operator);
            node_pb.children = node
                .borrow()
                .children
                .iter()
                .map(|old_id| id_map[old_id])
                .collect();
            plan_pb.nodes.push(node_pb);
        }

        plan_pb
    }
}

fn clone_node(node: NodeType) -> Node {
    let mut clone_node = (*node.borrow()).clone();
    clone_node.children.clear();
    clone_node.parents.clear();

    clone_node
}

// Implement some private functions
#[allow(dead_code)]
impl LogicalPlan {
    /// Get the corresponding merge node of the given branch node.
    fn get_merge_node(&self, branch_node: NodeType) -> Option<NodeType> {
        if branch_node.borrow().children.len() > 1 {
            let root_children: BTreeSet<u32> = branch_node
                .borrow()
                .children
                .iter()
                .cloned()
                .collect();
            let mut node_root_child_map = HashMap::new();
            let mut queue = VecDeque::new();
            for root_child_id in root_children.iter() {
                queue.push_back(*root_child_id);
                node_root_child_map.insert(*root_child_id, BTreeSet::from([*root_child_id]));
            }
            'outer: loop {
                if let Some(relaxed_node_id) = queue.pop_front() {
                    let relaxed_node = self.get_node(relaxed_node_id).unwrap();
                    let related_root_child_nodes = node_root_child_map
                        .get(&relaxed_node_id)
                        .cloned()
                        .unwrap();
                    for relaxed_node_child in relaxed_node.borrow().children.iter() {
                        if !node_root_child_map.contains_key(relaxed_node_child) {
                            queue.push_back(*relaxed_node_child);
                        }

                        let child_related_root_child_nodes = node_root_child_map
                            .entry(*relaxed_node_child)
                            .or_insert(BTreeSet::new());
                        for root_child_node in related_root_child_nodes.iter() {
                            child_related_root_child_nodes.insert(*root_child_node);
                        }
                        if *child_related_root_child_nodes == root_children {
                            break 'outer self.get_node(*relaxed_node_child);
                        }
                    }
                } else {
                    break None;
                }
            }
        } else {
            None
        }
    }
}

#[allow(dead_code)]
impl LogicalPlan {
    /// Create a new logical plan from some root.
    pub fn with_root(node: Node) -> Self {
        let mut meta = PlanMeta::default();
        let node_id = node.id;
        meta.refer_to_nodes(node_id, vec![node_id]);
        let _ = meta.curr_node_meta_mut();
        let mut nodes = VecMap::new();
        nodes.insert(node_id as usize, Rc::new(RefCell::new(node)));

        Self { nodes, max_node_id: node_id + 1, meta }
    }

    /// Get a node reference from the logical plan
    pub fn get_node(&self, id: NodeId) -> Option<NodeType> {
        self.nodes.get(id as usize).cloned()
    }

    /// Get a operator reference from the logical plan
    pub fn get_opr(&self, id: NodeId) -> Option<pb::logical_plan::Operator> {
        self.nodes
            .get(id as usize)
            .map(|node| node.borrow().opr.clone())
    }

    /// Get first node in the logical plan
    pub fn get_first_node(&self) -> Option<NodeType> {
        self.nodes
            .iter()
            .next()
            .map(|tuple| tuple.1.clone())
    }

    /// Get last node in the logical plan
    pub fn get_last_node(&self) -> Option<NodeType> {
        self.nodes
            .iter()
            .rev()
            .next()
            .map(|tuple| tuple.1.clone())
    }

    pub fn len(&self) -> usize {
        self.nodes.len()
    }

    pub fn is_empty(&self) -> bool {
        self.nodes.is_empty()
    }

    pub fn get_meta(&self) -> &PlanMeta {
        &self.meta
    }

    pub fn get_max_node_id(&self) -> NodeId {
        self.max_node_id
    }

    /// Append a new node into the logical plan, with specified `parent_ids`
    /// as its parent nodes. In order to do so, all specified parents must present in the
    /// logical plan.
    ///
    /// # Return
    ///   * If succeed, the id of the newly added node
    ///   * Otherwise, `IrError::ParentNodeNotExist`
    pub fn append_node(&mut self, mut node: Node, parent_ids: Vec<NodeId>) -> IrResult<NodeId> {
        let id = node.id;
        if !self.is_empty() && !parent_ids.is_empty() {
            let mut parent_nodes = vec![];
            for parent_id in parent_ids {
                if let Some(parent_node) = self.get_node(parent_id) {
                    parent_nodes.push(parent_node);
                } else {
                    return Err(IrError::ParentNodeNotExist(parent_id));
                }
            }
            for parent_node in parent_nodes {
                node.add_parent(parent_node.borrow().id);
                parent_node.borrow_mut().add_child(id);
            }
        }
        let node_rc = Rc::new(RefCell::new(node));
        self.nodes.insert(id as usize, node_rc.clone());
        self.max_node_id = std::cmp::max(self.max_node_id, id) + 1;

        Ok(id)
    }

    /// Append an existing logical plan to the logical plan, with the specified
    /// parent node's id. Note that we currently only allow appending a logical
    /// plan to one single parent node.
    pub fn append_plan(&mut self, plan: pb::LogicalPlan, parent_ids: Vec<NodeId>) -> IrResult<NodeId> {
        if parent_ids.len() != 1 {
            return Err(IrError::Unsupported(
                "only support appending plan for one single parent!".to_string(),
            ));
        }
        let mut id_map: HashMap<NodeId, NodeId> = HashMap::new();
        let mut parents: HashMap<NodeId, BTreeSet<NodeId>> = HashMap::new();
        let mut result_id = 0;
        for (id, node) in plan.nodes.iter().enumerate() {
            for child in &node.children {
                parents
                    .entry(*child as NodeId)
                    .or_insert_with(BTreeSet::new)
                    .insert(id as NodeId);
            }
        }
        for (id, node) in plan.nodes.into_iter().enumerate() {
            if let Some(opr) = node.opr {
                let new_parents = if !parents.contains_key(&(id as NodeId)) {
                    parent_ids.clone()
                } else {
                    parents
                        .get(&(id as NodeId))
                        .cloned()
                        .unwrap_or_default()
                        .into_iter()
                        .map(|old| {
                            id_map
                                .get(&old)
                                .cloned()
                                .ok_or(IrError::ParentNodeNotExist(old))
                        })
                        .collect::<IrResult<Vec<NodeId>>>()?
                };
                let new_id = self.append_operator_as_node(opr, new_parents)?;
                id_map.insert(id as NodeId, new_id);
                result_id = new_id;
            } else {
                return Err(IrError::MissingData("Node::opr".to_string()));
            }
        }

        Ok(result_id)
    }

    /// Append an operator into the logical plan, as a new node with `self.max_node_id` as its id.
    pub fn append_operator_as_node(
        &mut self, mut opr: pb::logical_plan::Operator, parent_ids: Vec<NodeId>,
    ) -> IrResult<NodeId> {
        use pb::logical_plan::operator::Opr;

        let old_curr_node = self.meta.get_curr_node();
        if opr.opr.is_none() {
            return Err(IrError::MissingData("Operator::opr".to_string()));
        }
        // Set new current node as `self.max_node_id`
        let new_curr_node = self.max_node_id;
        self.meta.set_curr_node(new_curr_node);
        // Configure `NodeMeta` for current node
        let _ = self.meta.curr_node_meta_mut();
        // By default, refer to the nodes that the the parent nodes refer to
        // Certain operators will modify the referred nodes during preprocessing, including
        // Scan, EdgeExpand, PathExpand, GetV, Apply and Project
        let ref_parent_nodes = self.meta.get_referred_nodes(&parent_ids);
        self.meta
            .refer_to_nodes(new_curr_node, ref_parent_nodes);

        if let Ok(store_meta) = STORE_META.read() {
            opr.preprocess(&store_meta, &mut self.meta)?;
        }
        let new_curr_node_rst = match opr.opr.as_ref().unwrap() {
            Opr::Pattern(pattern) => {
                if parent_ids.len() == 1 {
                    // We try to match via ExtendStrategy. If not supported, match via NaiveStrategy.

                    // Notice that there are some limitations of ExtendStrategy, including:
                    // 1. the input of match should be a whole graph, i.e., `g.V().match(...)`
                    // 2. the match sentences are connected by join_kind of `InnerJoin`
                    // 3. the match binders should expand vertices if it is EdgeExpand opr
                    // 4. if match binders of PathExpand exists, it should at least range from 1
                    let is_pattern_source_whole_graph = self
                        .get_opr(parent_ids[0])
                        .map(|pattern_source| pattern_source.is_whole_graph())
                        .ok_or(IrError::ParentNodeNotExist(parent_ids[0]))?;
                    let extend_strategy = if is_pattern_source_whole_graph {
                        ExtendStrategy::init(&pattern, &self.meta)
                    } else {
                        Err(IrPatternError::Unsupported("pattern source is not whole graph".to_string()))
                    };
                    let extend_strategy = extend_strategy?;
                    print!("pattern matching by ExtendStrategy");
                    let plan = extend_strategy.build_logical_plan()?;
                    let new_node_id = self.append_plan(plan, parent_ids.clone())?;
                    // As we have added a new source op to scan with label efficiently in extend_strategy,
                    // we remove the old source op.
                    self.nodes.remove(0);
                    Ok(new_node_id)
                } else {
                    Err(IrError::Unsupported(
                        "only one single parent is supported for the `Pattern` operator".to_string(),
                    ))
                }
            }
            _ => self.append_node(Node::new(new_curr_node, opr), parent_ids.clone()),
        };

        // As in this case, the current id will not refer to any actual nodes, it is fine to
        // keep its referred nodes.
        if new_curr_node_rst.is_err() {
            self.meta.set_curr_node(old_curr_node);
        }

        new_curr_node_rst
    }

    /// Remove a node from the logical plan, and do the following:
    /// * For each of its parent, if present, remove this node's id reference from its `children`.
    /// * For each of its children, remove this node's id reference from its `parent`, and if
    /// the child's parent becomes empty, the child must be removed recursively.
    ///
    ///  Note that this does not decrease `self.node_max_id`, which serves as the indication
    /// of new id of the plan.
    pub fn remove_node(&mut self, id: NodeId) -> Option<NodeType> {
        let node = self.nodes.remove(id as usize);
        if let Some(n) = &node {
            for p in &n.borrow().parents {
                if let Some(parent_node) = self.get_node(*p) {
                    parent_node.borrow_mut().children.remove(&id);
                }
            }

            for c in &n.borrow().children {
                if let Some(child) = self.get_node(*c) {
                    child.borrow_mut().parents.remove(&id);
                    if child.borrow().parents.is_empty() {
                        // Recursively remove the child
                        let _ = self.remove_node(*c);
                    }
                }
            }
        }
        node
    }

    /// Append branch plans to a certain node which has **no** children in this logical plan.
    pub fn append_branch_plans(&mut self, node: NodeType, subplans: Vec<LogicalPlan>) {
        if !node.borrow().children.is_empty() {
            return;
        } else {
            for subplan in subplans {
                if let Some((_, root)) = subplan.nodes.iter().next() {
                    node.borrow_mut()
                        .children
                        .insert(root.borrow().id);
                    root.borrow_mut()
                        .parents
                        .insert(node.borrow().id);
                }
                self.nodes.extend(subplan.nodes.into_iter());
            }
        }
    }

    /// From a branch node `root`, obtain the sub-plans (branch node excluded), each representing
    /// a branch of operators, till the merge node (merge node excluded).
    ///
    /// # Return
    ///   * the merge node and sub-plans if the `brach_node` is indeed a branch node (has more
    /// than one child), and its corresponding merge_node present.
    ///   * `None` and empty sub-plans if otherwise.
    pub fn get_branch_plans(&self, branch_node: NodeType) -> (Option<NodeType>, Vec<LogicalPlan>) {
        let mut plans = vec![];
        let mut merge_node_opt = None;
        if branch_node.borrow().children.len() > 1 {
            merge_node_opt = self.get_merge_node(branch_node.clone());
            if let Some(merge_node) = &merge_node_opt {
                for &child_node_id in &branch_node.borrow().children {
                    if let Some(child_node) = self.get_node(child_node_id) {
                        if let Some(subplan) = self.subplan(child_node, merge_node.clone()) {
                            plans.push(subplan)
                        }
                    }
                }
            }
        }

        (merge_node_opt, plans)
    }

    /// To construct a subplan from every node lying between `from_node` (included) and `to_node` (excluded)
    /// in the logical plan. Thus, for the subplan to be valid, `to_node` must refer to a
    /// downstream node against `from_node` in the plan.
    ///
    /// If there are some branches between `from_node` and `to_node`, there are two cases:
    /// * 1. `to_node` lies within a sub-branch. In this case, **NO** subplan can be produced;
    /// * 2. `to_node` is a downstream node of the merge node of the branch, then all branches
    /// of nodes must be included in the subplan. For example, F is a `from_node` which has two
    /// branches, namely F -> A1 -> B1 -> M, and F -> A2 -> B2 -> M. we have `to_node` T connected
    /// to M in the logical plan, as M -> T0 -> T, the subplan from F to T, must include the operators
    /// of F, A1, B1, A2, B2, M and T0.
    ///
    /// # Return
    ///   * The subplan in case of success,
    ///   * `None` if `from_node` is `to_node`, or could not arrive at `to_node` following the
    ///  plan, or there is a branch node in between, but fail to locate the corresponding merge node.
    pub fn subplan(&self, from_node: NodeType, to_node: NodeType) -> Option<LogicalPlan> {
        if from_node == to_node {
            return None;
        }
        let mut plan = LogicalPlan::with_root(clone_node(from_node.clone()));
        plan.meta = self.meta.clone();
        let mut curr_node = from_node;
        while curr_node != to_node {
            if curr_node.borrow().children.is_empty() {
                // While still not locating to_node
                return None;
            } else if curr_node.borrow().children.len() == 1 {
                let next_node_id = curr_node.borrow().get_first_child().unwrap();
                if let Some(next_node) = self.get_node(next_node_id) {
                    if next_node.borrow().id != to_node.borrow().id {
                        plan.append_node(clone_node(next_node.clone()), vec![curr_node.borrow().id])
                            .expect("append node to subplan error");
                    }
                    curr_node = next_node;
                } else {
                    return None;
                }
            } else {
                let (merge_node_opt, subplans) = self.get_branch_plans(curr_node.clone());
                if let Some(merge_node) = merge_node_opt {
                    plan.append_branch_plans(plan.get_node(curr_node.borrow().id).unwrap(), subplans);
                    if merge_node.borrow().id != to_node.borrow().id {
                        let merge_node_parent = merge_node
                            .borrow()
                            .parents
                            .iter()
                            .map(|x| *x)
                            .collect();
                        let merge_node_clone = clone_node(merge_node.clone());
                        plan.append_node(merge_node_clone, merge_node_parent)
                            .expect("append node to subplan error");
                    }
                    curr_node = merge_node;
                } else {
                    return None;
                }
            }
        }
        Some(plan)
    }

    /// Given a node that contains a subtask, which is typically an  `Apply` operator,
    /// try to extract the subtask as a logical plan.
    ///
    /// TODO(longbin): There may be an issue when the last node of a subtask is a merge node.
    pub fn extract_subplan(&self, node: NodeType) -> Option<LogicalPlan> {
        let node_borrow = node.borrow();
        match &node_borrow.opr.opr {
            Some(pb::logical_plan::operator::Opr::Apply(apply_opr)) => {
                if let Some(from_node) = self.get_node(apply_opr.subtask as NodeId) {
                    let mut curr_node = from_node.clone();
                    while let Some(to_node) = curr_node
                        .clone()
                        .borrow()
                        .get_first_child()
                        .and_then(|node_id| self.get_node(node_id))
                    {
                        curr_node = to_node.clone();
                    }
                    let parent_ids = curr_node
                        .borrow()
                        .parents
                        .iter()
                        .cloned()
                        .collect();
                    let mut subplan = if from_node == curr_node {
                        let mut p = LogicalPlan::default();
                        p.meta = self.meta.clone();
                        Some(p)
                    } else {
                        self.subplan(from_node, curr_node.clone())
                    };
                    if let Some(plan) = subplan.as_mut() {
                        plan.append_node(curr_node.borrow().clone(), parent_ids)
                            .expect("append node to subplan error!");
                    }
                    subplan
                } else {
                    None
                }
            }
            _ => None,
        }
    }
}

pub trait AsLogical {
    fn preprocess(&mut self, meta: &StoreMeta, plan_meta: &mut PlanMeta) -> IrResult<()>;
}

fn check_primary_key_from_pb(
    schema: &Schema, table: &common_pb::NameOrId, col: &common_pb::NameOrId, is_entity: bool,
) -> (bool, usize) {
    use ir_common::generated::common::name_or_id::Item;

    let mut table_name = "";
    let mut col_name = "";
    if let Some(item) = table.item.as_ref() {
        match item {
            Item::Name(name) => table_name = name.as_str(),
            Item::Id(id) => {
                if let Some(name) =
                    if is_entity { schema.get_entity_name(*id) } else { schema.get_relation_name(*id) }
                {
                    table_name = name.as_str();
                }
            }
        }
    }
    if let Some(item) = col.item.as_ref() {
        match item {
            Item::Name(name) => col_name = name.as_str(),
            Item::Id(id) => {
                if let Some(name) = schema.get_column_name(*id) {
                    col_name = name.as_str();
                }
            }
        }
    }

    schema.check_primary_key(table_name, col_name)
}

/// To optimize a triplet predicate of <pk, cmp, val> into an `IndexPredicate`.
fn triplet_to_index_predicate(
    operators: &[common_pb::ExprOpr], table: &common_pb::NameOrId, is_vertex: bool, meta: &StoreMeta,
) -> IrResult<Option<pb::IndexPredicate>> {
    if operators.len() != 3 {
        return Ok(None);
    }
    if meta.schema.is_none() {
        return Ok(None);
    }
    let schema = meta.schema.as_ref().unwrap();
    let mut key = None;
    let mut is_eq = false;
    let mut value = None;
    if let Some(item) = &operators.get(0).unwrap().item {
        match item {
            common_pb::expr_opr::Item::Var(var) => {
                if let Some(property) = &var.property {
                    if let Some(item) = &property.item {
                        match item {
                            common_pb::property::Item::Key(col) => {
                                let (is_pk, num_pks) =
                                    check_primary_key_from_pb(schema, table, col, is_vertex);
                                if is_pk && num_pks == 1 {
                                    key = Some(property.clone());
                                }
                            }
                            _ => { /*do nothing*/ }
                        }
                    }
                }
            }
            _ => { /*do nothing*/ }
        }
    };

    if key.is_none() {
        return Ok(None);
    }

    if let Some(item) = &operators.get(1).unwrap().item {
        match item {
            common_pb::expr_opr::Item::Logical(l) => {
                if *l == 0 {
                    // Eq
                    is_eq = true;
                }
            }
            _ => { /*do nothing*/ }
        }
    };

    if !is_eq {
        return Ok(None);
    }

    if let Some(item) = &operators.get(2).unwrap().item {
        match item {
            common_pb::expr_opr::Item::Const(c) => {
                value = Some(c.clone());
            }
            _ => { /*do nothing*/ }
        }
    };
    if value.is_none() {
        return Ok(None);
    }

    let idx_pred = pb::IndexPredicate {
        or_predicates: vec![pb::index_predicate::AndPredicate {
            predicates: vec![pb::index_predicate::Triplet { key, value, cmp: None }],
        }],
    };

    Ok(Some(idx_pred))
}

fn get_table_id_from_pb(schema: &Schema, name: &common_pb::NameOrId) -> Option<KeyId> {
    name.item.as_ref().and_then(|item| match item {
        common_pb::name_or_id::Item::Name(name) => schema.get_table_id(name),
        common_pb::name_or_id::Item::Id(id) => Some(*id),
    })
}

fn get_column_id_from_pb(schema: &Schema, name: &common_pb::NameOrId) -> Option<KeyId> {
    name.item.as_ref().and_then(|item| match item {
        common_pb::name_or_id::Item::Name(name) => schema.get_column_id(name),
        common_pb::name_or_id::Item::Id(id) => Some(*id),
    })
}

fn preprocess_var(
    var: &mut common_pb::Variable, meta: &StoreMeta, plan_meta: &mut PlanMeta, is_predicate: bool,
) -> IrResult<()> {
    let tag =
        if let Some(tag) = var.tag.as_mut() { Some(get_or_set_tag_id(tag, plan_meta)?) } else { None };
    let mut node_meta = plan_meta.curr_node_meta_mut();
    if let Some(property) = var.property.as_mut() {
        if let Some(key) = property.item.as_mut() {
            match key {
                common_pb::property::Item::Key(key) => {
                    if let Some(schema) = &meta.schema {
                        if schema.is_column_id() {
                            let new_key = get_column_id_from_pb(schema, key)
                                .unwrap_or(INVALID_META_ID)
                                .into();
                            debug!("column: {:?} -> {:?}", key, new_key);
                            *key = new_key;
                        }
                    }
                    // A column that only presents for a predicate should not be materialized
                    if !is_predicate {
                        debug!("add column ({:?}) to {:?}", key, var.tag);
                        node_meta.insert_tag_column(tag, key.clone().try_into()?);
                    }
                }
                common_pb::property::Item::All(_) => {
                    node_meta.set_tag_columns_opt(tag, ColumnsOpt::All(256))
                }
                _ => {}
            }
        }
    }

    Ok(())
}

fn preprocess_label(
    label: &mut common_pb::Value, meta: &StoreMeta, _plan_meta: &mut PlanMeta,
) -> IrResult<()> {
    if let Some(schema) = &meta.schema {
        // A Const needs to be preprocessed only if it is while comparing a label (table)
        if schema.is_table_id() {
            if let Some(item) = label.item.as_mut() {
                match item {
                    common_pb::value::Item::Str(name) => {
                        let new_item = common_pb::value::Item::I32(
                            schema
                                .get_table_id(name)
                                .ok_or(IrError::TableNotExist(NameOrId::Str(name.to_string())))?,
                        );
                        debug!("table: {:?} -> {:?}", item, new_item);
                        *item = new_item;
                    }
                    common_pb::value::Item::StrArray(names) => {
                        let new_item = common_pb::value::Item::I32Array(common_pb::I32Array {
                            item: names
                                .item
                                .iter()
                                .map(|name| {
                                    schema
                                        .get_table_id(name)
                                        .ok_or(IrError::TableNotExist(NameOrId::Str(name.to_string())))
                                })
                                .collect::<IrResult<Vec<_>>>()?,
                        });
                        debug!("table: {:?} -> {:?}", item, new_item);
                        *item = new_item;
                    }
                    _ => {}
                }
            }
        }
    }
    Ok(())
}

fn preprocess_expression(
    expr: &mut common_pb::Expression, meta: &StoreMeta, plan_meta: &mut PlanMeta, is_predicate: bool,
) -> IrResult<()> {
    let mut count = 0;
    for opr in expr.operators.iter_mut() {
        if let Some(item) = opr.item.as_mut() {
            match item {
                common_pb::expr_opr::Item::Var(var) => {
                    if let Some(property) = var.property.as_mut() {
                        if let Some(key) = property.item.as_mut() {
                            match key {
                                common_pb::property::Item::Label(_) => count = 1,
                                _ => count = 0,
                            }
                        }
                    }
                    preprocess_var(var, meta, plan_meta, is_predicate)?;
                }
                common_pb::expr_opr::Item::Logical(l) => {
                    if count == 1 {
                        // means previous one is LabelKey
                        // The logical operator of Eq, Ne, Lt, Le, Gt, Ge, Within, Without
                        if *l >= 0 && *l <= 7 {
                            count = 2; // indicates LabelKey <cmp>
                        }
                    } else {
                        count = 0;
                    }
                }
                common_pb::expr_opr::Item::Const(c) => {
                    if count == 2 {
                        // indicates LabelKey <cmp> labelValue
                        preprocess_label(c, meta, plan_meta)?;
                    }
                    count = 0;
                }
                common_pb::expr_opr::Item::Vars(vars) | common_pb::expr_opr::Item::VarMap(vars) => {
                    for var in &mut vars.keys {
                        preprocess_var(var, meta, plan_meta, false)?;
                    }
                    count = 0;
                }
                _ => count = 0,
            }
        }
    }

    Ok(())
}

fn preprocess_params(
    params: &mut pb::QueryParams, meta: &StoreMeta, plan_meta: &mut PlanMeta,
) -> IrResult<()> {
    if let Some(pred) = &mut params.predicate {
        preprocess_expression(pred, meta, plan_meta, true)?;
    }
    if let Some(schema) = &meta.schema {
        if schema.is_table_id() {
            for table in params.tables.iter_mut() {
                let new_table = get_table_id_from_pb(schema, table)
                    .ok_or(IrError::TableNotExist(table.clone().try_into()?))?
                    .into();
                debug!("table: {:?} -> {:?}", table, new_table);
                *table = new_table;
            }
        }
    }
    let mut node_meta = plan_meta.curr_node_meta_mut();
    if params.is_all_columns {
        node_meta.set_columns_opt(ColumnsOpt::All(256));
    } else {
        for column in params.columns.iter_mut() {
            if let Some(schema) = &meta.schema {
                if schema.is_column_id() {
                    let column_id = get_column_id_from_pb(schema, column)
                        .unwrap_or(INVALID_META_ID)
                        .into();
                    debug!("column: {:?} -> {:?}", column, column_id);
                    *column = column_id;
                }
            }
            debug!("add column ({:?}) to HEAD", column);
            node_meta.insert_column(column.clone().try_into()?);
        }
    }

    Ok(())
}

fn get_or_set_tag_id(tag_pb: &mut common_pb::NameOrId, plan_meta: &mut PlanMeta) -> IrResult<TagId> {
    use common_pb::name_or_id::Item;
    if let Some(tag_item) = tag_pb.item.as_mut() {
        let (_, tag_id) = match tag_item {
            Item::Name(tag) => plan_meta.get_or_set_tag_id(tag),
            Item::Id(id) => {
                plan_meta.set_max_tag_id(*id as TagId + 1);
                (true, *id as TagId)
            }
        };
        *tag_pb = (tag_id as i32).into();

        Ok(tag_id)
    } else {
        Err(IrError::MissingData("NameOrId::Item".to_string()))
    }
}

/// Process the columns' meta in `plan_meta` such that the columns can be added to
/// corresponding nodes.
fn process_columns_meta(plan_meta: &mut PlanMeta, is_late_project: bool) -> IrResult<()> {
    let tag_columns = plan_meta
        .get_curr_node_meta()
        .unwrap()
        .get_tag_columns();
    // late project currently only handles the case of one single tag
    if !is_late_project || tag_columns.len() > 1 {
        for (tag, columns) in tag_columns.into_iter() {
            let mut meta = plan_meta.tag_nodes_meta_mut(tag)?;
            if columns.is_all() {
                meta.set_columns_opt(ColumnsOpt::All(256));
            } else if columns.len() > 0 {
                for col in columns.get() {
                    meta.insert_column(col);
                }
            }
        }
    } else {
        // apply late project that does not record the columns in the corresponding nodes
    }

    Ok(())
}

impl AsLogical for pb::Project {
    fn preprocess(&mut self, meta: &StoreMeta, plan_meta: &mut PlanMeta) -> IrResult<()> {
        use common_pb::expr_opr::Item;
        // Notice some special cases of Project when project tag(s) only:
        // 1. when project("@a"), it indicates to move the `Head` to the nodes referred by the tag `a`
        // 2. when project("@a").as("b") (or, project multiple columns with new aliases).
        //    In this case, when we want to access the property of "b" (assuming "a"/"b" refers to a vertex), we actually need to refer to the entries of "a".
        //    e.g., we may want to Project the 0-th and 1-th columns on r1{v0, v1, v2}, and we get r2{v0, v1};
        //    When we want to project properties on v0, we may need to refer to the source that generates v0, rather than the Project operator

        let len = self.mappings.len();
        for mapping in self.mappings.iter_mut() {
            // the flag to indicate if the project is to project tags only, e.g., project("@a")
            let mut is_project_tag_only = false;
            let mut tag_nodes = vec![];
            if let Some(expr) = &mut mapping.expr {
                let mut is_project_as_head = false;
                let curr_node = plan_meta.get_curr_node();
                preprocess_expression(expr, meta, plan_meta, false)?;
                if expr.operators.len() == 1 {
                    if let common_pb::ExprOpr { item: Some(Item::Var(var)), .. } =
                        expr.operators.get_mut(0).unwrap()
                    {
                        if let Some(tag) = var.tag.as_mut() {
                            let tag_id = get_or_set_tag_id(tag, plan_meta)?;
                            if var.property.is_none() {
                                tag_nodes = plan_meta.get_tag_nodes(tag_id).to_vec();
                                if !tag_nodes.is_empty() {
                                    // the case of project to some tagged columns.
                                    // if alias exists, e.g., `project("@a").as("b")`,
                                    // when visiting "b", should actually visit the nodes referred by the tag `a`
                                    // i.e., `rename` for the nodes from `a` to `b`
                                    is_project_tag_only = true;
                                    if len == 1 {
                                        // furthermore, the case of `project("@a")`, must refer to the nodes referred by the tag,
                                        plan_meta.refer_to_nodes(curr_node, tag_nodes.clone());
                                        is_project_as_head = true;
                                    }
                                }
                            }
                        }
                    }
                }
                if !is_project_as_head {
                    process_columns_meta(plan_meta, false)?;
                    // projection alters the head of the record unless it is the case of project_as_head
                    plan_meta.refer_to_nodes(curr_node, vec![curr_node]);
                }
            }
            if let Some(alias) = mapping.alias.as_mut() {
                let alias_id = get_or_set_tag_id(alias, plan_meta)?;
                if is_project_tag_only {
                    // "rename" for the ori_tag_nodes
                    plan_meta.set_tag_nodes(alias_id, tag_nodes);
                } else {
                    plan_meta.set_tag_nodes(alias_id, vec![plan_meta.get_curr_node()]);
                }
            }
        }
        Ok(())
    }
}

impl AsLogical for pb::Select {
    fn preprocess(&mut self, meta: &StoreMeta, plan_meta: &mut PlanMeta) -> IrResult<()> {
        if let Some(pred) = self.predicate.as_mut() {
            // the columns will be added to the current node rather than tagged nodes
            // thus, can lazy fetched the columns upon filtering
            preprocess_expression(pred, meta, plan_meta, false)?;
            process_columns_meta(plan_meta, true)?;
            Ok(())
        } else {
            Err(IrError::MissingData("`pb::Select::predicate`".to_string()))
        }
    }
}

impl AsLogical for pb::Scan {
    fn preprocess(&mut self, meta: &StoreMeta, plan_meta: &mut PlanMeta) -> IrResult<()> {
        let curr_node = plan_meta.get_curr_node();
        plan_meta.refer_to_nodes(curr_node, vec![curr_node]);
        if let Some(alias) = self.alias.as_mut() {
            let tag_id = get_or_set_tag_id(alias, plan_meta)?;
            plan_meta.set_tag_nodes(tag_id, vec![plan_meta.get_curr_node()]);
        }
        if let Some(params) = self.params.as_mut() {
            if self.idx_predicate.is_none() {
                if let Some(table) = params.tables.get(0) {
                    let mut idx_pred = None;
                    if let Some(expr) = &params.predicate {
                        idx_pred = triplet_to_index_predicate(
                            expr.operators.as_slice(),
                            table,
                            self.scan_opt != 1,
                            meta,
                        )?;
                    }

                    if idx_pred.is_some() {
                        params.predicate = None;
                        self.idx_predicate = idx_pred;
                    }
                }
            }
            preprocess_params(params, meta, plan_meta)?;
        }
        if let Some(idx_pred) = self.idx_predicate.as_mut() {
            idx_pred.preprocess(meta, plan_meta)?;
        }

        process_columns_meta(plan_meta, false)?;

        Ok(())
    }
}

impl AsLogical for pb::EdgeExpand {
    fn preprocess(&mut self, meta: &StoreMeta, plan_meta: &mut PlanMeta) -> IrResult<()> {
        let curr_node = plan_meta.get_curr_node();
        plan_meta.refer_to_nodes(curr_node, vec![curr_node]);
        if let Some(params) = self.params.as_mut() {
            preprocess_params(params, meta, plan_meta)?;
        }
        if let Some(alias) = self.alias.as_mut() {
            let tag_id = get_or_set_tag_id(alias, plan_meta)?;
            plan_meta.set_tag_nodes(tag_id, vec![plan_meta.get_curr_node()]);
        }
        let expand_opt: pb::edge_expand::ExpandOpt = unsafe { ::std::mem::transmute(self.expand_opt) };
        if expand_opt == pb::edge_expand::ExpandOpt::Vertex {
            process_columns_meta(plan_meta, false)?;
        }

        Ok(())
    }
}

impl AsLogical for pb::PathExpand {
    fn preprocess(&mut self, meta: &StoreMeta, plan_meta: &mut PlanMeta) -> IrResult<()> {
        let curr_node = plan_meta.get_curr_node();
        plan_meta.refer_to_nodes(curr_node, vec![curr_node]);
        if let Some(base) = self.base.as_mut() {
            if let Some(edge_expand) = base.edge_expand.as_mut() {
                edge_expand.preprocess(meta, plan_meta)?;
            }
            if let Some(get_v) = base.edge_expand.as_mut() {
                get_v.preprocess(meta, plan_meta)?;
            }
<<<<<<< HEAD
=======
        }
        if let Some(pred) = self.condition.as_mut() {
            preprocess_expression(pred, meta, plan_meta, false)?;
            process_columns_meta(plan_meta, true)?;
>>>>>>> c72e5f1b
        }
        if let Some(alias) = self.alias.as_mut() {
            let tag_id = get_or_set_tag_id(alias, plan_meta)?;
            plan_meta.set_tag_nodes(tag_id, vec![plan_meta.get_curr_node()]);
        }
        // PathExpand would never require adding columns
        plan_meta
            .curr_node_meta_mut()
            .set_columns_opt(ColumnsOpt::None);

        Ok(())
    }
}

impl AsLogical for pb::GetV {
    fn preprocess(&mut self, meta: &StoreMeta, plan_meta: &mut PlanMeta) -> IrResult<()> {
        let curr_node = plan_meta.get_curr_node();
        plan_meta.refer_to_nodes(curr_node, vec![curr_node]);
        if let Some(params) = self.params.as_mut() {
            preprocess_params(params, meta, plan_meta)?;
        }
        if let Some(alias) = self.alias.as_mut() {
            let tag_id = get_or_set_tag_id(alias, plan_meta)?;
            plan_meta.set_tag_nodes(tag_id, vec![plan_meta.get_curr_node()]);
        }

        process_columns_meta(plan_meta, false)?;

        Ok(())
    }
}

impl AsLogical for pb::Dedup {
    fn preprocess(&mut self, meta: &StoreMeta, plan_meta: &mut PlanMeta) -> IrResult<()> {
        for var in self.keys.iter_mut() {
            preprocess_var(var, meta, plan_meta, false)?;
        }
        process_columns_meta(plan_meta, false)?;

        Ok(())
    }
}

impl AsLogical for pb::GroupBy {
    fn preprocess(&mut self, meta: &StoreMeta, plan_meta: &mut PlanMeta) -> IrResult<()> {
        for mapping in self.mappings.iter_mut() {
            if let Some(key) = &mut mapping.key {
                preprocess_var(key, meta, plan_meta, false)?;
                if let Some(alias) = mapping.alias.as_mut() {
                    let key_alias_id = get_or_set_tag_id(alias, plan_meta)?;
                    // the key must refer to some previous node that will be accessed later, e.g.
                    // g.V().groupCount().select(keys).by('name')
                    // In this case, if `key.property` is `None`, the `alias` must be able to refer
                    // to a previous node to get the property; otherwise, the `alias` must have
                    // referred to the current node
                    if key.property.is_none() {
                        let node_ids = if let Some(tag_pb) = key.tag.as_mut() {
                            let tag_id = get_or_set_tag_id(tag_pb, plan_meta)?;
                            plan_meta.get_tag_nodes(tag_id).to_vec()
                        } else {
                            plan_meta.get_curr_referred_nodes().to_vec()
                        };
                        if !node_ids.is_empty() {
                            plan_meta.set_tag_nodes(key_alias_id, node_ids);
                        }
                    } else {
                        plan_meta.set_tag_nodes(key_alias_id, vec![plan_meta.get_curr_node()]);
                    }
                }
            }
        }
        for agg_fn in self.functions.iter_mut() {
            for var in agg_fn.vars.iter_mut() {
                preprocess_var(var, meta, plan_meta, false)?;
            }
            if let Some(alias) = agg_fn.alias.as_mut() {
                let tag_id = get_or_set_tag_id(alias, plan_meta)?;
                plan_meta.set_tag_nodes(tag_id, vec![plan_meta.get_curr_node()]);
            }
        }

        process_columns_meta(plan_meta, false)?;

        Ok(())
    }
}

impl AsLogical for pb::IndexPredicate {
    fn preprocess(&mut self, meta: &StoreMeta, plan_meta: &mut PlanMeta) -> IrResult<()> {
        for and_pred in self.or_predicates.iter_mut() {
            for pred in and_pred.predicates.iter_mut() {
                if let Some(pred_key) = &mut pred.key {
                    if let Some(key_item) = pred_key.item.as_mut() {
                        match key_item {
                            common_pb::property::Item::Key(key) => {
                                if let Some(schema) = &meta.schema {
                                    if schema.is_column_id() {
                                        let new_key = get_column_id_from_pb(schema, key)
                                            .unwrap_or(INVALID_META_ID)
                                            .into();
                                        debug!("column: {:?} -> {:?}", key, new_key);
                                        *key = new_key;
                                    }
                                }
                            }
                            common_pb::property::Item::Label(_) => {
                                if let Some(val) = pred.value.as_mut() {
                                    preprocess_label(val, meta, plan_meta)?;
                                }
                            }
                            _ => {}
                        }
                    }
                }
            }
        }

        Ok(())
    }
}

impl AsLogical for pb::OrderBy {
    fn preprocess(&mut self, meta: &StoreMeta, plan_meta: &mut PlanMeta) -> IrResult<()> {
        for pair in self.pairs.iter_mut() {
            if let Some(key) = &mut pair.key {
                preprocess_var(key, meta, plan_meta, false)?;
            }
        }
        process_columns_meta(plan_meta, false)?;

        Ok(())
    }
}

impl AsLogical for pb::Limit {
    fn preprocess(&mut self, _meta: &StoreMeta, _plan_meta: &mut PlanMeta) -> IrResult<()> {
        Ok(())
    }
}

impl AsLogical for pb::As {
    fn preprocess(&mut self, _meta: &StoreMeta, plan_meta: &mut PlanMeta) -> IrResult<()> {
        if let Some(alias) = self.alias.as_mut() {
            let tag_id = get_or_set_tag_id(alias, plan_meta)?;
            plan_meta.set_tag_nodes(tag_id, plan_meta.get_curr_referred_nodes().to_vec());
        }
        Ok(())
    }
}

impl AsLogical for pb::Join {
    fn preprocess(&mut self, meta: &StoreMeta, plan_meta: &mut PlanMeta) -> IrResult<()> {
        for left_key in self.left_keys.iter_mut() {
            preprocess_var(left_key, meta, plan_meta, false)?
        }
        for right_key in self.right_keys.iter_mut() {
            preprocess_var(right_key, meta, plan_meta, false)?
        }

        process_columns_meta(plan_meta, false)?;

        Ok(())
    }
}

impl AsLogical for pb::Sink {
    fn preprocess(&mut self, _meta: &StoreMeta, plan_meta: &mut PlanMeta) -> IrResult<()> {
        for tag_key in self.tags.iter_mut() {
            if let Some(tag) = tag_key.key.as_mut() {
                get_or_set_tag_id(tag, plan_meta)?;
            }
        }
        Ok(())
    }
}

impl AsLogical for pb::Apply {
    fn preprocess(&mut self, _meta: &StoreMeta, plan_meta: &mut PlanMeta) -> IrResult<()> {
        let curr_node = plan_meta.get_curr_node();
        if let Some(alias) = self.alias.as_mut() {
            let tag_id = get_or_set_tag_id(alias, plan_meta)?;
            plan_meta.set_tag_nodes(tag_id, vec![plan_meta.get_curr_node()]);
        } else {
            if self.join_kind != 4 && self.join_kind != 5 {
                // if not semi_join, not anti_join or the alias has not been set
                plan_meta.refer_to_nodes(curr_node, vec![curr_node]);
            }
        }
        Ok(())
    }
}

impl AsLogical for pb::Pattern {
    fn preprocess(&mut self, meta: &StoreMeta, plan_meta: &mut PlanMeta) -> IrResult<()> {
        for sentence in self.sentences.iter_mut() {
            if let Some(alias) = sentence.start.as_mut() {
                let tag_id = get_or_set_tag_id(alias, plan_meta)?;
                // if plan_meta.has_tag(tag_id) {
                //     return Err(IrError::InvalidPattern(format!(
                //         "`pb::Pattern` cannot reference existing tag: {:?}",
                //         alias
                //     )));
                // }
            } else {
                return Err(IrError::InvalidPattern(
                    "the start tag in `pb::Pattern` does not exist".to_string(),
                ));
            }
            if let Some(alias) = sentence.end.as_mut() {
                let tag_id = get_or_set_tag_id(alias, plan_meta)?;
                // if plan_meta.has_tag(tag_id) {
                //     return Err(IrError::InvalidPattern(format!(
                //         "`pb::Pattern` cannot reference existing tag: {:?}",
                //         alias
                //     )));
                // }
            }
            for binder_opt in &mut sentence.binders {
                if let Some(binder) = binder_opt.item.as_mut() {
                    match binder {
                        Item::Edge(edge) => edge.preprocess(meta, plan_meta)?,
                        Item::Path(path) => path.preprocess(meta, plan_meta)?,
                        Item::Vertex(vertex) => vertex.preprocess(meta, plan_meta)?,
                        Item::Select(pred) => pred.preprocess(meta, plan_meta)?,
                    }
                }
            }
        }

        Ok(())
    }
}

impl AsLogical for pb::logical_plan::Operator {
    fn preprocess(&mut self, meta: &StoreMeta, plan_meta: &mut PlanMeta) -> IrResult<()> {
        use pb::logical_plan::operator::Opr;
        if let Some(opr) = self.opr.as_mut() {
            match opr {
                Opr::Project(opr) => opr.preprocess(meta, plan_meta)?,
                Opr::Select(opr) => opr.preprocess(meta, plan_meta)?,
                Opr::Scan(opr) => opr.preprocess(meta, plan_meta)?,
                Opr::Edge(opr) => opr.preprocess(meta, plan_meta)?,
                Opr::Path(opr) => opr.preprocess(meta, plan_meta)?,
                Opr::Vertex(opr) => opr.preprocess(meta, plan_meta)?,
                Opr::Dedup(opr) => opr.preprocess(meta, plan_meta)?,
                Opr::GroupBy(opr) => opr.preprocess(meta, plan_meta)?,
                Opr::OrderBy(opr) => opr.preprocess(meta, plan_meta)?,
                Opr::Limit(opr) => opr.preprocess(meta, plan_meta)?,
                Opr::As(opr) => opr.preprocess(meta, plan_meta)?,
                Opr::Join(opr) => opr.preprocess(meta, plan_meta)?,
                Opr::Sink(opr) => opr.preprocess(meta, plan_meta)?,
                Opr::Apply(opr) => opr.preprocess(meta, plan_meta)?,
                Opr::Pattern(opr) => opr.preprocess(meta, plan_meta)?,
                _ => {}
            }
        }
        Ok(())
    }
}

#[cfg(test)]
mod test {
    use ir_common::expr_parse::str_to_expr_pb;
    use ir_common::generated::algebra::logical_plan::operator::Opr;
    use ir_common::generated::common::property::Item;

    use super::*;
    use crate::plan::meta::Schema;
    use crate::JsonIO;

    #[allow(dead_code)]
    fn query_params(
        tables: Vec<common_pb::NameOrId>, columns: Vec<common_pb::NameOrId>,
    ) -> pb::QueryParams {
        pb::QueryParams {
            tables,
            columns,
            is_all_columns: false,
            limit: None,
            predicate: None,
            sample_ratio: 1.0,
            extra: HashMap::new(),
        }
    }

    #[test]
    fn logical_plan_construct() {
        let opr = pb::logical_plan::Operator {
            opr: Some(pb::logical_plan::operator::Opr::As(pb::As { alias: None })),
        };
        let mut plan = LogicalPlan::default();

        let id = plan
            .append_operator_as_node(opr.clone(), vec![])
            .unwrap();
        assert_eq!(id, 0);
        assert_eq!(plan.len(), 1);
        assert_eq!(plan.max_node_id, 1);
        let node0 = plan.get_node(0).unwrap().clone();

        let id = plan
            .append_operator_as_node(opr.clone(), vec![0])
            .unwrap();
        assert_eq!(id, 1);
        assert_eq!(plan.len(), 2);
        assert_eq!(plan.max_node_id, 2);
        let node1 = plan.get_node(1).unwrap().clone();

        let parents = node1
            .borrow()
            .parents
            .iter()
            .map(|x| *x)
            .collect::<Vec<NodeId>>();
        assert_eq!(parents, vec![0]);

        let children = node0
            .borrow()
            .children
            .iter()
            .map(|x| *x)
            .collect::<Vec<NodeId>>();
        assert_eq!(children, vec![1]);

        let id = plan
            .append_operator_as_node(opr.clone(), vec![0, 1])
            .unwrap();
        assert_eq!(id, 2);
        assert_eq!(plan.len(), 3);
        assert_eq!(plan.max_node_id, 3);
        let node2 = plan.get_node(2).unwrap().clone();

        let parents = node2
            .borrow()
            .parents
            .iter()
            .map(|x| *x)
            .collect::<Vec<NodeId>>();
        assert_eq!(parents, vec![0, 1]);

        let children = node0
            .borrow()
            .children
            .iter()
            .map(|x| *x)
            .collect::<Vec<NodeId>>();
        assert_eq!(children, vec![1, 2]);

        let children = node1
            .borrow()
            .children
            .iter()
            .map(|x| *x)
            .collect::<Vec<NodeId>>();
        assert_eq!(children, vec![2]);

        let node2 = plan.remove_node(2);
        assert_eq!(node2.unwrap().borrow().id, 2);
        assert_eq!(plan.len(), 2);
        assert_eq!(plan.max_node_id, 3);
        let children = node0
            .borrow()
            .children
            .iter()
            .map(|x| *x)
            .collect::<Vec<NodeId>>();
        assert_eq!(children, vec![1]);

        let children = node1
            .borrow()
            .children
            .iter()
            .map(|x| *x)
            .collect::<Vec<NodeId>>();
        assert!(children.is_empty());

        let _id = plan.append_operator_as_node(opr.clone(), vec![0, 2]);
        match _id.err().unwrap() {
            IrError::ParentNodeNotExist(node) => assert_eq!(node, 2),
            _ => panic!("wrong error type"),
        }
        assert_eq!(plan.len(), 2);
        assert_eq!(plan.max_node_id, 3);
        let children = node0
            .borrow()
            .children
            .iter()
            .map(|x| *x)
            .collect::<Vec<NodeId>>();
        assert_eq!(children, vec![1]);

        // add node2 back again for further testing recursive removal
        let _ = plan
            .append_operator_as_node(opr.clone(), vec![0, 1])
            .unwrap();
        let node3 = plan.get_node(3).unwrap();
        let _ = plan.remove_node(1);
        assert_eq!(plan.len(), 2);
        assert_eq!(plan.max_node_id, 4);
        let children = node0
            .borrow()
            .children
            .iter()
            .map(|x| *x)
            .collect::<Vec<NodeId>>();
        assert_eq!(children, vec![3]);

        let parents = node3
            .borrow()
            .parents
            .iter()
            .map(|x| *x)
            .collect::<Vec<NodeId>>();
        assert_eq!(parents, vec![0]);
    }

    #[test]
    fn logical_plan_from_pb() {
        let opr = pb::logical_plan::Operator {
            opr: Some(pb::logical_plan::operator::Opr::As(pb::As { alias: None })),
        };
        let root_pb = pb::logical_plan::Node { opr: Some(opr.clone()), children: vec![1, 2] };
        let node1_pb = pb::logical_plan::Node { opr: Some(opr.clone()), children: vec![2] };
        let node2_pb = pb::logical_plan::Node { opr: Some(opr.clone()), children: vec![] };
        let plan_pb = pb::LogicalPlan { nodes: vec![root_pb, node1_pb, node2_pb], roots: vec![0] };

        let plan = LogicalPlan::try_from(plan_pb).unwrap();
        assert_eq!(plan.len(), 3);
        let node0 = plan.get_node(0).unwrap();
        let node1 = plan.get_node(1).unwrap();
        let node2 = plan.get_node(2).unwrap();

        let children = node0
            .borrow()
            .children
            .iter()
            .map(|x| *x)
            .collect::<Vec<NodeId>>();
        assert_eq!(children, vec![1, 2]);

        let children = node1
            .borrow()
            .children
            .iter()
            .map(|x| *x)
            .collect::<Vec<NodeId>>();
        assert_eq!(children, vec![2]);

        let parents = node1
            .borrow()
            .parents
            .iter()
            .map(|x| *x)
            .collect::<Vec<NodeId>>();
        assert_eq!(parents, vec![0]);

        let parents = node2
            .borrow()
            .parents
            .iter()
            .map(|x| *x)
            .collect::<Vec<NodeId>>();
        assert_eq!(parents, vec![0, 1]);
    }

    #[test]
    fn logical_plan_into_pb() {
        let opr = pb::logical_plan::Operator {
            opr: Some(pb::logical_plan::operator::Opr::As(pb::As { alias: None })),
        };
        let mut plan = LogicalPlan::default();

        let _ = plan
            .append_operator_as_node(opr.clone(), vec![])
            .unwrap();
        let _ = plan
            .append_operator_as_node(opr.clone(), vec![0])
            .unwrap();
        let _ = plan
            .append_operator_as_node(opr.clone(), vec![0])
            .unwrap();

        let _ = plan.remove_node(1);

        let plan_pb = pb::LogicalPlan::from(plan);
        assert_eq!(plan_pb.nodes.len(), 2);

        let node0 = &plan_pb.nodes[0];
        let node1 = &plan_pb.nodes[1];
        assert_eq!(node0.opr, Some(opr.clone()));
        assert_eq!(node0.children, vec![1]);
        assert_eq!(node1.opr, Some(opr.clone()));
        assert!(node1.children.is_empty());
    }

    #[test]
    fn preprocess_expr() {
        let mut plan_meta = PlanMeta::default();
        let a_id = plan_meta.get_or_set_tag_id("a").1;
        let b_id = plan_meta.get_or_set_tag_id("b").1;
        plan_meta.set_tag_nodes(a_id, vec![1]);
        plan_meta.set_tag_nodes(b_id, vec![2]);
        plan_meta.curr_node_meta_mut();
        plan_meta.refer_to_nodes(0, vec![0]);

        let meta = StoreMeta {
            schema: Some(Schema::new(
                vec![("person".to_string(), 0), ("software".to_string(), 1)],
                vec![("knows".to_string(), 0), ("creates".to_string(), 1)],
                vec![("id".to_string(), 0), ("name".to_string(), 1), ("age".to_string(), 2)],
            )),
        };

        let mut expression = str_to_expr_pb("@.~label == \"person\"".to_string()).unwrap();
        preprocess_expression(&mut expression, &meta, &mut plan_meta, false).unwrap();
        let opr = expression.operators.get(2).unwrap().clone();
        match opr.item.unwrap() {
            common_pb::expr_opr::Item::Const(val) => match val.item.unwrap() {
                common_pb::value::Item::I32(i) => assert_eq!(i, 0),
                _ => panic!(),
            },
            _ => panic!(),
        }

        let mut expression =
            str_to_expr_pb("@.~label within [\"person\", \"software\"]".to_string()).unwrap();
        preprocess_expression(&mut expression, &meta, &mut plan_meta, false).unwrap();
        let opr = expression.operators.get(2).unwrap().clone();
        match opr.item.unwrap() {
            common_pb::expr_opr::Item::Const(val) => match val.item.unwrap() {
                common_pb::value::Item::I32Array(arr) => {
                    assert_eq!(arr.item, vec![0, 1]);
                }
                _ => panic!(),
            },
            _ => panic!(),
        }

        let mut expression =
            str_to_expr_pb("(@.name == \"person\") && @a.~label == \"knows\"".to_string()).unwrap();
        preprocess_expression(&mut expression, &meta, &mut plan_meta, false).unwrap();

        // person should not be mapped, as name is not a label key
        let opr = expression.operators.get(3).unwrap().clone();
        match opr.item.unwrap() {
            common_pb::expr_opr::Item::Const(val) => match val.item.unwrap() {
                common_pb::value::Item::Str(str) => assert_eq!(str, "person".to_string()),
                _ => panic!(),
            },
            _ => panic!(),
        }
        // "knows maps to 0"
        let opr = expression.operators.get(8).unwrap().clone();
        match opr.item.unwrap() {
            common_pb::expr_opr::Item::Const(val) => match val.item.unwrap() {
                common_pb::value::Item::I32(i) => assert_eq!(i, 0),
                _ => panic!(),
            },
            _ => panic!(),
        }

        // Assert whether the columns have been updated in PlanMeta
        assert_eq!(
            plan_meta
                .get_curr_node_meta()
                .unwrap()
                .get_tag_columns()
                .get(&None)
                .unwrap()
                .get(),
            // has a new column "name", which is mapped to 1
            vec![1.into()]
        );

        // name maps to 1
        let mut expression = str_to_expr_pb("@a.name == \"John\"".to_string()).unwrap();
        preprocess_expression(&mut expression, &meta, &mut plan_meta, false).unwrap();
        let opr = expression.operators.get(0).unwrap().clone();
        match opr.item.unwrap() {
            common_pb::expr_opr::Item::Var(var) => {
                match var.clone().property.unwrap().item.unwrap() {
                    Item::Key(key) => assert_eq!(key, 1.into()),
                    _ => panic!(),
                }
                assert_eq!(var.tag.unwrap(), (a_id as i32).into());
            }
            _ => panic!(),
        }

        // Assert whether the columns have been updated in PlanMeta
        assert_eq!(
            plan_meta
                .get_curr_node_meta()
                .unwrap()
                .get_tag_columns()
                .get(&Some(a_id))
                .unwrap()
                .get(),
            // node1 with tag a has a new column "name", which is mapped to 1
            vec![1.into()]
        );

        let mut expression = str_to_expr_pb("{@a.name, @b.id}".to_string()).unwrap();
        preprocess_expression(&mut expression, &meta, &mut plan_meta, false).unwrap();
        let opr = expression.operators.get(0).unwrap().clone();
        match opr.item.unwrap() {
            common_pb::expr_opr::Item::VarMap(vars) => {
                let var1 = vars.keys[0].clone();
                match var1.property.unwrap().item.unwrap() {
                    Item::Key(key) => assert_eq!(key, 1.into()),
                    _ => panic!(),
                }
                assert_eq!(var1.tag.unwrap(), (a_id as i32).into());
                let var2 = vars.keys[1].clone();
                match var2.property.unwrap().item.unwrap() {
                    Item::Key(key) => assert_eq!(key, 0.into()),
                    _ => panic!(),
                }
                assert_eq!(var2.tag.unwrap(), (b_id as i32).into());
            }
            _ => panic!(),
        }

        // Assert whether the columns have been updated in PlanMeta
        assert_eq!(
            plan_meta
                .get_curr_node_meta()
                .unwrap()
                .get_tag_columns()
                .get(&Some(a_id))
                .unwrap()
                .get(),
            // node1 with tag a has a new column "name", which is mapped to 1
            vec![1.into()]
        );
        assert_eq!(
            plan_meta
                .get_curr_node_meta()
                .unwrap()
                .get_tag_columns()
                .get(&Some(b_id))
                .unwrap()
                .get(),
            // node2 with tag b has a new column "id", which is mapped to 0
            vec![0.into()]
        );
    }

    #[test]
    fn preprocess_scan() {
        let mut plan_meta = PlanMeta::default();
        let a_id = plan_meta.get_or_set_tag_id("a").1;
        plan_meta.set_tag_nodes(a_id, vec![1]);

        plan_meta.curr_node_meta_mut();
        plan_meta
            .tag_nodes_meta_mut(Some(a_id))
            .unwrap();
        plan_meta.refer_to_nodes(0, vec![0]);

        let meta = StoreMeta {
            schema: Some(Schema::new(
                vec![("person".to_string(), 0), ("software".to_string(), 1)],
                vec![("knows".to_string(), 0), ("creates".to_string(), 1)],
                vec![("id".to_string(), 0), ("name".to_string(), 1), ("age".to_string(), 2)],
            )),
        };

        let mut scan = pb::Scan {
            scan_opt: 0,
            alias: None,
            params: Some(pb::QueryParams {
                tables: vec!["person".into()],
                columns: vec!["age".into(), "name".into()],
                is_all_columns: false,
                limit: None,
                predicate: Some(
                    str_to_expr_pb("@a.~label > \"person\" && @a.age == 10".to_string()).unwrap(),
                ),
                sample_ratio: 1.0,
                extra: HashMap::new(),
            }),
            idx_predicate: Some(vec!["software".to_string()].into()),
            meta_data: None,
        };
        scan.preprocess(&meta, &mut plan_meta).unwrap();
        assert_eq!(scan.clone().params.unwrap().tables[0], 0.into());
        assert_eq!(
            scan.idx_predicate.unwrap().or_predicates[0].predicates[0]
                .value
                .clone()
                .unwrap(),
            1.into()
        );
        let operators = scan
            .params
            .clone()
            .unwrap()
            .predicate
            .unwrap()
            .operators;
        match operators.get(2).unwrap().item.as_ref().unwrap() {
            common_pb::expr_opr::Item::Const(val) => assert_eq!(val.clone(), 0.into()),
            _ => panic!(),
        }
        match operators.get(4).unwrap().item.as_ref().unwrap() {
            common_pb::expr_opr::Item::Var(var) => {
                match var
                    .property
                    .as_ref()
                    .unwrap()
                    .item
                    .clone()
                    .unwrap()
                {
                    Item::Key(key) => assert_eq!(key, 2.into()),
                    _ => panic!(),
                }
            }
            _ => panic!(),
        }
        // Assert whether the columns have been updated in PlanMeta
        assert_eq!(
            plan_meta
                .get_node_meta(0)
                .unwrap()
                .get_columns(),
            vec![1.into(), 2.into()]
        );

        // The column "age" of a predicate "a.age == 10" should not be added
        assert!(plan_meta
            .get_node_meta(1)
            .unwrap()
            .get_columns()
            .is_empty());
    }

    #[test]
    fn scan_pred_to_idx_pred() {
        let mut plan_meta = PlanMeta::default();
        plan_meta.set_curr_node(0);
        plan_meta.curr_node_meta_mut();
        plan_meta.refer_to_nodes(0, vec![0]);
        let meta = StoreMeta {
            schema: Some(
                Schema::from_json(std::fs::File::open("resource/modern_schema_pk.json").unwrap()).unwrap(),
            ),
        };
        let mut scan = pb::Scan {
            scan_opt: 0,
            alias: None,
            params: Some(pb::QueryParams {
                tables: vec!["person".into()],
                columns: vec![],
                is_all_columns: false,
                limit: None,
                predicate: Some(str_to_expr_pb("@.name == \"John\"".to_string()).unwrap()),
                sample_ratio: 1.0,
                extra: HashMap::new(),
            }),
            idx_predicate: None,
            meta_data: None,
        };

        scan.preprocess(&meta, &mut plan_meta).unwrap();
        assert!(scan.params.unwrap().predicate.is_none());
        assert_eq!(
            scan.idx_predicate.unwrap(),
            pb::IndexPredicate {
                or_predicates: vec![pb::index_predicate::AndPredicate {
                    predicates: vec![pb::index_predicate::Triplet {
                        key: Some(common_pb::Property {
                            item: Some(common_pb::property::Item::Key("name".into())),
                        }),
                        value: Some("John".to_string().into()),
                        cmp: None,
                    }]
                }]
            }
        );
    }

    #[test]
    fn column_maintain_case1() {
        let mut plan = LogicalPlan::default();
        // g.V().hasLabel("person").has("age", 27).valueMap("age", "name", "id")

        // g.V()
        let scan = pb::Scan {
            scan_opt: 0,
            alias: None,
            params: Some(query_params(vec![], vec![])),
            idx_predicate: None,
            meta_data: None,
        };
        plan.append_operator_as_node(scan.into(), vec![])
            .unwrap();
        assert_eq!(plan.meta.get_curr_referred_nodes(), &vec![0]);

        // .hasLabel("person")
        let select = pb::Select { predicate: str_to_expr_pb("@.~label == \"person\"".to_string()).ok() };
        plan.append_operator_as_node(select.into(), vec![0])
            .unwrap();
        assert_eq!(plan.meta.get_curr_referred_nodes(), &vec![0]);

        // .has("age", 27)
        let select = pb::Select { predicate: str_to_expr_pb("@.age == 27".to_string()).ok() };
        plan.append_operator_as_node(select.into(), vec![1])
            .unwrap();
        assert_eq!(plan.meta.get_curr_referred_nodes(), &vec![0]);
        // The column "age" in a predicate ".age == 27" should not be added
        assert!(plan
            .meta
            .get_node_meta(0)
            .unwrap()
            .get_columns()
            .is_empty());

        // .valueMap("age", "name", "id")
        let project = pb::Project {
            mappings: vec![pb::project::ExprAlias {
                expr: str_to_expr_pb("{@.name, @.age, @.id}".to_string()).ok(),
                alias: None,
            }],
            is_append: false,
            meta_data: vec![],
        };
        plan.append_operator_as_node(project.into(), vec![2])
            .unwrap();
        assert_eq!(plan.meta.get_curr_referred_nodes(), &vec![3]);
        assert_eq!(
            plan.meta
                .get_node_meta(0)
                .unwrap()
                .get_columns(),
            vec!["age".into(), "id".into(), "name".into()]
        );
    }

    #[test]
    fn column_maintain_case2() {
        let mut plan = LogicalPlan::default();
        // g.V().out().as("here").has("lang", "java").select("here").values("name")
        let scan = pb::Scan {
            scan_opt: 0,
            alias: None,
            params: Some(query_params(vec![], vec![])),
            idx_predicate: None,
            meta_data: None,
        };
        plan.append_operator_as_node(scan.into(), vec![])
            .unwrap();
        assert_eq!(plan.meta.get_curr_referred_nodes(), &vec![0]);

        // .out().as("here")
        let expand = pb::EdgeExpand {
            v_tag: None,
            direction: 0,
            params: Some(query_params(vec![], vec![])),
            expand_opt: 0,
            alias: Some("here".into()),
            meta_data: None,
        };
        plan.append_operator_as_node(expand.into(), vec![0])
            .unwrap();
        assert_eq!(plan.meta.get_curr_referred_nodes(), &vec![1]);

        // .has("lang", "Java")
        let select = pb::Select { predicate: str_to_expr_pb("@.lang == \"Java\"".to_string()).ok() };
        plan.append_operator_as_node(select.into(), vec![1])
            .unwrap();
        assert_eq!(plan.meta.get_curr_referred_nodes(), &vec![1]);
        // The column "lang" in a predicate should not be added
        assert!(plan
            .meta
            .get_node_meta(1)
            .unwrap()
            .get_columns()
            .is_empty());

        // .select("here")
        let project = pb::Project {
            mappings: vec![pb::project::ExprAlias {
                expr: str_to_expr_pb("@here".to_string()).ok(),
                alias: None,
            }],
            is_append: true,
            meta_data: vec![],
        };
        plan.append_operator_as_node(project.into(), vec![2])
            .unwrap();
        assert_eq!(plan.meta.get_curr_referred_nodes(), &vec![1]);

        // .values("name")
        let project = pb::Project {
            mappings: vec![pb::project::ExprAlias {
                expr: str_to_expr_pb("@.name".to_string()).ok(),
                alias: None,
            }],
            is_append: true,
            meta_data: vec![],
        };
        plan.append_operator_as_node(project.into(), vec![3])
            .unwrap();
        assert_eq!(
            plan.meta
                .get_node_meta(1)
                .unwrap()
                .get_columns(),
            vec!["name".into()]
        );
        assert_eq!(plan.meta.get_curr_referred_nodes(), &vec![4]);
    }

    #[test]
    fn column_maintain_case3() {
        let mut plan = LogicalPlan::default();
        // g.V().outE().as("e").inV().as("v").select("e").order().by("weight").select("v").values("name").dedup()

        // g.V()
        let scan = pb::Scan {
            scan_opt: 0,
            alias: None,
            params: Some(query_params(vec![], vec![])),
            idx_predicate: None,
            meta_data: None,
        };
        plan.append_operator_as_node(scan.into(), vec![])
            .unwrap();
        assert_eq!(plan.meta.get_curr_referred_nodes(), &vec![0]);

        // .outE().as(0)
        let expand = pb::EdgeExpand {
            v_tag: None,
            direction: 0,
            params: Some(query_params(vec![], vec![])),
            expand_opt: 1,
            alias: Some("e".into()),
            meta_data: None,
        };
        plan.append_operator_as_node(expand.into(), vec![0])
            .unwrap();
        let e_tag_id = plan.meta.get_tag_id("e").unwrap();
        assert_eq!(plan.meta.get_curr_referred_nodes(), &vec![1]);
        assert_eq!(plan.meta.get_tag_nodes(e_tag_id), &vec![1]);

        // .inV().as("v")
        let getv = pb::GetV {
            tag: None,
            opt: 1,
            params: Some(query_params(vec![], vec![])),
            alias: Some("v".into()),
            meta_data: None,
        };
        plan.append_operator_as_node(getv.into(), vec![1])
            .unwrap();
        assert_eq!(plan.meta.get_curr_referred_nodes(), &vec![2]);
        let v_tag_id = plan.meta.get_tag_id("v").unwrap();
        assert_eq!(plan.meta.get_tag_nodes(v_tag_id), &vec![2]);

        // .select("e")
        let project = pb::Project {
            mappings: vec![pb::project::ExprAlias {
                expr: str_to_expr_pb("@e".to_string()).ok(),
                alias: Some("project_e".into()),
            }],
            is_append: true,
            meta_data: vec![],
        };
        plan.append_operator_as_node(project.into(), vec![2])
            .unwrap();
        assert_eq!(plan.meta.get_curr_referred_nodes(), &vec![1]);

        // .order().by("weight")
        let orderby = pb::OrderBy {
            pairs: vec![pb::order_by::OrderingPair {
                key: Some(common_pb::Variable {
                    tag: None,
                    property: Some(common_pb::Property {
                        item: Some(common_pb::property::Item::Key("weight".into())),
                    }),
                    node_type: None,
                }),
                order: 1,
            }],
            limit: None,
        };
        plan.append_operator_as_node(orderby.into(), vec![3])
            .unwrap();
        assert_eq!(plan.meta.get_curr_referred_nodes(), &vec![1]);
        assert_eq!(
            plan.meta
                .get_node_meta(1)
                .unwrap()
                .get_columns(),
            vec!["weight".into()]
        );

        // select("v")
        let project = pb::Project {
            mappings: vec![pb::project::ExprAlias {
                expr: str_to_expr_pb("@v".to_string()).ok(),
                alias: Some("project_v".into()),
            }],
            is_append: true,
            meta_data: vec![],
        };
        plan.append_operator_as_node(project.into(), vec![4])
            .unwrap();
        assert_eq!(plan.meta.get_curr_referred_nodes(), &vec![2]);

        // .values("name")
        let project = pb::Project {
            mappings: vec![pb::project::ExprAlias {
                expr: str_to_expr_pb("@.name".to_string()).ok(),
                alias: Some("name".into()),
            }],
            is_append: true,
            meta_data: vec![],
        };
        plan.append_operator_as_node(project.into(), vec![5])
            .unwrap();
        assert_eq!(plan.meta.get_curr_referred_nodes(), &vec![6]);
        assert_eq!(
            plan.meta
                .get_node_meta(2)
                .unwrap()
                .get_columns(),
            vec!["name".into()]
        );
    }

    #[test]
    fn column_maintain_case4() {
        let mut plan = LogicalPlan::default();
        // g.V("person").has("name", "John").as('a').outE("knows").as('b')
        //  .has("date", 20200101).inV().as('c').has('id', 10)
        //  .select('a').by(valueMap('age', "name"))
        //  .select('c').by(valueMap('id', "name"))

        // g.V("person")
        let scan = pb::Scan {
            scan_opt: 0,
            alias: None,
            params: Some(query_params(vec!["person".into()], vec![])),
            idx_predicate: None,
            meta_data: None,
        };
        let mut opr_id = plan
            .append_operator_as_node(scan.into(), vec![])
            .unwrap();
        assert_eq!(plan.meta.get_curr_referred_nodes(), &vec![0]);

        // .has("name", "John")
        let select = pb::Select { predicate: str_to_expr_pb("@.name == \"John\"".to_string()).ok() };
        opr_id = plan
            .append_operator_as_node(select.into(), vec![opr_id as NodeId])
            .unwrap();
        assert_eq!(plan.meta.get_curr_referred_nodes(), &vec![0]);
        // The column "name" in a predicate should not be added
        assert!(plan
            .meta
            .get_node_meta(0)
            .unwrap()
            .get_columns()
            .is_empty());

        // .as('a')
        let as_opr = pb::As { alias: Some("a".into()) };
        opr_id = plan
            .append_operator_as_node(as_opr.into(), vec![opr_id as NodeId])
            .unwrap();
        assert_eq!(plan.meta.get_curr_referred_nodes(), &vec![0]);
        let a_id = plan.meta.get_tag_id("a").unwrap();
        assert_eq!(plan.meta.get_tag_nodes(a_id), &vec![0]);

        // outE("knows").as('b').has("date", 20200101)
        let expand = pb::EdgeExpand {
            v_tag: Some("a".into()),
            direction: 0,
            params: Some(query_params(vec!["knows".into()], vec![])),
            expand_opt: 1,
            alias: Some("b".into()),
            meta_data: None,
        };
        opr_id = plan
            .append_operator_as_node(expand.into(), vec![opr_id as NodeId])
            .unwrap();
        assert_eq!(plan.meta.get_curr_referred_nodes(), &vec![opr_id as NodeId]);
        let b_id = plan.meta.get_tag_id("b").unwrap();
        assert_eq!(plan.meta.get_tag_nodes(b_id), &vec![opr_id as NodeId]);

        //.inV().as('c')
        let getv = pb::GetV {
            tag: None,
            opt: 2,
            params: Some(query_params(vec![], vec![])),
            alias: Some("c".into()),
            meta_data: None,
        };
        opr_id = plan
            .append_operator_as_node(getv.into(), vec![opr_id as NodeId])
            .unwrap();
        assert_eq!(plan.meta.get_curr_referred_nodes(), &vec![opr_id as NodeId]);
        let c_id = plan.meta.get_tag_id("c").unwrap();
        assert_eq!(plan.meta.get_tag_nodes(c_id), &vec![opr_id as NodeId]);

        // .has("id", 10)
        let select = pb::Select { predicate: str_to_expr_pb("@.id == 10".to_string()).ok() };
        opr_id = plan
            .append_operator_as_node(select.into(), vec![opr_id as NodeId])
            .unwrap();
        assert_eq!(plan.meta.get_curr_referred_nodes(), &vec![opr_id as NodeId - 1]);
        // The column "id" in a predicate should not be added
        assert!(plan
            .meta
            .get_node_meta(opr_id as NodeId - 1)
            .unwrap()
            .get_columns()
            .is_empty());

        // .select('a').by(valueMap('age', "name"))
        let project = pb::Project {
            mappings: vec![pb::project::ExprAlias {
                expr: str_to_expr_pb("{@a.age, @a.name}".to_string()).ok(),
                alias: None,
            }],
            is_append: true,
            meta_data: vec![],
        };
        opr_id = plan
            .append_operator_as_node(project.into(), vec![opr_id as NodeId])
            .unwrap();
        assert_eq!(plan.meta.get_curr_referred_nodes(), &vec![opr_id as NodeId]);
        assert_eq!(
            plan.meta
                .get_node_meta(plan.meta.get_tag_nodes(a_id)[0])
                .unwrap()
                .get_columns(),
            vec!["age".into(), "name".into()]
        );

        // .select('c').by(valueMap('age', "name"))
        let project = pb::Project {
            mappings: vec![pb::project::ExprAlias {
                expr: str_to_expr_pb("{@c.age, @c.name}".to_string()).ok(),
                alias: None,
            }],
            is_append: true,
            meta_data: vec![],
        };
        opr_id = plan
            .append_operator_as_node(project.into(), vec![opr_id as NodeId])
            .unwrap();
        assert_eq!(plan.meta.get_curr_referred_nodes(), &vec![opr_id as NodeId]);
        assert_eq!(
            plan.meta
                .get_node_meta(plan.meta.get_tag_nodes(c_id)[0])
                .unwrap()
                .get_columns(),
            vec!["age".into(), "name".into()]
        );
    }

    #[test]
    fn column_maintain_case5() {
        // Test the maintenance of all columns
        let mut plan = LogicalPlan::default();
        // g.V("person").valueMap(ALL)

        // g.V("person")
        let scan = pb::Scan {
            scan_opt: 0,
            alias: None,
            params: Some(pb::QueryParams {
                tables: vec!["person".into()],
                columns: vec!["a".into()],
                is_all_columns: true,
                limit: None,
                predicate: None,
                sample_ratio: 1.0,
                extra: Default::default(),
            }),
            idx_predicate: None,
            meta_data: None,
        };

        plan.append_operator_as_node(scan.into(), vec![])
            .unwrap();
        assert!(plan
            .meta
            .get_curr_node_meta()
            .unwrap()
            .is_all_columns());

        let mut plan = LogicalPlan::default();
        // g.V("person").valueMap(ALL)

        // g.V("person")
        let scan = pb::Scan {
            scan_opt: 0,
            alias: None,
            params: Some(pb::QueryParams {
                tables: vec!["person".into()],
                columns: vec!["a".into()],
                is_all_columns: false,
                limit: None,
                predicate: None,
                sample_ratio: 1.0,
                extra: Default::default(),
            }),
            idx_predicate: None,
            meta_data: None,
        };

        let opr_id = plan
            .append_operator_as_node(scan.into(), vec![])
            .unwrap();

        let project = pb::Project {
            mappings: vec![pb::project::ExprAlias {
                expr: str_to_expr_pb("@.~all".to_string()).ok(),
                alias: None,
            }],
            is_append: true,
            meta_data: vec![],
        };

        plan.append_operator_as_node(project.into(), vec![opr_id])
            .unwrap();
        assert!(plan
            .meta
            .get_node_meta(0)
            .unwrap()
            .is_all_columns());
    }

    #[test]
    fn column_maintain_case6() {
        // Test the maintenance of columns after **rename tags**
        let mut plan = LogicalPlan::default();
        // g.V().out().as("a").in().select("a").as("b").select("b").by("name")

        // g.V()
        let scan = pb::Scan {
            scan_opt: 0,
            alias: None,
            params: Some(query_params(vec![], vec![])),
            idx_predicate: None,
            meta_data: None,
        };
        plan.append_operator_as_node(scan.into(), vec![])
            .unwrap();
        assert_eq!(plan.meta.get_curr_referred_nodes(), &vec![0]);

        // .out().as("a")
        let expand = pb::EdgeExpand {
            v_tag: None,
            direction: 0,
            params: Some(query_params(vec![], vec![])),
            expand_opt: 0,
            alias: Some("a".into()),
            meta_data: None,
        };
        plan.append_operator_as_node(expand.into(), vec![0])
            .unwrap();
        assert_eq!(plan.meta.get_curr_referred_nodes(), &vec![1]);

        // .in()
        let expand = pb::EdgeExpand {
            v_tag: None,
            direction: 1,
            params: Some(query_params(vec![], vec![])),
            expand_opt: 0,
            alias: None,
            meta_data: None,
        };
        plan.append_operator_as_node(expand.into(), vec![1])
            .unwrap();
        assert_eq!(plan.meta.get_curr_referred_nodes(), &vec![2]);

        // .select("a").as("b")
        let project = pb::Project {
            mappings: vec![pb::project::ExprAlias {
                expr: str_to_expr_pb("@a".to_string()).ok(),
                alias: Some("b".into()),
            }],
            is_append: true,
            meta_data: vec![],
        };
        plan.append_operator_as_node(project.into(), vec![2])
            .unwrap();
        assert_eq!(plan.meta.get_curr_referred_nodes(), &vec![1]);

        // select("b").by("name")
        let project = pb::Project {
            mappings: vec![pb::project::ExprAlias {
                expr: str_to_expr_pb("@b.name".to_string()).ok(),
                alias: None,
            }],
            is_append: true,
            meta_data: vec![],
        };
        plan.append_operator_as_node(project.into(), vec![3])
            .unwrap();
        assert_eq!(
            plan.meta
                .get_node_meta(1)
                .unwrap()
                .get_columns(),
            vec!["name".into()]
        );
        assert_eq!(plan.meta.get_curr_referred_nodes(), &vec![4]);
    }

    #[test]
    fn column_maintain_semi_apply() {
        let mut plan = LogicalPlan::default();
        // g.V().where(out()).valueMap("age")

        // g.V()
        let scan = pb::Scan {
            scan_opt: 0,
            alias: None,
            params: Some(query_params(vec![], vec![])),
            idx_predicate: None,
            meta_data: None,
        };
        plan.append_operator_as_node(scan.into(), vec![])
            .unwrap();
        assert_eq!(plan.meta.get_curr_referred_nodes(), &vec![0]);

        let expand = pb::EdgeExpand {
            v_tag: None,
            direction: 0,
            params: Some(query_params(vec![], vec![])),
            expand_opt: 0,
            alias: None,
            meta_data: None,
        };
        let oprid = plan
            .append_operator_as_node(expand.into(), vec![])
            .unwrap();
        assert_eq!(plan.meta.get_curr_referred_nodes(), &vec![1]);

        // .where(out())
        let apply = pb::Apply {
            join_kind: 4, // semi join
            tags: vec![],
            subtask: oprid as PbNodeId,
            alias: None,
        };
        let oprid = plan
            .append_operator_as_node(apply.into(), vec![0])
            .unwrap();
        assert_eq!(plan.meta.get_curr_referred_nodes(), &vec![0]);

        // .valueMap("age")
        let project = pb::Project {
            mappings: vec![pb::project::ExprAlias {
                expr: str_to_expr_pb("{@.age}".to_string()).ok(),
                alias: None,
            }],
            is_append: false,
            meta_data: vec![],
        };
        plan.append_operator_as_node(project.into(), vec![oprid])
            .unwrap();
        assert_eq!(
            plan.meta
                .get_node_meta(0)
                .unwrap()
                .get_columns(),
            vec!["age".into()]
        );
    }

    #[test]
    fn column_maintain_groupby_case1() {
        // groupBy contains tagging a keys that is further a vertex
        let mut plan = LogicalPlan::default();
        // g.V().groupCount().order().by(select(keys).by('name'))

        // g.V()
        let scan = pb::Scan {
            scan_opt: 0,
            alias: None,
            params: Some(query_params(vec![], vec![])),
            idx_predicate: None,
            meta_data: None,
        };
        plan.append_operator_as_node(scan.into(), vec![])
            .unwrap();
        assert_eq!(plan.meta.get_curr_referred_nodes(), &vec![0]);

        let group = pb::GroupBy {
            mappings: vec![pb::group_by::KeyAlias {
                key: Some(common_pb::Variable { tag: None, property: None, node_type: None }),
                alias: Some("~keys_2_0".into()),
            }],
            functions: vec![pb::group_by::AggFunc {
                vars: vec![],
                aggregate: 3,
                alias: Some("~values_2_0".into()),
            }],
            meta_data: vec![],
        };
        plan.append_operator_as_node(group.into(), vec![0])
            .unwrap();
        let keys_tag_id = plan.meta.get_tag_id("~keys_2_0").unwrap();
        assert_eq!(plan.meta.get_tag_nodes(keys_tag_id), &vec![0]);

        let order = pb::OrderBy {
            pairs: vec![pb::order_by::OrderingPair {
                key: Some(common_pb::Variable {
                    tag: Some("~keys_2_0".into()),
                    property: Some(common_pb::Property {
                        item: Some(common_pb::property::Item::Key("name".into())),
                    }),
                    node_type: None,
                }),
                order: 0,
            }],
            limit: None,
        };
        plan.append_operator_as_node(order.into(), vec![1])
            .unwrap();
        assert!(plan
            .meta
            .get_node_meta(0)
            .unwrap()
            .get_columns()
            .contains(&"name".into()));
    }

    #[test]
    fn column_maintain_groupby_case2() {
        // groupBy contains tagging a key that is further a vertex
        let mut plan = LogicalPlan::default();
        // g.V().groupCount().select(values)

        // g.V()
        let scan = pb::Scan {
            scan_opt: 0,
            alias: None,
            params: Some(query_params(vec![], vec![])),
            idx_predicate: None,
            meta_data: None,
        };
        plan.append_operator_as_node(scan.into(), vec![])
            .unwrap();
        assert_eq!(plan.meta.get_curr_referred_nodes(), &vec![0]);

        let group = pb::GroupBy {
            mappings: vec![pb::group_by::KeyAlias {
                key: Some(common_pb::Variable { tag: None, property: None, node_type: None }),
                alias: Some("~keys_2_0".into()),
            }],
            functions: vec![pb::group_by::AggFunc {
                vars: vec![],
                aggregate: 3,
                alias: Some("~values_2_0".into()),
            }],
            meta_data: vec![],
        };
        plan.append_operator_as_node(group.into(), vec![0])
            .unwrap();
        let keys_tag_id = plan.meta.get_tag_id("~keys_2_0").unwrap();

        assert_eq!(plan.meta.get_tag_nodes(keys_tag_id), &vec![0]);

        let project = pb::Project {
            mappings: vec![pb::project::ExprAlias {
                expr: str_to_expr_pb("@~values_2_0".to_string()).ok(),
                alias: None,
            }],
            is_append: true,
            meta_data: vec![],
        };
        plan.append_operator_as_node(project.into(), vec![1])
            .unwrap();
    }

    #[test]
    fn column_maintain_groupby_case3() {
        // groupBy contains tagging a keys
        let mut plan = LogicalPlan::default();
        // g.V().group().by(values('name').as('a')).select('a')
        // g.V()
        let scan = pb::Scan {
            scan_opt: 0,
            alias: None,
            params: Some(query_params(vec![], vec![])),
            idx_predicate: None,
            meta_data: None,
        };
        plan.append_operator_as_node(scan.into(), vec![])
            .unwrap();
        assert_eq!(plan.meta.get_curr_referred_nodes(), &vec![0]);

        let group = pb::GroupBy {
            mappings: vec![pb::group_by::KeyAlias {
                key: Some(common_pb::Variable {
                    tag: None,
                    property: Some(common_pb::Property {
                        item: Some(common_pb::property::Item::Key("name".into())),
                    }),
                    node_type: None,
                }),
                alias: Some("a".into()),
            }],
            functions: vec![pb::group_by::AggFunc {
                vars: vec![],
                aggregate: 5,
                alias: Some("~values_0_1".into()),
            }],
            meta_data: vec![],
        };
        plan.append_operator_as_node(group.into(), vec![0])
            .unwrap();
        let keys_tag_id = plan.meta.get_tag_id("a").unwrap();
        assert_eq!(plan.meta.get_tag_nodes(keys_tag_id), &vec![1]);
        assert_eq!(plan.meta.get_curr_referred_nodes(), &vec![0]);
        assert_eq!(
            plan.meta
                .get_nodes_meta(&[0])
                .unwrap()
                .get_columns(),
            vec!["name".into()]
        );

        let project = pb::Project {
            mappings: vec![pb::project::ExprAlias {
                expr: str_to_expr_pb("@a".to_string()).ok(),
                alias: None,
            }],
            is_append: true,
            meta_data: vec![],
        };
        plan.append_operator_as_node(project.into(), vec![1])
            .unwrap();
    }

    #[test]
    fn column_maintain_groupby_case4() {
        let mut plan = LogicalPlan::default();
        // g.V().group().by(outE().count()).by('name')
        // g.V()
        let scan = pb::Scan {
            scan_opt: 0,
            alias: None,
            params: Some(query_params(vec![], vec![])),
            idx_predicate: None,
            meta_data: None,
        };
        plan.append_operator_as_node(scan.into(), vec![])
            .unwrap();
        assert_eq!(plan.meta.get_curr_referred_nodes(), &vec![0]);

        // by(outE().count())
        let expand = pb::EdgeExpand {
            v_tag: None,
            direction: 0,
            params: Some(query_params(vec![], vec![])),
            expand_opt: 1,
            alias: None,
            meta_data: None,
        };
        let subtask = plan
            .append_operator_as_node(expand.into(), vec![])
            .unwrap();
        assert_eq!(plan.meta.get_curr_referred_nodes(), &vec![subtask]);

        let group = pb::GroupBy {
            mappings: vec![],
            functions: vec![pb::group_by::AggFunc {
                vars: vec![],
                aggregate: 3,
                alias: Some("~values_0_1".into()),
            }],
            meta_data: vec![],
        };
        plan.append_operator_as_node(group.into(), vec![subtask])
            .unwrap();
        // the tag "~values_0_1" maps to id 0
        assert_eq!(plan.meta.get_tag_nodes(0), &vec![2]); // tag self

        let apply = pb::Apply {
            join_kind: 0, // join
            tags: vec![],
            subtask: subtask as PbNodeId,
            alias: Some("~apply".into()),
        };
        plan.append_operator_as_node(apply.into(), vec![0])
            .unwrap();
        // do not change the head of current node, given that alias is given
        assert_eq!(plan.meta.get_curr_referred_nodes(), &vec![0]);
        // the tag "~apply" maps to id 1
        assert_eq!(plan.meta.get_tag_nodes(1), &vec![3]);

        let group = pb::GroupBy {
            mappings: vec![pb::group_by::KeyAlias {
                key: Some(common_pb::Variable {
                    tag: Some("~apply".into()),
                    property: None,
                    node_type: None,
                }),
                alias: Some("~apply".into()),
            }],
            functions: vec![pb::group_by::AggFunc {
                vars: vec![common_pb::Variable {
                    tag: None,
                    property: Some(common_pb::Property {
                        item: Some(common_pb::property::Item::Key("name".into())),
                    }),
                    node_type: None,
                }],
                aggregate: 5,
                alias: Some("~values_0_1".into()),
            }],
            meta_data: vec![],
        };
        plan.append_operator_as_node(group.into(), vec![3])
            .unwrap();
        assert_eq!(plan.meta.get_curr_referred_nodes(), &vec![0]);
        assert_eq!(
            plan.meta
                .get_node_meta(0)
                .unwrap()
                .get_columns(),
            vec!["name".into()]
        )
    }

    #[test]
    fn column_maintain_orderby() {
        let mut plan = LogicalPlan::default();
        // g.E(xx).values("workFrom").as("a").order().by(select("a"))

        let scan = pb::Scan {
            scan_opt: 1,
            alias: None,
            params: Some(query_params(vec![], vec![])),
            idx_predicate: None,
            meta_data: None,
        };
        plan.append_operator_as_node(scan.into(), vec![])
            .unwrap();
        assert_eq!(plan.meta.get_curr_referred_nodes(), &vec![0]);

        let project = pb::Project {
            mappings: vec![pb::project::ExprAlias {
                expr: str_to_expr_pb("@.workFrom".to_string()).ok(),
                alias: Some("a".into()),
            }],
            is_append: true,
            meta_data: vec![],
        };
        plan.append_operator_as_node(project.into(), vec![0])
            .unwrap();
        assert_eq!(plan.meta.get_curr_referred_nodes(), &vec![1]);
        assert!(plan
            .meta
            .get_node_meta(0)
            .unwrap()
            .get_columns()
            .contains(&"workFrom".into()));

        let order = pb::OrderBy {
            pairs: vec![pb::order_by::OrderingPair {
                key: Some(common_pb::Variable { tag: Some("a".into()), property: None, node_type: None }),
                order: 0,
            }],
            limit: None,
        };
        plan.append_operator_as_node(order.into(), vec![1])
            .unwrap();
        assert_eq!(plan.meta.get_curr_referred_nodes(), &vec![1]);
    }

    #[test]
    fn column_maintain_union() {
        let mut plan = LogicalPlan::default();
        // g.V().union(out().has("age", Gt(10)), out().out()).as('a').select('a').by(valueMap('name', 'age'))
        // g.V()
        let scan = pb::Scan {
            scan_opt: 0,
            alias: None,
            params: Some(query_params(vec![], vec![])),
            idx_predicate: None,
            meta_data: None,
        };
        plan.append_operator_as_node(scan.into(), vec![])
            .unwrap();

        let expand1 = pb::EdgeExpand {
            v_tag: None,
            direction: 0,
            params: Some(query_params(vec![], vec![])),
            expand_opt: 0,
            alias: None,
            meta_data: None,
        };
        let filter = pb::Select { predicate: Some(str_to_expr_pb("@.age > 10".to_string()).unwrap()) };

        let expand2 = expand1.clone();
        let expand3 = expand1.clone();
        let id1 = plan
            .append_operator_as_node(expand1.into(), vec![0])
            .unwrap();
        let id1_f = plan
            .append_operator_as_node(filter.into(), vec![id1])
            .unwrap();

        let opr_id = plan
            .append_operator_as_node(expand2.into(), vec![0])
            .unwrap();
        let id2 = plan
            .append_operator_as_node(expand3.into(), vec![opr_id])
            .unwrap();
        let union = pb::Union { parents: vec![id1_f as PbNodeId, id2 as PbNodeId] };
        plan.append_operator_as_node(union.into(), vec![id1_f, id2])
            .unwrap();
        assert_eq!(plan.meta.get_curr_referred_nodes(), &vec![id1, id2]);

        let as_opr = pb::As { alias: Some("a".into()) };
        let opr_id = plan
            .append_operator_as_node(as_opr.into(), vec![id1, id2])
            .unwrap();
        let a_id = plan.meta.get_tag_id("a").unwrap();
        assert_eq!(plan.meta.get_tag_nodes(a_id), &vec![id1, id2]);

        let project = pb::Project {
            mappings: vec![pb::project::ExprAlias {
                expr: str_to_expr_pb("{@a.name, @a.age}".to_string()).ok(),
                alias: None,
            }],
            is_append: false,
            meta_data: vec![],
        };
        plan.append_operator_as_node(project.into(), vec![opr_id])
            .unwrap();
        assert_eq!(
            plan.meta
                .get_node_meta(id1)
                .unwrap()
                .get_columns(),
            vec!["age".into(), "name".into()]
        );
        assert_eq!(
            plan.meta
                .get_node_meta(id2)
                .unwrap()
                .get_columns(),
            vec!["age".into(), "name".into()]
        );
    }

    #[test]
    fn tag_projection_not_exist() {
        let mut plan = LogicalPlan::default();
        let project = pb::Project {
            mappings: vec![pb::project::ExprAlias {
                expr: str_to_expr_pb("@keys.name".to_string()).ok(),
                alias: None,
            }],
            is_append: false,
            meta_data: vec![],
        };
        // visiting a non-existing tag does not return error
        let result = plan.append_operator_as_node(project.into(), vec![0]);
        println!("{:?}", result);
        assert!(result.is_ok());
    }

    #[test]
    fn extract_subplan_from_apply_case1() {
        let mut plan = LogicalPlan::default();
        // g.V().as("v").where(out().as("o").has("lang", "java")).select("v").values("name")

        // g.V("person")
        let scan = pb::Scan {
            scan_opt: 0,
            alias: Some("v".into()),
            params: Some(query_params(vec![], vec![])),
            idx_predicate: None,
            meta_data: None,
        };

        let opr_id = plan
            .append_operator_as_node(scan.into(), vec![])
            .unwrap();

        // .out().as("o")
        let expand = pb::EdgeExpand {
            v_tag: None,
            direction: 0,
            params: Some(query_params(vec![], vec![])),
            expand_opt: 0,
            alias: Some("o".into()),
            meta_data: None,
        };

        let root_id = plan
            .append_operator_as_node(expand.into(), vec![])
            .unwrap();

        // .has("lang", "Java")
        let select = pb::Select { predicate: str_to_expr_pb("@.lang == \"Java\"".to_string()).ok() };
        plan.append_operator_as_node(select.into(), vec![root_id])
            .unwrap();

        let apply = pb::Apply { join_kind: 4, tags: vec![], subtask: root_id as PbNodeId, alias: None };
        let opr_id = plan
            .append_operator_as_node(apply.into(), vec![opr_id])
            .unwrap();

        let project = pb::Project {
            mappings: vec![pb::project::ExprAlias {
                expr: str_to_expr_pb("@v.name".to_string()).ok(),
                alias: None,
            }],
            is_append: true,
            meta_data: vec![],
        };
        plan.append_operator_as_node(project.into(), vec![opr_id])
            .unwrap();

        let subplan = plan
            .extract_subplan(plan.get_node(opr_id).unwrap())
            .unwrap();
        assert_eq!(subplan.len(), 2);
        for (id, node) in &subplan.nodes {
            let node_ref = node.borrow();
            if id == root_id as usize {
                match node_ref.opr.opr.as_ref().unwrap() {
                    Opr::Edge(_) => {}
                    _ => panic!("should be edge expand"),
                }
                let o_id = plan.meta.get_tag_id("o").unwrap();
                assert_eq!(subplan.meta.get_tag_nodes(o_id), &vec![root_id]);
                assert!(subplan
                    .meta
                    .get_node_meta(root_id)
                    .unwrap()
                    .get_columns()
                    .is_empty())
            } else {
                match node_ref.opr.opr.as_ref().unwrap() {
                    Opr::Select(_) => {}
                    _ => panic!("should be select"),
                }
            }
        }
    }

    #[test]
    fn extract_subplan_from_apply_case2() {
        let mut plan = LogicalPlan::default();
        // g.V().where(not(out("created"))).values("name")
        let scan = pb::Scan {
            scan_opt: 0,
            alias: None,
            params: Some(query_params(vec![], vec![])),
            idx_predicate: None,
            meta_data: None,
        };

        plan.append_operator_as_node(scan.into(), vec![])
            .unwrap();

        let expand = pb::EdgeExpand {
            v_tag: None,
            direction: 0,
            params: Some(query_params(vec![], vec![])),
            expand_opt: 0,
            alias: None,
            meta_data: None,
        };
        let root_id = plan
            .append_operator_as_node(expand.into(), vec![])
            .unwrap();

        let apply = pb::Apply { join_kind: 5, tags: vec![], subtask: root_id as PbNodeId, alias: None };
        plan.append_operator_as_node(apply.into(), vec![0])
            .unwrap();

        let project = pb::Project {
            mappings: vec![pb::project::ExprAlias {
                expr: str_to_expr_pb("@.name".to_string()).ok(),
                alias: Some("name".into()),
            }],
            is_append: true,
            meta_data: vec![],
        };
        plan.append_operator_as_node(project.into(), vec![2])
            .unwrap();

        let sink = pb::Sink {
            tags: vec![common_pb::NameOrIdKey { key: Some("name".into()) }],
            sink_target: Some(pb::sink::SinkTarget {
                inner: Some(pb::sink::sink_target::Inner::SinkDefault(pb::SinkDefault {
                    id_name_mappings: vec![],
                })),
            }),
        };
        plan.append_operator_as_node(sink.into(), vec![3])
            .unwrap();

        let subplan = plan
            .extract_subplan(plan.get_node(2).unwrap())
            .unwrap();
        assert_eq!(subplan.len(), 1);
        match subplan
            .get_node(1)
            .unwrap()
            .borrow()
            .opr
            .opr
            .as_ref()
            .unwrap()
        {
            Opr::Edge(_) => {}
            _ => panic!("wrong operator: should be `EdgeExpand`"),
        }
    }

    // The plan looks like:
    //       root
    //       / \
    //      1    2
    //     / \   |
    //    3   4  |
    //    \   /  |
    //      5    |
    //       \  /
    //         6
    //         |
    //         7
    fn create_logical_plan1() -> LogicalPlan {
        let opr = pb::logical_plan::Operator {
            opr: Some(pb::logical_plan::operator::Opr::As(pb::As { alias: None })),
        };
        let mut plan = LogicalPlan::default();
        plan.append_operator_as_node(opr.clone(), vec![])
            .unwrap(); // root
        plan.append_operator_as_node(opr.clone(), vec![0])
            .unwrap(); // node 1
        plan.append_operator_as_node(opr.clone(), vec![0])
            .unwrap(); // node 2
        plan.append_operator_as_node(opr.clone(), vec![1])
            .unwrap(); // node 3
        plan.append_operator_as_node(opr.clone(), vec![1])
            .unwrap(); // node 4
        plan.append_operator_as_node(opr.clone(), vec![3, 4])
            .unwrap(); // node 5
        plan.append_operator_as_node(opr.clone(), vec![2, 5])
            .unwrap(); // node 6
        plan.append_operator_as_node(opr.clone(), vec![6])
            .unwrap(); // node 7

        plan
    }

    // The plan looks like:
    //         root
    //      /   |   \
    //     1    2    3
    //     \   /    /
    //       4     /
    //        \   /
    //          5
    fn create_logical_plan2() -> LogicalPlan {
        let opr = pb::logical_plan::Operator {
            opr: Some(pb::logical_plan::operator::Opr::As(pb::As { alias: None })),
        };
        let mut plan = LogicalPlan::default();
        plan.append_operator_as_node(opr.clone(), vec![])
            .unwrap(); // root
        plan.append_operator_as_node(opr.clone(), vec![0])
            .unwrap(); // node 1
        plan.append_operator_as_node(opr.clone(), vec![0])
            .unwrap(); // node 2
        plan.append_operator_as_node(opr.clone(), vec![0])
            .unwrap(); // node 3
        plan.append_operator_as_node(opr.clone(), vec![1, 2])
            .unwrap(); // node 4
        plan.append_operator_as_node(opr.clone(), vec![3, 4])
            .unwrap(); // node 5
        plan
    }

    // The plan looks like:
    //         root
    //      /   |   \
    //     1    2    3
    //     \   / \   /
    //       4     5
    //        \   /
    //          6
    fn create_logical_plan3() -> LogicalPlan {
        let opr = pb::logical_plan::Operator {
            opr: Some(pb::logical_plan::operator::Opr::As(pb::As { alias: None })),
        };
        let mut plan = LogicalPlan::default();
        plan.append_operator_as_node(opr.clone(), vec![])
            .unwrap(); // root
        plan.append_operator_as_node(opr.clone(), vec![0])
            .unwrap(); // node 1
        plan.append_operator_as_node(opr.clone(), vec![0])
            .unwrap(); // node 2
        plan.append_operator_as_node(opr.clone(), vec![0])
            .unwrap(); // node 3
        plan.append_operator_as_node(opr.clone(), vec![1, 2])
            .unwrap(); // node 4
        plan.append_operator_as_node(opr.clone(), vec![2, 3])
            .unwrap(); // node 5
        plan.append_operator_as_node(opr.clone(), vec![4, 5])
            .unwrap(); // node 6
        plan
    }
    #[test]
    fn test_get_merge_node1() {
        let plan = create_logical_plan1();
        let merge_node = plan.get_merge_node(plan.get_node(1).unwrap());
        assert_eq!(merge_node, plan.get_node(5));
        let merge_node = plan.get_merge_node(plan.get_node(0).unwrap());
        assert_eq!(merge_node, plan.get_node(6));
        // Not a branch node
        let merge_node = plan.get_merge_node(plan.get_node(2).unwrap());
        assert!(merge_node.is_none());
    }

    #[test]
    fn test_get_merge_node2() {
        let plan = create_logical_plan2();
        let merge_node = plan.get_merge_node(plan.get_node(0).unwrap());
        assert_eq!(merge_node, plan.get_node(5));
        // Not a branch node
        let merge_node = plan.get_merge_node(plan.get_node(2).unwrap());
        assert!(merge_node.is_none());
    }

    #[test]
    fn test_get_merge_node3() {
        let plan = create_logical_plan3();
        let merge_node = plan.get_merge_node(plan.get_node(0).unwrap());
        assert_eq!(merge_node, plan.get_node(6));
        let merge_node = plan.get_merge_node(plan.get_node(2).unwrap());
        assert_eq!(merge_node, plan.get_node(6));
        // Not a branch node
        let merge_node = plan.get_merge_node(plan.get_node(1).unwrap());
        assert!(merge_node.is_none());
    }

    #[test]
    fn merge_branch_plans() {
        let opr = pb::logical_plan::Operator {
            opr: Some(pb::logical_plan::operator::Opr::As(pb::As { alias: None })),
        };
        let mut plan = LogicalPlan::with_root(Node::new(0, opr.clone()));

        let mut subplan1 = LogicalPlan::with_root(Node::new(1, opr.clone()));
        subplan1
            .append_node(Node::new(3, opr.clone()), vec![1])
            .unwrap();
        subplan1
            .append_node(Node::new(4, opr.clone()), vec![1])
            .unwrap();
        subplan1
            .append_node(Node::new(5, opr.clone()), vec![3, 4])
            .unwrap();

        let subplan2 = LogicalPlan::with_root(Node::new(2, opr.clone()));

        plan.append_branch_plans(plan.get_node(0).unwrap(), vec![subplan1, subplan2]);
        let mut expected_plan = create_logical_plan1();
        expected_plan.remove_node(6);

        plan.append_node(Node::new(6, opr.clone()), vec![2, 5])
            .unwrap();
        plan.append_node(Node::new(7, opr.clone()), vec![6])
            .unwrap();

        assert_eq!(plan, create_logical_plan1());
    }

    #[test]
    fn subplan() {
        let plan = create_logical_plan1();
        let opr = pb::logical_plan::Operator {
            opr: Some(pb::logical_plan::operator::Opr::As(pb::As { alias: None })),
        };
        let subplan = plan.subplan(plan.get_node(2).unwrap(), plan.get_node(7).unwrap());
        let mut expected_plan = LogicalPlan::with_root(Node::new(2, opr.clone()));
        expected_plan
            .append_node(Node::new(6, opr.clone()), vec![2])
            .unwrap();
        assert_eq!(subplan.unwrap(), expected_plan);

        // The node 3 is at one of the branches, which is incomplete and hence invalid subplan
        let subplan = plan.subplan(plan.get_node(1).unwrap(), plan.get_node(3).unwrap());
        assert!(subplan.is_none());

        let subplan = plan.subplan(plan.get_node(1).unwrap(), plan.get_node(6).unwrap());
        let mut expected_plan = LogicalPlan::with_root(Node::new(1, opr.clone()));
        expected_plan
            .append_node(Node::new(3, opr.clone()), vec![1])
            .unwrap();
        expected_plan
            .append_node(Node::new(4, opr.clone()), vec![1])
            .unwrap();
        expected_plan
            .append_node(Node::new(5, opr.clone()), vec![3, 4])
            .unwrap();

        assert_eq!(subplan.unwrap(), expected_plan);
    }

    #[test]
    fn get_branch_plans() {
        let plan = create_logical_plan1();
        let (merge_node, subplans) = plan.get_branch_plans(plan.get_node(1).unwrap());
        let opr = pb::logical_plan::Operator {
            opr: Some(pb::logical_plan::operator::Opr::As(pb::As { alias: None })),
        };

        let plan1 = LogicalPlan::with_root(Node::new(3, opr.clone()));
        let plan2 = LogicalPlan::with_root(Node::new(4, opr.clone()));

        assert_eq!(merge_node, plan.get_node(5));
        assert_eq!(subplans, vec![plan1, plan2]);

        let (merge_node, subplans) = plan.get_branch_plans(plan.get_node(0).unwrap());
        let mut plan1 = LogicalPlan::with_root(Node::new(1, opr.clone()));
        plan1
            .append_node(Node::new(3, opr.clone()), vec![1])
            .unwrap();
        plan1
            .append_node(Node::new(4, opr.clone()), vec![1])
            .unwrap();
        plan1
            .append_node(Node::new(5, opr.clone()), vec![3, 4])
            .unwrap();
        let plan2 = LogicalPlan::with_root(Node::new(2, opr.clone()));

        assert_eq!(merge_node, plan.get_node(6));
        assert_eq!(subplans, vec![plan1, plan2]);

        let mut plan = LogicalPlan::default();
        plan.append_operator_as_node(opr.clone(), vec![])
            .unwrap(); // root
        plan.append_operator_as_node(opr.clone(), vec![0])
            .unwrap(); // node 1
        plan.append_operator_as_node(opr.clone(), vec![0])
            .unwrap(); // node 2
        plan.append_operator_as_node(opr.clone(), vec![0])
            .unwrap(); // node 3
        plan.append_operator_as_node(opr.clone(), vec![1, 2, 3])
            .unwrap(); // node 4

        let (merge_node, subplans) = plan.get_branch_plans(plan.get_node(0).unwrap());
        let plan1 = LogicalPlan::with_root(Node::new(1, opr.clone()));
        let plan2 = LogicalPlan::with_root(Node::new(2, opr.clone()));
        let plan3 = LogicalPlan::with_root(Node::new(3, opr.clone()));

        assert_eq!(merge_node, plan.get_node(4));
        assert_eq!(subplans, vec![plan1, plan2, plan3]);
    }
}<|MERGE_RESOLUTION|>--- conflicted
+++ resolved
@@ -1126,13 +1126,10 @@
             if let Some(get_v) = base.edge_expand.as_mut() {
                 get_v.preprocess(meta, plan_meta)?;
             }
-<<<<<<< HEAD
-=======
         }
         if let Some(pred) = self.condition.as_mut() {
             preprocess_expression(pred, meta, plan_meta, false)?;
             process_columns_meta(plan_meta, true)?;
->>>>>>> c72e5f1b
         }
         if let Some(alias) = self.alias.as_mut() {
             let tag_id = get_or_set_tag_id(alias, plan_meta)?;
