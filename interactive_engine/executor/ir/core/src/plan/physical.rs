//
//! Copyright 2020 Alibaba Group Holding Limited.
//!
//! Licensed under the Apache License, Version 2.0 (the "License");
//! you may not use this file except in compliance with the License.
//! You may obtain a copy of the License at
//!
//! http://www.apache.org/licenses/LICENSE-2.0
//!
//! Unless required by applicable law or agreed to in writing, software
//! distributed under the License is distributed on an "AS IS" BASIS,
//! WITHOUT WARRANTIES OR CONDITIONS OF ANY KIND, either express or implied.
//! See the License for the specific language governing permissions and
//! limitations under the License.
//!
//! The physical module will help package a ir logical plan into a pegasus physical plan.
//! Basically, it will wrap each ir operator into a corresponding pegasus operator (map, flatmap, etc)
//! and then represent the udf as a BinarySource (byte array) that is directly encoded from the
//! protobuf structure.
//!

use ir_common::error::ParsePbError;
use std::convert::TryInto;

use ir_common::expr_parse::str_to_expr_pb;
use ir_common::generated::algebra as pb;
use ir_common::generated::common as common_pb;
use ir_common::generated::common::expr_opr::Item;
use ir_common::generated::physical as physical_pb;
use ir_common::KeyId;
use ir_physical_client::physical_builder::{JobBuilder, Plan};

use crate::error::{IrError, IrResult};
use crate::glogue::combine_get_v_by_query_params;
use crate::plan::logical::{LogicalPlan, NodeType};
use crate::plan::meta::PlanMeta;

/// A trait for building physical plan (pegasus) from the logical plan
pub trait AsPhysical {
    /// To add pegasus's `JobBuilder`
    fn add_job_builder(&self, builder: &mut JobBuilder, plan_meta: &mut PlanMeta) -> IrResult<()>;

    /// To conduct necessary post processing before transforming into a physical plan.
    fn post_process(&mut self, _builder: &mut JobBuilder, _plan_meta: &mut PlanMeta) -> IrResult<()> {
        Ok(())
    }
}

// Fetch properties before used in Project, Select, Order, Dedup, Group, Join, and Apply.
// This is used when the storage is distributed. In case, we may not able to fetch properties of vertices directly as it may locate on a remote server.
// e.g.,
// Case 1: For single property (except used in Order or GroupVal), e.g., g.V().out().as("a").out().out().out().select("a").by("name"),
//    In this case, the "name" property won't be precached when `as("a")`, which requires to carry "a.name" along with the query (across multiple `out()`).
//    Instead, "name" would be fetched right before `select("a").by("name")`, by shuffle to where `a` locates firstly, and then fetch properties locally
// Case 2: For multiple properties, e.g., g.V().out().as("a").out().as("b").out().out().select("a","b").by("name").by("age"),
//    In this case, we cannot directly shuffle to where "a" or "b" locates, since we cannot fetch both "a" and "b"'s properties at the same time.
//    Thus, before `select()...`, we would firstly shuffle to "a", and cache "a.name"; then we shuffle to "b" and cache "b.name"; and at last, we can project both "a" and "b"'s properties.
//    Notice that "cache the property" means that we would carry the property in the computation data `GRecord`.
// Case 3: For single/multiple properties used in Order or Group (GroupValue),
//    e.g., g.V().out().as("a").out().out().out().order().by(select("a").by("name"))
//    Although we only need a single property, we still need to cache it since the property would be used remotely (e.g., in global ordering).
//    Thus, before `order()`, we shuffle to "a", and cache "a.name", and then do the ordering.
fn post_process_vars(builder: &mut JobBuilder, plan_meta: &mut PlanMeta) -> IrResult<()> {
    if plan_meta.is_partition() {
        if let Some(node_meta) = plan_meta.get_curr_node_meta() {
            let tag_columns = node_meta.get_tag_columns();
            let len = tag_columns.len();
<<<<<<< HEAD
            if len == 1 {
=======
            if len == 1 && !is_order_or_group {
>>>>>>> 3979f492
                // There are minor differences between `Order`, `Group` (group_values, actually) with other operators:
                // For `Order`, we need to carry the properties for global ordering;
                // and for `Group` (group_values), we need to carry the properties after `Keyed` for Aggregation.
                // While for other operators, we can shuffle to the partition where the vertex locates,
                // and directly query the properties (without saving the properties).
                let (tag, columns_opt) = tag_columns.into_iter().next().unwrap();
                if columns_opt.len() > 0 {
                    let tag_pb = tag.map(|tag_id| (tag_id as KeyId).into());
                    builder.shuffle(tag_pb.clone());
<<<<<<< HEAD
                }
            } else if len != 0 {
                for (tag, columns_opt) in tag_columns.into_iter() {
                    if columns_opt.len() > 0 {
                        let tag_pb = tag.map(|tag_id| (tag_id as i32).into());
                        builder.shuffle(tag_pb.clone());
                        let params = pb::QueryParams {
                            tables: vec![],
                            columns: columns_opt
                                .get()
                                .into_iter()
                                .map(|column| column.into())
                                .collect(),
                            is_all_columns: columns_opt.is_all(),
                            limit: None,
                            predicate: None,
                            sample_ratio: 1.0,
                            extra: Default::default(),
                        };
                        // opt = 4 denotes that to get vertex itself. The same as the followings.
                        let auxilia = pb::GetV {
                            tag: tag_pb.clone(),
                            opt: 4,
                            params: Some(params),
                            alias: tag_pb.clone(),
                        };
                        builder.get_v(auxilia);
                    }
=======
                    let auxilia = pb::GetV {
                        tag: tag_pb.clone(),
                        opt: 4,
                        params: None,
                        alias: tag_pb,
                        meta_data: None,
                    };
                    builder.get_v(auxilia);
>>>>>>> 3979f492
                }
            } else if len != 0 {
                for (tag, columns_opt) in tag_columns.into_iter() {
                    if columns_opt.len() > 0 {
                        let tag_pb = tag.map(|tag_id| (tag_id as KeyId).into());
                        builder.shuffle(tag_pb.clone());
                        let params = pb::QueryParams {
                            tables: vec![],
                            columns: columns_opt
                                .get()
                                .into_iter()
                                .map(|column| column.into())
                                .collect(),
                            is_all_columns: columns_opt.is_all(),
                            limit: None,
                            predicate: None,
                            sample_ratio: 1.0,
                            extra: Default::default(),
                        };
                        // opt = 4 denotes that to get vertex itself. The same as the followings.
                        let auxilia = pb::GetV {
                            tag: tag_pb.clone(),
                            opt: 4,
                            params: Some(params),
                            alias: tag_pb.clone(),
                            meta_data: None,
                        };
                        builder.get_v(auxilia);
                    }
                }
            }
        }
    }
    Ok(())
}

impl AsPhysical for pb::Project {
    fn add_job_builder(&self, builder: &mut JobBuilder, plan_meta: &mut PlanMeta) -> IrResult<()> {
        let mut project = self.clone();
        project.post_process(builder, plan_meta)?;
        builder.project(project);
        Ok(())
    }

    fn post_process(&mut self, builder: &mut JobBuilder, plan_meta: &mut PlanMeta) -> IrResult<()> {
        post_process_vars(builder, plan_meta)?;
        Ok(())
    }
}

impl AsPhysical for pb::Select {
    fn add_job_builder(&self, builder: &mut JobBuilder, plan_meta: &mut PlanMeta) -> IrResult<()> {
        // This is the case when g.V().out().has(xxx), which was like Source + EdgeExpand(ExpandV) + Filter in logical plan.
        // This would be refined as:
        // In Logical Plan: `Source + EdgeExpand(ExpandE) + GetV`
        // In Physical Plan:
        //       1. on distributed graph store, `Source + EdgeExpand(ExpandV) + Shuffle + GetV(Itself)`
        //    or 2. on single graph store, `Source + EdgeExpand(ExpandE) + GetV`
        let node_meta = plan_meta.get_curr_node_meta().unwrap();
        let tag_columns = node_meta.get_tag_columns();
        // Currently, we fuse `Select` into a `GetV` if possible.
        if tag_columns.len() == 1 {
            let (tag, columns_opt) = tag_columns.into_iter().next().unwrap();
            if columns_opt.len() > 0 {
                let tag_pb = tag.map(|tag_id| (tag_id as KeyId).into());
                if plan_meta.is_partition() {
                    builder.shuffle(tag_pb.clone());
                }
                let params = pb::QueryParams {
                    tables: vec![],
                    columns: vec![],
                    is_all_columns: false,
                    limit: None,
                    predicate: self.predicate.clone(),
                    sample_ratio: 1.0,
                    extra: Default::default(),
                };
                let auxilia = pb::GetV {
                    tag: tag_pb.clone(),
                    opt: 4,
                    params: Some(params),
                    alias: tag_pb,
                    meta_data: None,
                };
                builder.get_v(auxilia);
                return Ok(());
            }
        }

        let mut select = self.clone();
        select.post_process(builder, plan_meta)?;
        builder.select(select);
        Ok(())
    }

    fn post_process(&mut self, builder: &mut JobBuilder, plan_meta: &mut PlanMeta) -> IrResult<()> {
        post_process_vars(builder, plan_meta)?;
        Ok(())
    }
}

impl AsPhysical for pb::Scan {
    fn add_job_builder(&self, builder: &mut JobBuilder, _plan_meta: &mut PlanMeta) -> IrResult<()> {
        let scan = self.clone();
        builder.add_scan_source(scan);
        Ok(())
    }
}

impl AsPhysical for pb::EdgeExpand {
    fn add_job_builder(&self, builder: &mut JobBuilder, plan_meta: &mut PlanMeta) -> IrResult<()> {
        let mut xpd = self.clone();
        xpd.post_process(builder, plan_meta)?;
        builder.edge_expand(xpd);
        Ok(())
    }

    fn post_process(&mut self, builder: &mut JobBuilder, plan_meta: &mut PlanMeta) -> IrResult<()> {
        if plan_meta.is_partition() {
            builder.shuffle(self.v_tag.clone());
            // Notice that if expand edges, we need to carry its demanded properties,
            // since query edge by eid is not supported in storage for now.
            if self.expand_opt == pb::edge_expand::ExpandOpt::Edge as i32 {
                if let Some(params) = self.params.as_mut() {
                    let node_meta = plan_meta.get_curr_node_meta().unwrap();
                    let columns = node_meta.get_columns();
                    let is_all_columns = node_meta.is_all_columns();
                    if !columns.is_empty() || is_all_columns {
                        params.columns = columns
                            .into_iter()
                            .map(|tag| tag.into())
                            .collect();
                        params.is_all_columns = is_all_columns;
                    }
                }
            }
        }
        Ok(())
    }
}

impl AsPhysical for pb::PathExpand {
    fn add_job_builder(&self, builder: &mut JobBuilder, plan_meta: &mut PlanMeta) -> IrResult<()> {
        // [range.lower, range.upper)
        let range = self
            .hop_range
            .as_ref()
            .ok_or(IrError::MissingData("PathExpand::hop_range".to_string()))?;
        if range.upper <= range.lower || range.lower < 0 || range.upper <= 0 {
            Err(IrError::InvalidRange(range.lower, range.upper))?
        }
        // PathExpand includes cases of:
        //  1) EdgeExpand(Opt=Edge) + GetV(NoFilter),
        //  This would be translated into EdgeExpand(Opt=Vertex);
        //  2) EdgeExpand(Opt=Edge) + GetV(WithFilter),
        //  This would be translated into EdgeExpand(Opt=Vertex) + GetV(Opt=Self);
        //  3) EdgeExpand(Opt=Vertex) + GetV(WithFilter and Opt=Self) TODO: would this case exist after match?
        //  This would be remain unchanged.
        let mut path_expand = self.clone();
        if let Some(expand_base) = path_expand.base.as_mut() {
            let edge_expand = expand_base.edge_expand.as_mut();
            let getv = expand_base.get_v.as_mut();
            if edge_expand.is_some() && getv.is_none() {
                // Must be the case of EdgeExpand with Opt=Vertex
                if edge_expand.unwrap().expand_opt != pb::edge_expand::ExpandOpt::Vertex as i32 {
                    return Err(IrError::Unsupported(format!(
                        "ExpandBase in PathExpand {:?}",
                        expand_base
                    )));
                }
            } else if edge_expand.is_some() && getv.is_some() {
                let edge_expand = edge_expand.unwrap();
                let getv = getv.unwrap();
                if edge_expand.expand_opt == pb::edge_expand::ExpandOpt::Edge as i32 {
                    let has_getv_filter = if let Some(params) = getv.params.as_ref() {
                        params.is_queryable() || !params.tables.is_empty()
                    } else {
                        false
                    };
                    if has_getv_filter {
                        // The case of EdgeExpand(Opt=Edge) + GetV(Filter)
                        // --> EdgeExpand(Opt=Vertex) + GetV(Self with Filter)
                        edge_expand.expand_opt = pb::edge_expand::ExpandOpt::Vertex as i32;
                        getv.opt = 4; // 4 denotes Itself.
                    } else {
                        // The case of EdgeExpand(Opt=Edge) + GetV(NoFilter)
                        // --> EdgeExpand(Opt=Vertex)
                        edge_expand.expand_opt = pb::edge_expand::ExpandOpt::Vertex as i32;
                        edge_expand.alias = getv.alias.clone();
                        expand_base.get_v.take();
                    }
                } else {
                    // The case of EdgeExpand(Opt=Vertex) + GetV(Opt=Self)
                    // Do nothing
                }
            } else {
                return Err(IrError::Unsupported(format!(
                    "Unexpected ExpandBase in PathExpand {:?} {:?}",
                    edge_expand, getv
                )));
            }
        }
        path_expand.post_process(builder, plan_meta)?;
        builder.path_expand(path_expand);
        Ok(())
    }

    fn post_process(&mut self, builder: &mut JobBuilder, plan_meta: &mut PlanMeta) -> IrResult<()> {
        post_process_vars(builder, plan_meta, false)?;
        if plan_meta.is_partition() {
            builder.shuffle(self.start_tag.clone());
        }
        // TODO: for path expand, if condition is to filter on HEAD, no need to save head as it is not the truely head.
        post_process_vars(builder, plan_meta)?;
        Ok(())
    }
}

// Try to apply the optimize rule: ExpandE + GetV = ExpandV, it it satisfies:
// 1. the previous op is ExpandE, and with no alias (which means that the edges won't be accessed later).
// 2. `GetV` is GetV(Adj) (i.e., opt=Start/End/Other) without any filters or further query semantics.
// 3. the direction should be: outE + inV = out; inE + outV = in; and bothE + otherV = both
fn build_and_try_fuse_get_v(builder: &mut JobBuilder, mut get_v: pb::GetV) -> IrResult<()> {
    if get_v.opt == 4 {
        return Err(IrError::Unsupported("Try to fuse GetV with Opt=Self into ExpandE".to_string()));
    }
    if let Some(params) = get_v.params.as_mut() {
        if params.is_queryable() {
            return Err(IrError::Unsupported("Try to fuse GetV with predicates into ExpandE".to_string()));
        } else if !params.tables.is_empty() {
            // although this doesn't need query, it cannot be fused into ExpandExpand since we cannot specify vertex labels in ExpandV
            builder.get_v(get_v);
            return Ok(());
        }
    }
    // Try to fuse: ExpandE + GetV(Adj) = ExpandV
    if let Some(last_op) = builder.get_last_op_mut() {
        let op_kind = last_op
            .opr
            .as_mut()
            .ok_or(IrError::MissingData(format!("PhysicalOpr")))?
            .op_kind
            .as_mut()
            .ok_or(IrError::MissingData(format!("PhysicalOpr OpKind")))?;
        if let physical_pb::physical_opr::operator::OpKind::Edge(ref mut edge) = op_kind {
            if edge.alias.is_none() {
                // outE + inV || inE + outV || bothE + otherV
                if (edge.direction == 0 && get_v.opt == 1)
                    || (edge.direction == 1 && get_v.opt == 0)
                    || (edge.direction == 2 && get_v.opt == 2)
                {
                    edge.alias = get_v
                        .alias
                        .map(|alias| alias.try_into().unwrap());
                    edge.expand_opt = 0; // expandV
                    return Ok(());
                }
            }
        }
    }
    builder.get_v(get_v);
    Ok(())
}

impl AsPhysical for pb::GetV {
    fn add_job_builder(&self, builder: &mut JobBuilder, plan_meta: &mut PlanMeta) -> IrResult<()> {
        // Currently, the case of `g.V().out().has(xxx)` would be translated into `Source + EdgeExpand(ExpandV) + Filter` in logical plan.
        // This would be refined as:
        // In Logical Plan: `Source + EdgeExpand(ExpandE) + GetV(GetAdj)`
        // In Physical Plan:
        //       1. if GetV with filter, translate into
        //         `Source + EdgeExpand(ExpandE) + GetV(GetAdj) + Shuffle (if on distributed storage) + GetV(Self)`
        //          where GetV(Self) is used to filter on the adj vertex itself.
        //    or 2. if GetV without filter, directly
        //         `Source + EdgeExpand(ExpandE) + GetV(GetAdj)`
        let mut getv = self.clone();
        // If GetV(Adj) with filter, translate GetV into GetV(GetAdj) + Shuffle (if on distributed storage) + GetV(Self)
        if let Some(params) = getv.params.as_mut() {
            if params.is_queryable() {
                let auxilia = pb::GetV {
                    tag: None,
                    opt: 4, //ItSelf
                    params: Some(params.clone()),
                    alias: getv.alias,
                    meta_data: None,
                };
                params.tables.clear();
                params.predicate.take();
                params.is_all_columns = false;
                params.columns.clear();
                getv.alias = None;
                // GetV(Adj) and try to fuse it with ExpandE
                build_and_try_fuse_get_v(builder, getv)?;
                // Shuffle + GetV(Self)
                if plan_meta.is_partition() {
                    builder.shuffle(None);
                }
                builder.get_v(auxilia);
                return Ok(());
            }
        }
        // Otherwise, fetches adjacent vertex ids from an edge directly; and try to fuse it with ExpandE
        build_and_try_fuse_get_v(builder, getv)?;
        Ok(())
    }
}

impl AsPhysical for pb::As {
    fn add_job_builder(&self, builder: &mut JobBuilder, _plan_meta: &mut PlanMeta) -> IrResult<()> {
        let project_new_alias = pb::Project {
            mappings: vec![pb::project::ExprAlias {
                expr: str_to_expr_pb("@".to_string()).ok(),
                alias: self.alias.clone(),
            }],
            is_append: true,
            meta_data: vec![],
        };
        builder.project(project_new_alias);
        Ok(())
    }
}

impl AsPhysical for pb::Limit {
    fn add_job_builder(&self, builder: &mut JobBuilder, _plan_meta: &mut PlanMeta) -> IrResult<()> {
        let range = self
            .range
            .as_ref()
            .ok_or(IrError::MissingData("Limit::range".to_string()))?;
        if range.upper <= range.lower || range.lower < 0 || range.upper <= 0 {
            Err(IrError::InvalidRange(range.lower, range.upper))?
        }
        builder.limit(self.clone());
        Ok(())
    }
}

impl AsPhysical for pb::OrderBy {
    fn add_job_builder(&self, builder: &mut JobBuilder, plan_meta: &mut PlanMeta) -> IrResult<()> {
        if let Some(range) = &self.limit {
            if range.upper <= range.lower || range.lower < 0 || range.upper <= 0 {
                Err(IrError::InvalidRange(range.lower, range.upper))?
            }
        }
        let mut order = self.clone();
        order.post_process(builder, plan_meta)?;
        builder.order(order);
        Ok(())
    }

    fn post_process(&mut self, builder: &mut JobBuilder, plan_meta: &mut PlanMeta) -> IrResult<()> {
        post_process_vars(builder, plan_meta)?;
        Ok(())
    }
}

impl AsPhysical for pb::Dedup {
    fn add_job_builder(&self, builder: &mut JobBuilder, plan_meta: &mut PlanMeta) -> IrResult<()> {
        let mut dedup = self.clone();
        dedup.post_process(builder, plan_meta)?;
        builder.dedup(dedup);
        Ok(())
    }

    fn post_process(&mut self, builder: &mut JobBuilder, plan_meta: &mut PlanMeta) -> IrResult<()> {
        post_process_vars(builder, plan_meta)?;
        Ok(())
    }
}

impl AsPhysical for pb::GroupBy {
    fn add_job_builder(&self, builder: &mut JobBuilder, plan_meta: &mut PlanMeta) -> IrResult<()> {
        let mut group = self.clone();
        group.post_process(builder, plan_meta)?;
        builder.group(group);
        Ok(())
    }
    fn post_process(&mut self, builder: &mut JobBuilder, plan_meta: &mut PlanMeta) -> IrResult<()> {
        post_process_vars(builder, plan_meta)?;
        Ok(())
    }
}

impl AsPhysical for pb::Unfold {
    fn add_job_builder(&self, builder: &mut JobBuilder, _plan_meta: &mut PlanMeta) -> IrResult<()> {
        builder.unfold(self.clone());
        Ok(())
    }
}

impl AsPhysical for pb::Sink {
    fn add_job_builder(&self, builder: &mut JobBuilder, plan_meta: &mut PlanMeta) -> IrResult<()> {
        let mut sink_opr = self.clone();
        let target = self
            .sink_target
            .as_ref()
            .ok_or(IrError::MissingData("Sink::sink_target".to_string()))?;
        match target
            .inner
            .as_ref()
            .ok_or(IrError::MissingData("Sink::sink_target::Inner".to_string()))?
        {
            pb::sink::sink_target::Inner::SinkDefault(_) => {
                let tag_id_mapping = plan_meta
                    .get_tag_id_mappings()
                    .iter()
                    .map(|(tag, id)| pb::sink_default::IdNameMapping {
                        id: *id as KeyId,
                        name: tag.clone(),
                        meta_type: 3,
                    })
                    .collect();
                let sink_target = pb::sink::SinkTarget {
                    inner: Some(pb::sink::sink_target::Inner::SinkDefault(pb::SinkDefault {
                        id_name_mappings: tag_id_mapping,
                    })),
                };
                sink_opr.sink_target = Some(sink_target);
            }
            pb::sink::sink_target::Inner::SinkVineyard(sink_vineyard) => {
                use crate::plan::meta::STORE_META;
                let graph_name = sink_vineyard.graph_name.clone();
                loop {
                    if let Ok(meta) = STORE_META.try_read() {
                        let sink_target = pb::sink::SinkTarget {
                            inner: Some(pb::sink::sink_target::Inner::SinkVineyard(pb::SinkVineyard {
                                graph_name,
                                graph_schema: meta.schema.clone().map(|schema| schema.into()),
                            })),
                        };
                        sink_opr.sink_target = Some(sink_target);
                        break;
                    }
                }
            }
        };

        builder.sink(sink_opr.clone());
        Ok(())
    }
}

impl AsPhysical for pb::logical_plan::Operator {
    fn add_job_builder(&self, builder: &mut JobBuilder, plan_meta: &mut PlanMeta) -> IrResult<()> {
        use pb::logical_plan::operator::Opr::*;
        if let Some(opr) = &self.opr {
            match opr {
                Project(project) => project.add_job_builder(builder, plan_meta),
                Select(select) => select.add_job_builder(builder, plan_meta),
                Vertex(getv) => getv.add_job_builder(builder, plan_meta),
                Edge(edgexpd) => edgexpd.add_job_builder(builder, plan_meta),
                Path(pathxpd) => pathxpd.add_job_builder(builder, plan_meta),
                Scan(scan) => scan.add_job_builder(builder, plan_meta),
                Limit(limit) => limit.add_job_builder(builder, plan_meta),
                OrderBy(orderby) => orderby.add_job_builder(builder, plan_meta),
                As(as_opr) => as_opr.add_job_builder(builder, plan_meta),
                Dedup(dedup) => dedup.add_job_builder(builder, plan_meta),
                GroupBy(groupby) => groupby.add_job_builder(builder, plan_meta),
                Sink(sink) => sink.add_job_builder(builder, plan_meta),
                Union(_) => Ok(()),
                Intersect(_) => Ok(()),
                Unfold(unfold) => unfold.add_job_builder(builder, plan_meta),
                _ => Err(IrError::Unsupported(format!("the operator {:?}", self))),
            }
        } else {
            Err(IrError::MissingData("logical_plan::Operator::opr".to_string()))
        }
    }
}

impl AsPhysical for NodeType {
    fn add_job_builder(&self, builder: &mut JobBuilder, plan_meta: &mut PlanMeta) -> IrResult<()> {
        plan_meta.set_curr_node(self.borrow().id);
        self.borrow()
            .opr
            .add_job_builder(builder, plan_meta)
    }
}

fn extract_expand_degree(node: NodeType) -> Option<pb::EdgeExpand> {
    if let Some(pb::logical_plan::operator::Opr::Edge(edgexpd)) = &node.borrow().opr.opr {
        if edgexpd.expand_opt == 2 {
            // expand to degree
            return Some(edgexpd.clone());
        }
    }

    None
}

fn extract_project_single_tag(node: NodeType) -> Option<common_pb::NameOrId> {
    if let Some(pb::logical_plan::operator::Opr::Project(project)) = &node.borrow().opr.opr {
        if project.mappings.len() == 1 {
            if let Some(expr) = &project.mappings.first().unwrap().expr {
                if expr.operators.len() == 1 {
                    if let Some(expr_opr) = expr.operators.first() {
                        match expr_opr.item.as_ref().unwrap() {
                            Item::Var(var) => {
                                if var.property.is_none() {
                                    return var.tag.clone(); // project tag only
                                }
                            }
                            _ => {}
                        }
                    }
                }
            }
        }
    }

    None
}

impl AsPhysical for LogicalPlan {
    fn add_job_builder(&self, builder: &mut JobBuilder, plan_meta: &mut PlanMeta) -> IrResult<()> {
        use pb::logical_plan::operator::Opr::*;
        let mut _prev_node_opt: Option<NodeType> = None;
        let mut curr_node_opt = self.get_first_node();
        debug!("plan: {:#?}", self);
        debug!("is_partition: {:?}", self.meta.is_partition());
        while curr_node_opt.is_some() {
            let curr_node = curr_node_opt.as_ref().unwrap();
            let curr_node_id = curr_node.borrow().id;
            if let Some(Apply(apply_opr)) = curr_node.borrow().opr.opr.as_ref() {
                let mut sub_bldr = JobBuilder::default();
                if let Some(subplan) = self.extract_subplan(curr_node.clone()) {
                    let mut expand_degree_opt = None;
                    if subplan.len() <= 2 {
                        if subplan.len() == 1 {
                            expand_degree_opt = subplan
                                .get_first_node()
                                .and_then(|node| extract_expand_degree(node));
                        } else {
                            let first_node_opt = subplan.get_first_node();
                            let second_node_opt = subplan.get_last_node();
                            let tag_opt: Option<common_pb::NameOrId> =
                                first_node_opt.and_then(|node| extract_project_single_tag(node));
                            if let Some(tag) = tag_opt {
                                if let Some(mut expand_degree) =
                                    second_node_opt.and_then(|node| extract_expand_degree(node))
                                {
                                    expand_degree.v_tag = Some(tag);
                                    expand_degree_opt = Some(expand_degree);
                                }
                            }
                        }
                    }
                    if let Some(mut expand_degree) = expand_degree_opt {
                        // The alias of `Apply` becomes the `alias` of `EdgeExpand`
                        expand_degree.alias = apply_opr.alias.clone();
                        if plan_meta.is_partition() {
                            let key_pb = expand_degree.v_tag.clone();
                            builder.shuffle(key_pb);
                        }
                        // If the subtask of apply takes only one operator and the operator is
                        // `EdgeExpand` with `expand_opt` set as `Degree`, then the following
                        //  steps are conducted instead of executing subtask:
                        //   `As('~expand_degree_<id>')` +
                        //   `EdgeExpand()` +
                        //   `Select('~expand_degree_<id>')`
                        let new_tag = plan_meta
                            .get_or_set_tag_id(&format!("~expand_degree_{:?}", curr_node_id))
                            .1 as KeyId;
                        builder.project(pb::Project {
                            mappings: vec![pb::project::ExprAlias {
                                expr: str_to_expr_pb("@".to_string()).ok(),
                                alias: Some(new_tag.into()),
                            }],
                            is_append: true,
                            meta_data: vec![],
                        });
                        builder.edge_expand(expand_degree);
                        builder.project(pb::Project {
                            mappings: vec![pb::project::ExprAlias {
                                expr: str_to_expr_pb(format!("@{:?}", new_tag)).ok(),
                                alias: None,
                            }],
                            is_append: true,
                            meta_data: vec![],
                        });
                    } else {
                        subplan.add_job_builder(&mut sub_bldr, plan_meta)?;
                        let plan = sub_bldr.take_plan();
                        builder.apply(
                            unsafe { std::mem::transmute(apply_opr.join_kind) },
                            plan,
                            apply_opr.alias.clone(),
                        );
                    }
                } else {
                    return Err(IrError::MissingData("Apply::subplan".to_string()));
                }
            } else {
                curr_node.add_job_builder(builder, plan_meta)?;
            }

            _prev_node_opt = curr_node_opt.clone();

            if curr_node.borrow().children.is_empty() {
                break;
            } else if curr_node.borrow().children.len() == 1 {
                let next_node_id = curr_node.borrow().get_first_child().unwrap();
                curr_node_opt = self.get_node(next_node_id);
            } else if curr_node.borrow().children.len() >= 2 {
                let (merge_node_opt, subplans) = self.get_branch_plans(curr_node.clone());
                let mut plans: Vec<Plan> = vec![];
                for subplan in &subplans {
                    let mut sub_bldr = JobBuilder::new(builder.conf.clone());
                    subplan.add_job_builder(&mut sub_bldr, plan_meta)?;
                    plans.push(sub_bldr.take_plan());
                }

                if let Some(merge_node) = merge_node_opt.clone() {
                    match &merge_node.borrow().opr.opr {
                        Some(Union(_)) => {
                            builder.union(plans);
                        }
                        Some(Intersect(intersect)) => {
                            add_intersect_job_builder(builder, plan_meta, intersect, &subplans)?;
                        }
                        Some(Join(join_opr)) => {
                            if curr_node.borrow().children.len() != 2 {
                                // For now we only support joining two branches
                                return Err(IrError::Unsupported(
                                    "joining more than two branches".to_string(),
                                ));
                            }
                            let left_plan = plans.get(0).unwrap().clone();
                            let right_plan = plans.get(1).unwrap().clone();

                            post_process_vars(builder, plan_meta)?;

                            builder.join(
                                unsafe { std::mem::transmute(join_opr.kind) },
                                left_plan,
                                right_plan,
                                join_opr.left_keys.clone(),
                                join_opr.right_keys.clone(),
                            );
                        }
                        None => {
                            return Err(IrError::MissingData(
                                "Union/Intersect/Join::merge_node".to_string(),
                            ))
                        }
                        _ => {
                            return Err(IrError::Unsupported(format!(
                            "Operators other than `Union` , `Intersect`, or `Join`. The operator is {:?}",
                            merge_node
                        )))
                        }
                    }
                }
                curr_node_opt = merge_node_opt;

                if let Some(curr_node_clone) = curr_node_opt.clone() {
                    if curr_node_clone.borrow().children.len() <= 1 {
                        let next_id_opt = curr_node_clone.borrow().get_first_child();
                        _prev_node_opt = curr_node_opt.clone();
                        // the current node has been processed in this round, should skip to the next node
                        curr_node_opt = next_id_opt.and_then(|id| self.get_node(id));
                    }
                }
            }
        }

        Ok(())
    }
}

// Given a->b, we support intersecting their neighbors, e.g., Intersect{{a->c, b->c}, key=c}
// more cases as follows:
// 1. To intersect a->d->c and b->c with key=c,
// if so, translate into two operators, i.e., EdgeExpand{a->d} and Intersect{{d->c, b->c}, key=c}
// 2. To intersect a->c->d and b->c with key=c,
// if so, translate into two operators, i.e., Intersect{{a->c, b->c}, key=c} and Expand{c->d}
// 3. To intersect a->c, b->c with key=c, with filters
// we support expanding vertices with filters on edges (i.e., filters on a->c, b->c), e.g., Intersect{{a-filter->c, b-filter->c}, key=c};
// if expanding vertices with filters on vertices (i.e., filters on c), translate into Intersect{{a->c, b->c}, key=c} + Select {filter on c}
// For now, this logic is in the translation rule in Pattern in logical plan
// TODO: move this logic into physical layer, as we may able to directly filter vertices during intersection if we have the global view of storage.

// Thus, after build intersect, the physical plan looks like:
// 1. the last ops in intersect's sub_plans are the ones to intersect;
// 2. the intersect op can be:
//     1) EdgeExpand with Opt = ExpandE followed by GetV with Opt = End, which is to expand and intersect on id-only vertices; (supported currently)
//     2) EdgeExpand with Opt = ExpandE, which is to expand and intersect on edges (although, not considered in Pattern yet);
// and 3) GetV with Opt = Self, which is to expand and intersect on vertices, while there may be some filters on the intersected vertices. (TODO e2e)

fn add_intersect_job_builder(
    builder: &mut JobBuilder, plan_meta: &mut PlanMeta, intersect_opr: &pb::Intersect,
    subplans: &Vec<LogicalPlan>,
) -> IrResult<()> {
    use pb::logical_plan::operator::Opr::*;

    let intersect_tag = intersect_opr
        .key
        .as_ref()
        .ok_or(IrError::ParsePbError("Empty tag in `Intersect` opr".into()))?;
    let mut auxilia: Option<pb::GetV> = None;
    let mut intersect_plans: Vec<Plan> = vec![];
    for subplan in subplans {
        // subplan would be like:
        // 1. vec![ExpandE, GetV] for edge expand to intersect;
        // 2. vec![PathExpand, GetV] for path expand to intersect
        if subplan.len() != 2 {
            Err(IrError::InvalidPattern(format!(
                "Subplan of Intersect should should beExpandE + GetV or PathExpand + GetV, while it is {:?}",
                subplan
            )))?
        }
        let mut sub_bldr = JobBuilder::new(builder.conf.clone());
        let first_opr = subplan
            .get_first_node()
            .ok_or(IrError::InvalidPattern("First node missing for Intersection's subplan".to_string()))?;
        let last_opr = subplan
            .get_last_node()
            .ok_or(IrError::InvalidPattern("Last node Missing for Intersection's subplan".to_string()))?;
        if let Some(Vertex(get_v)) = last_opr.borrow().opr.opr.as_ref() {
            let mut get_v = get_v.clone();
            if get_v.alias.is_none() || !get_v.alias.as_ref().unwrap().eq(intersect_tag) {
                Err(IrError::InvalidPattern("Cannot intersect on different tags".to_string()))?
            }
            // If the first operator is PathExpand, pick its last expand out from the path
            let mut edge_expand = if let Some(Edge(edge_expand)) = first_opr.borrow().opr.opr.as_ref() {
                edge_expand.clone()
            } else if let Some(Path(path_expand)) = first_opr.borrow().opr.opr.as_ref() {
                // Process path_expand as follows:
                // 1. If path_expand range from 0, it is unsupported;
                // 2. If it is path_expand(1,2), optimized as edge_expand;
                // 3. Otherwise, translate path_expand(l,h) to path_expand(l-1, h-1) + endV() + edge_expand,
                //    and the last edge_expand is the one to intersect.
                //    Notice that if we have predicates for vertices in path_expand, or for the last vertex of path_expand,
                //    do the filtering after intersection.
                let mut path_expand = path_expand.clone();
                let path_expand_base = path_expand
                    .base
                    .as_ref()
                    .ok_or(ParsePbError::EmptyFieldError("PathExpand::base in Pattern".to_string()))?;
                let path_get_v_opt = path_expand_base.get_v.clone();
                let base_edge_expand =
                    path_expand_base
                        .edge_expand
                        .as_ref()
                        .ok_or(ParsePbError::EmptyFieldError(
                            "PathExpand::base::edge_expand in Pattern".to_string(),
                        ))?;
                // Ensure the base is ExpandV or ExpandE + GetV
                if path_get_v_opt == None
                    && base_edge_expand.expand_opt == pb::edge_expand::ExpandOpt::Edge as i32
                {
                    Err(IrError::Unsupported(
                        "Edge Only PathExpand in Intersection's subplan has not been supported yet"
                            .to_string(),
                    ))?
                }
                // Combine the params for the last vertex in path.
                // That is, it should satisfy both params in `GetV` in PathExpand's ExpandBase,
                // and the params in `EndV` following PathExpand.
                if let Some(path_get_v) = path_get_v_opt {
                    get_v = combine_get_v_by_query_params(get_v, path_get_v);
                }
                // pick the last edge expand out from the path expand
                let mut last_edge_expand = base_edge_expand.clone();
                last_edge_expand.v_tag = None;
                let hop_range = path_expand
                    .hop_range
                    .as_mut()
                    .ok_or(ParsePbError::EmptyFieldError("pb::PathExpand::hop_range".to_string()))?;
                if hop_range.lower < 1 {
                    Err(IrError::Unsupported(format!(
                        "PathExpand in Intersection with lower range of {:?}",
                        hop_range.lower
                    )))?
                }
                if hop_range.lower == 1 && hop_range.upper == 2 {
                    // optimized Path(1..2) to as EdgeExpand
                    last_edge_expand.v_tag = path_expand.start_tag;
                } else {
                    // translate path_expand(l,h) to path_expand(l-1, h-1) + endV() + edge_expand,
                    hop_range.lower -= 1;
                    hop_range.upper -= 1;
                    let mut end_v = pb::GetV::default();
                    end_v.opt = pb::get_v::VOpt::End as i32;
                    // build the path expansion
                    path_expand.add_job_builder(builder, plan_meta)?;
                    end_v.add_job_builder(builder, plan_meta)?;
                }
                last_edge_expand
            } else {
                Err(IrError::InvalidPattern(
                    "First node of Intersection's subplan is neither EdgeExpand or PathExpand".to_string(),
                ))?
            };
            // build the edge expansion
            // the opt should be vertex because now only intersection on vertex is supported
            edge_expand.expand_opt = pb::edge_expand::ExpandOpt::Vertex as i32;
            edge_expand.alias = get_v.alias.clone();
            edge_expand.add_job_builder(&mut sub_bldr, plan_meta)?;
            // vertex parameter after the intersection
            if let Some(params) = get_v.params.as_ref() {
                // the case that we need to further process getV's filter.
                if params.is_queryable() || !params.tables.is_empty() {
                    get_v.opt = 4;
                    auxilia = Some(get_v.clone());
                }
            }
        }
        let sub_plan = sub_bldr.take_plan();
        intersect_plans.push(sub_plan);
    }
    // intersect
    builder.intersect(intersect_plans, intersect_tag.clone());
    // unfold the intersection
    let unfold = pb::Unfold {
        tag: Some(intersect_tag.clone()),
        alias: Some(intersect_tag.clone()),
        meta_data: None,
    };
    unfold.add_job_builder(builder, plan_meta)?;
    // add vertex filters
    if let Some(mut auxilia) = auxilia {
        auxilia.tag = Some(intersect_tag.clone());
        builder.get_v(auxilia);
    }
    Ok(())
}

#[cfg(test)]
mod test {
    use std::collections::HashMap;

    use ir_common::expr_parse::str_to_expr_pb;
    use ir_common::generated::algebra as pb;
    use ir_common::generated::algebra::project::ExprAlias;
    use ir_common::generated::common as common_pb;

    use super::*;
    use crate::plan::logical::Node;

    #[allow(dead_code)]
    fn query_params(
        tables: Vec<common_pb::NameOrId>, columns: Vec<common_pb::NameOrId>,
    ) -> pb::QueryParams {
        pb::QueryParams {
            tables,
            columns,
            is_all_columns: false,
            limit: None,
            predicate: None,
            sample_ratio: 1.0,
            extra: HashMap::new(),
        }
    }

    #[allow(dead_code)]
    fn build_scan(columns: Vec<common_pb::NameOrId>) -> pb::Scan {
        pb::Scan {
            scan_opt: 0,
            alias: None,
            params: Some(query_params(vec![], columns)),
            idx_predicate: None,
            meta_data: None,
        }
    }

    /// `expand_opt`: 0 -> Vertex, 1 -> Edge, 2 -> Degree
    #[allow(dead_code)]
    fn build_edgexpd(
        expand_opt: i32, columns: Vec<common_pb::NameOrId>, alias: Option<common_pb::NameOrId>,
    ) -> pb::EdgeExpand {
        pb::EdgeExpand {
            v_tag: None,
            direction: 0,
            params: Some(query_params(vec![], columns)),
            alias,
            expand_opt,
            meta_data: None,
        }
    }

    #[allow(dead_code)]
    fn build_getv(alias: Option<common_pb::NameOrId>) -> pb::GetV {
        pb::GetV { tag: None, opt: 1, params: Some(query_params(vec![], vec![])), alias, meta_data: None }
    }

    #[allow(dead_code)]
    fn build_select(expr: &str) -> pb::Select {
        pb::Select { predicate: str_to_expr_pb(expr.to_string()).ok() }
    }

    #[allow(dead_code)]
    fn build_auxilia_with_predicates(expr: &str) -> pb::GetV {
        let mut params = query_params(vec![], vec![]);
        params.predicate = str_to_expr_pb(expr.to_string()).ok();
        pb::GetV { tag: None, opt: 4, params: Some(params), alias: None, meta_data: None }
    }

    #[allow(dead_code)]
    fn build_auxilia_with_params(
        params: Option<pb::QueryParams>, alias: Option<common_pb::NameOrId>,
    ) -> pb::GetV {
        pb::GetV { tag: None, opt: 4, params, alias, meta_data: None }
    }

    #[allow(dead_code)]
    fn build_auxilia_with_tag_alias_columns(
        tag: Option<common_pb::NameOrId>, alias: Option<common_pb::NameOrId>,
        columns: Vec<common_pb::NameOrId>,
    ) -> pb::GetV {
        if columns.is_empty() {
            pb::GetV { tag, opt: 4, params: None, alias, meta_data: None }
        } else {
            let params = query_params(vec![], columns);
            pb::GetV { tag, opt: 4, params: Some(params), alias, meta_data: None }
        }
    }

    #[allow(dead_code)]
    fn build_project(expr: &str) -> pb::Project {
        pb::Project {
            mappings: vec![pb::project::ExprAlias {
                expr: str_to_expr_pb(expr.to_string()).ok(),
                alias: None,
            }],
            is_append: false,
            meta_data: vec![],
        }
    }

    #[allow(dead_code)]
    fn build_sink() -> pb::Sink {
        pb::Sink {
            tags: vec![],
            sink_target: Some(pb::sink::SinkTarget {
                inner: Some(pb::sink::sink_target::Inner::SinkDefault(pb::SinkDefault {
                    id_name_mappings: vec![],
                })),
            }),
        }
    }

    #[test]
    fn post_process_edgexpd() {
        // g.V().outE()
        let mut plan = LogicalPlan::default();
        plan.append_operator_as_node(build_scan(vec![]).into(), vec![])
            .unwrap();
        plan.append_operator_as_node(build_edgexpd(1, vec![], None).into(), vec![0])
            .unwrap();
        plan.append_operator_as_node(build_sink().into(), vec![1])
            .unwrap();
        let mut job_builder = JobBuilder::default();
        let mut plan_meta = plan.meta.clone();
        plan.add_job_builder(&mut job_builder, &mut plan_meta)
            .unwrap();

        let mut expected_builder = JobBuilder::default();
        expected_builder.add_scan_source(build_scan(vec![]));
        expected_builder.edge_expand(build_edgexpd(1, vec![], None));
        expected_builder.sink(build_sink());

        assert_eq!(job_builder, expected_builder);

        let mut job_builder = JobBuilder::default();
        let mut plan_meta = plan.meta.clone();
        plan_meta = plan_meta.with_partition();
        plan.add_job_builder(&mut job_builder, &mut plan_meta)
            .unwrap();

        let mut expected_builder = JobBuilder::default();
        expected_builder.add_scan_source(build_scan(vec![]));
        expected_builder.shuffle(None);
        expected_builder.edge_expand(build_edgexpd(1, vec![], None));
        expected_builder.sink(build_sink());

        assert_eq!(job_builder, expected_builder);
    }

    #[test]
    fn post_process_edgexpd_property_filter_as_auxilia() {
        // g.V().out().has("birthday", 20220101)
        // In this case, the Select will be translated into an GetV, to fetch and filter the
        // results in one single `FilterMap` pegasus operator.
        let mut plan = LogicalPlan::default();
        plan.append_operator_as_node(build_scan(vec![]).into(), vec![])
            .unwrap();
        plan.append_operator_as_node(build_edgexpd(0, vec![], None).into(), vec![0])
            .unwrap();
        plan.append_operator_as_node(build_select("@.birthday == 20220101").into(), vec![1])
            .unwrap();
        plan.append_operator_as_node(build_sink().into(), vec![2])
            .unwrap();
        let mut job_builder = JobBuilder::default();
        let mut plan_meta = plan.meta.clone();
        plan.add_job_builder(&mut job_builder, &mut plan_meta)
            .unwrap();

        let mut expected_builder = JobBuilder::default();
        expected_builder.add_scan_source(build_scan(vec![]));
        expected_builder.edge_expand(build_edgexpd(0, vec![], None));
        expected_builder.get_v(build_auxilia_with_predicates("@.birthday == 20220101"));
        expected_builder.sink(build_sink());

        assert_eq!(job_builder, expected_builder);

        let mut job_builder = JobBuilder::default();
        let mut plan_meta = plan.meta.clone();
        plan_meta = plan_meta.with_partition();
        plan.add_job_builder(&mut job_builder, &mut plan_meta)
            .unwrap();

        let mut expected_builder = JobBuilder::default();
        expected_builder.add_scan_source(build_scan(vec![]));
        expected_builder.shuffle(None);
        expected_builder.edge_expand(build_edgexpd(0, vec![], None));
        expected_builder.shuffle(None);
        expected_builder.get_v(build_auxilia_with_predicates("@.birthday == 20220101"));
        expected_builder.sink(build_sink());

        assert_eq!(job_builder, expected_builder);
    }

    #[test]
    fn post_process_edgexpd_label_filter() {
        // g.V().out().filter(@.~label == "person")
        let mut plan = LogicalPlan::default();
        plan.append_operator_as_node(build_scan(vec![]).into(), vec![])
            .unwrap();
        plan.append_operator_as_node(build_edgexpd(0, vec![], None).into(), vec![0])
            .unwrap();
        plan.append_operator_as_node(build_select("@.~label == \"person\"").into(), vec![1])
            .unwrap();
        plan.append_operator_as_node(build_sink().into(), vec![2])
            .unwrap();
        let mut job_builder = JobBuilder::default();
        let mut plan_meta = plan.meta.clone();
        plan.add_job_builder(&mut job_builder, &mut plan_meta)
            .unwrap();

        let mut expected_builder = JobBuilder::default();
        expected_builder.add_scan_source(build_scan(vec![]));
        expected_builder.edge_expand(build_edgexpd(0, vec![], None));
        expected_builder.select(build_select("@.~label == \"person\""));
        expected_builder.sink(build_sink());

        assert_eq!(job_builder, expected_builder);
    }

    #[test]
    fn post_process_edgexpd_multi_tag_property_filter() {
        // g.V().out().as(0).out().as(1).filter(0.age > 1.age)
        // In this case, the Select cannot be translated into an GetV, as it contains
        // fetching the properties from two different nodes. In this case, we need to fetch
        // the properties using `GetV` twice before filter, and can
        // finally execute the selection of "0.age > 1.age".
        let mut plan = LogicalPlan::default();
        plan.append_operator_as_node(build_scan(vec![]).into(), vec![])
            .unwrap();
        plan.append_operator_as_node(build_edgexpd(0, vec![], Some(0.into())).into(), vec![0])
            .unwrap();
        plan.append_operator_as_node(build_edgexpd(0, vec![], Some(1.into())).into(), vec![1])
            .unwrap();
        plan.append_operator_as_node(build_select("@0.age > @1.age").into(), vec![2])
            .unwrap();
        plan.append_operator_as_node(build_sink().into(), vec![3])
            .unwrap();
        let mut job_builder = JobBuilder::default();
        let mut plan_meta = plan.meta.clone();
        plan.add_job_builder(&mut job_builder, &mut plan_meta)
            .unwrap();

        let mut expected_builder = JobBuilder::default();
        expected_builder.add_scan_source(build_scan(vec![]));
        expected_builder.edge_expand(build_edgexpd(0, vec![], Some(0.into())));
        expected_builder.edge_expand(build_edgexpd(0, vec![], Some(1.into())));
        expected_builder.select(build_select("@0.age > @1.age"));
        expected_builder.sink(build_sink());

        assert_eq!(job_builder, expected_builder);

        let mut job_builder = JobBuilder::default();
        let mut plan_meta = plan.meta.clone();
        plan_meta = plan_meta.with_partition();
        plan.add_job_builder(&mut job_builder, &mut plan_meta)
            .unwrap();

        let mut expected_builder = JobBuilder::default();
        expected_builder.add_scan_source(build_scan(vec![]));
        expected_builder.shuffle(None);
        expected_builder.edge_expand(build_edgexpd(0, vec![], Some(0.into())));
        expected_builder.shuffle(None);
        expected_builder.edge_expand(build_edgexpd(0, vec![], Some(1.into())));
        expected_builder.shuffle(Some(0.into()));
        expected_builder.get_v(build_auxilia_with_tag_alias_columns(
            Some(0.into()),
            Some(0.into()),
            vec!["age".into()],
        ));
        expected_builder.shuffle(Some(1.into()));
        expected_builder.get_v(build_auxilia_with_tag_alias_columns(
            Some(1.into()),
            Some(1.into()),
            vec!["age".into()],
        ));
        expected_builder.select(build_select("@0.age > @1.age"));
        expected_builder.sink(build_sink());

        assert_eq!(job_builder, expected_builder);
    }

    #[test]
    fn post_process_edgexpd_project_auxilia() {
        // g.V().out().as(0).select(0).by(valueMap("name", "id", "age")
        let mut plan = LogicalPlan::default();
        plan.append_operator_as_node(build_scan(vec![]).into(), vec![])
            .unwrap();
        plan.append_operator_as_node(build_edgexpd(0, vec![], Some(0.into())).into(), vec![0])
            .unwrap();
        plan.append_operator_as_node(build_project("{@0.name, @0.id, @0.age}").into(), vec![1])
            .unwrap();
        plan.append_operator_as_node(build_sink().into(), vec![2])
            .unwrap();
        let mut job_builder = JobBuilder::default();
        let mut plan_meta = plan.meta.clone();
        plan.add_job_builder(&mut job_builder, &mut plan_meta)
            .unwrap();

        let mut expected_builder = JobBuilder::default();
        expected_builder.add_scan_source(build_scan(vec![]));
        expected_builder.edge_expand(build_edgexpd(0, vec![], Some(0.into())));
        expected_builder.project(build_project("{@0.name, @0.id, @0.age}"));
        expected_builder.sink(build_sink());

        assert_eq!(job_builder, expected_builder);

        let mut job_builder = JobBuilder::default();
        let mut plan_meta = plan.meta.clone();
        plan_meta = plan_meta.with_partition();
        plan.add_job_builder(&mut job_builder, &mut plan_meta)
            .unwrap();

        let mut expected_builder = JobBuilder::default();
        expected_builder.add_scan_source(build_scan(vec![]));
        expected_builder.shuffle(None);
        expected_builder.edge_expand(build_edgexpd(0, vec![], Some(0.into())));
        expected_builder.shuffle(Some(0.into()));
        expected_builder.get_v(pb::GetV {
            tag: Some(0.into()),
            opt: 4,
            params: None,
            alias: Some(0.into()),
            meta_data: None,
        });
        expected_builder.project(build_project("{@0.name, @0.id, @0.age}"));
        expected_builder.sink(build_sink());

        assert_eq!(job_builder, expected_builder);
    }

    #[test]
    fn post_process_edgexpd_tag_no_auxilia() {
        // g.V().out().as('a').select('a')
        let mut plan = LogicalPlan::default();
        plan.append_operator_as_node(build_scan(vec![]).into(), vec![])
            .unwrap();
        plan.append_operator_as_node(build_edgexpd(0, vec![], Some(0.into())).into(), vec![0])
            .unwrap();
        plan.append_operator_as_node(build_project("@0").into(), vec![1])
            .unwrap();
        plan.append_operator_as_node(build_sink().into(), vec![2])
            .unwrap();
        let mut job_builder = JobBuilder::default();
        let mut plan_meta = plan.meta.clone();
        plan_meta = plan_meta.with_partition();
        plan.add_job_builder(&mut job_builder, &mut plan_meta)
            .unwrap();

        let mut expected_builder = JobBuilder::default();
        expected_builder.add_scan_source(build_scan(vec![]));
        expected_builder.shuffle(None);
        expected_builder.edge_expand(build_edgexpd(0, vec![], Some(0.into())));
        expected_builder.project(build_project("@0"));
        expected_builder.sink(build_sink());

        assert_eq!(job_builder, expected_builder);
    }

    #[test]
    fn post_process_scan() {
        let mut plan = LogicalPlan::default();
        // g.V().hasLabel("person").has("age", 27).valueMap("age", "name", "id")
        plan.append_operator_as_node(build_scan(vec![]).into(), vec![])
            .unwrap();
        // .hasLabel("person")
        plan.append_operator_as_node(build_select("@.~label == \"person\"").into(), vec![0])
            .unwrap();
        // .has("age", 27)
        plan.append_operator_as_node(build_select("@.age == 27").into(), vec![1])
            .unwrap();

        // .valueMap("age", "name", "id")
        plan.append_operator_as_node(build_project("{@.name, @.id}").into(), vec![2])
            .unwrap();

        plan.append_operator_as_node(build_sink().into(), vec![3])
            .unwrap();

        let mut job_builder = JobBuilder::default();
        let mut plan_meta = plan.meta.clone();
        plan.add_job_builder(&mut job_builder, &mut plan_meta)
            .unwrap();

        let mut expected_builder = JobBuilder::default();
        expected_builder.add_scan_source(build_scan(vec![]));
        expected_builder.select(build_select("@.~label == \"person\""));
        expected_builder.get_v(build_auxilia_with_predicates("@.age == 27"));
        expected_builder.project(build_project("{@.name, @.id}"));
        expected_builder.sink(build_sink());

        assert_eq!(job_builder, expected_builder);

        let mut job_builder = JobBuilder::default();
        let mut plan_meta = plan.meta.clone();
        plan_meta = plan_meta.with_partition();
        plan.add_job_builder(&mut job_builder, &mut plan_meta)
            .unwrap();

        let mut expected_builder = JobBuilder::default();
        expected_builder.add_scan_source(build_scan(vec![]));
        expected_builder.select(build_select("@.~label == \"person\""));
        expected_builder.shuffle(None);
        expected_builder.get_v(build_auxilia_with_predicates("@.age == 27"));
        expected_builder.shuffle(None);
        expected_builder.get_v(build_auxilia_with_tag_alias_columns(None, None, vec![]));
        expected_builder.project(build_project("{@.name, @.id}"));
        expected_builder.sink(build_sink());
        assert_eq!(job_builder, expected_builder);
    }

    #[test]
    fn post_process_getv_auxilia_projection() {
        // g.V().outE().inV().as('a').select('a').by(valueMap("name", "id", "age")
        let mut plan = LogicalPlan::default();
        plan.append_operator_as_node(build_scan(vec![]).into(), vec![])
            .unwrap();
        plan.append_operator_as_node(build_edgexpd(1, vec![], None).into(), vec![0])
            .unwrap();
        plan.append_operator_as_node(build_getv(Some(0.into())).into(), vec![1])
            .unwrap();
        plan.append_operator_as_node(build_project("{@0.name, @0.id, @0.age}").into(), vec![2])
            .unwrap();
        plan.append_operator_as_node(build_sink().into(), vec![3])
            .unwrap();
        let mut job_builder = JobBuilder::default();
        let mut plan_meta = plan.meta.clone();
        plan.add_job_builder(&mut job_builder, &mut plan_meta)
            .unwrap();

        let mut expected_builder = JobBuilder::default();
        expected_builder.add_scan_source(build_scan(vec![]));
        // a fused ExpandV
        expected_builder.edge_expand(build_edgexpd(0, vec![], Some(0.into())));
        expected_builder.project(build_project("{@0.name, @0.id, @0.age}"));
        expected_builder.sink(build_sink());

        assert_eq!(job_builder, expected_builder);

        let mut job_builder = JobBuilder::default();
        let mut plan_meta = plan.meta.clone();
        plan_meta = plan_meta.with_partition();
        plan.add_job_builder(&mut job_builder, &mut plan_meta)
            .unwrap();

        let mut expected_builder = JobBuilder::default();
        expected_builder.add_scan_source(build_scan(vec![]));
        expected_builder.shuffle(None);
        // a fused ExpandV
        expected_builder.edge_expand(build_edgexpd(0, vec![], Some(0.into())));
        expected_builder.shuffle(Some(0.into()));
        expected_builder.get_v(build_auxilia_with_tag_alias_columns(
            Some(0.into()),
            Some(0.into()),
            vec![],
        ));
        expected_builder.project(build_project("{@0.name, @0.id, @0.age}"));
        expected_builder.sink(build_sink());

        assert_eq!(job_builder, expected_builder);
    }

    #[test]
    fn post_process_getv_auxilia_filter() {
        // g.V().outE().inV().filter('age > 10')
        let mut plan = LogicalPlan::default();
        plan.append_operator_as_node(build_scan(vec![]).into(), vec![])
            .unwrap();
        plan.append_operator_as_node(build_edgexpd(1, vec![], None).into(), vec![0])
            .unwrap();
        plan.append_operator_as_node(
            pb::GetV {
                tag: None,
                opt: 1,
                params: Some(pb::QueryParams {
                    tables: vec![],
                    columns: vec![],
                    is_all_columns: false,
                    limit: None,
                    predicate: str_to_expr_pb("@.age > 10".to_string()).ok(),
                    sample_ratio: 1.0,
                    extra: Default::default(),
                }),
                alias: None,
                meta_data: None,
            }
            .into(),
            vec![1],
        )
        .unwrap();
        plan.append_operator_as_node(build_sink().into(), vec![2])
            .unwrap();
        let mut job_builder = JobBuilder::default();
        let mut plan_meta = plan.meta.clone();
        plan.add_job_builder(&mut job_builder, &mut plan_meta)
            .unwrap();

        let mut expected_builder = JobBuilder::default();
        expected_builder.add_scan_source(build_scan(vec![]));
        // a fused ExpandV
        expected_builder.edge_expand(build_edgexpd(0, vec![], None));
        expected_builder.get_v(build_auxilia_with_predicates("@.age > 10"));
        expected_builder.sink(build_sink());
        assert_eq!(job_builder, expected_builder);
    }

    #[test]
    fn poc_plan_as_physical() {
        // g.V().hasLabel("person").has("id", 10).out("knows").limit(10)
        let source_opr = pb::Scan {
            scan_opt: 0,
            alias: None,
            params: Some(query_params(vec!["person".into()], vec![])),
            idx_predicate: None,
            meta_data: None,
        };
        let select_opr = pb::Select { predicate: str_to_expr_pb("@.id == 10".to_string()).ok() };
        let expand_opr = pb::EdgeExpand {
            v_tag: None,
            direction: 0,
            params: Some(query_params(vec!["knows".into()], vec![])),
            expand_opt: 0,
            alias: None,
            meta_data: None,
        };
        let limit_opr = pb::Limit { range: Some(pb::Range { lower: 10, upper: 11 }) };

        let mut logical_plan = LogicalPlan::default();

        logical_plan
            .append_operator_as_node(source_opr.clone().into(), vec![])
            .unwrap(); // node 0
        logical_plan
            .append_operator_as_node(select_opr.clone().into(), vec![0])
            .unwrap(); // node 1
        logical_plan
            .append_operator_as_node(expand_opr.clone().into(), vec![1])
            .unwrap(); // node 2
        logical_plan
            .append_operator_as_node(limit_opr.clone().into(), vec![2])
            .unwrap(); // node 3
        logical_plan
            .append_operator_as_node(build_sink().into(), vec![3])
            .unwrap();
        let mut builder = JobBuilder::default();
        let mut plan_meta = logical_plan.meta.clone();
        let _ = logical_plan.add_job_builder(&mut builder, &mut plan_meta);

        let auxilia = build_auxilia_with_predicates("@.id == 10");

        let mut expected_builder = JobBuilder::default();
        expected_builder.add_scan_source(source_opr);
        expected_builder.get_v(auxilia);
        expected_builder.edge_expand(expand_opr);
        expected_builder.limit(limit_opr);
        expected_builder.sink(build_sink());

        assert_eq!(builder, expected_builder);
    }

    #[test]
    fn project_as_physical() {
        let source_opr = pb::Scan {
            scan_opt: 0,
            alias: None,
            params: Some(query_params(vec!["person".into()], vec![])),
            idx_predicate: None,
            meta_data: None,
        };

        let project_opr = pb::Project {
            mappings: vec![
                ExprAlias {
                    expr: Some(str_to_expr_pb("10 * (@.class - 10)".to_string()).unwrap()),
                    alias: None,
                },
                ExprAlias { expr: Some(str_to_expr_pb("@.age - 1".to_string()).unwrap()), alias: None },
            ],
            is_append: false,
            meta_data: vec![],
        };

        let mut logical_plan = LogicalPlan::with_root(Node::new(0, source_opr.clone().into()));
        logical_plan
            .append_operator_as_node(project_opr.clone().into(), vec![0])
            .unwrap(); // node 1
        let mut builder = JobBuilder::default();
        let mut plan_meta = PlanMeta::default();
        logical_plan
            .add_job_builder(&mut builder, &mut plan_meta)
            .unwrap();

        let mut expected_builder = JobBuilder::default();
        expected_builder.add_scan_source(source_opr);
        expected_builder.project(project_opr);
        assert_eq!(builder, expected_builder);
    }

    #[test]
    fn path_expand_as_physical() {
        let source_opr = pb::Scan {
            scan_opt: 0,
            alias: None,
            params: Some(query_params(vec!["person".into()], vec![])),
            idx_predicate: None,
            meta_data: None,
        };

        let edge_expand = pb::EdgeExpand {
            v_tag: None,
            direction: 0,
            params: Some(query_params(vec!["knows".into()], vec![])),
            expand_opt: 0,
            alias: None,
            meta_data: None,
        };

        let path_opr = pb::PathExpand {
            base: Some(edge_expand.clone().into()),
            start_tag: None,
            alias: None,
            hop_range: Some(pb::Range { lower: 1, upper: 4 }),
            path_opt: 0,
            result_opt: 0,
            condition: None,
        };

        let mut logical_plan = LogicalPlan::with_root(Node::new(0, source_opr.clone().into()));
        logical_plan
            .append_operator_as_node(path_opr.clone().into(), vec![0])
            .unwrap(); // node 1

        // Case without partition
        let mut builder = JobBuilder::default();
        let mut plan_meta = PlanMeta::default();
        logical_plan
            .add_job_builder(&mut builder, &mut plan_meta)
            .unwrap();

        let mut expected_builder = JobBuilder::default();
        expected_builder.add_scan_source(source_opr.clone());
        expected_builder.path_expand(path_opr.clone());

        assert_eq!(builder, expected_builder);

        // Case with partition
        let mut builder = JobBuilder::default();
        let mut plan_meta = PlanMeta::default();
        plan_meta = plan_meta.with_partition();
        logical_plan
            .add_job_builder(&mut builder, &mut plan_meta)
            .unwrap();

        let mut expected_builder = JobBuilder::default();
        expected_builder.add_scan_source(source_opr);
        expected_builder.shuffle(None);
        expected_builder.path_expand(path_opr);

        assert_eq!(builder, expected_builder);
    }

    #[test]
    fn path_expand_as_physical_with_getv() {
        let source_opr = pb::Scan {
            scan_opt: 0,
            alias: None,
            params: Some(query_params(vec!["person".into()], vec![])),
            idx_predicate: None,
            meta_data: None,
        };

        let edge_expand = pb::EdgeExpand {
            v_tag: None,
            direction: 0, // outE()
            params: Some(query_params(vec!["knows".into()], vec![])),
            expand_opt: 1, // expand edge
            alias: None,
            meta_data: None,
        };

        let getv = pb::GetV {
            tag: None,
            opt: 1, // inV()
            params: None,
            alias: None,
            meta_data: None,
        };

        let path_opr = pb::PathExpand {
            base: Some((edge_expand.clone(), getv.clone()).into()),
            start_tag: None,
            alias: None,
            hop_range: Some(pb::Range { lower: 1, upper: 4 }),
            path_opt: 0,
            result_opt: 0,
            condition: None,
        };

        let fused_edge_expand = pb::EdgeExpand {
            v_tag: None,
            direction: 0,
            params: Some(query_params(vec!["knows".into()], vec![])),
            expand_opt: 0, // expand vertex
            alias: None,
            meta_data: None,
        };
        let fused_path_opr = pb::PathExpand {
            base: Some(fused_edge_expand.into()),
            start_tag: None,
            alias: None,
            hop_range: Some(pb::Range { lower: 1, upper: 4 }),
            path_opt: 0,
            result_opt: 0,
            condition: None,
        };

        let mut logical_plan = LogicalPlan::with_root(Node::new(0, source_opr.clone().into()));
        logical_plan
            .append_operator_as_node(path_opr.clone().into(), vec![0])
            .unwrap(); // node 1

        // Case without partition
        let mut builder = JobBuilder::default();
        let mut plan_meta = PlanMeta::default();
        logical_plan
            .add_job_builder(&mut builder, &mut plan_meta)
            .unwrap();

        let mut expected_builder = JobBuilder::default();
        expected_builder.add_scan_source(source_opr.clone());
        expected_builder.path_expand(fused_path_opr.clone());

        assert_eq!(builder, expected_builder);

        // // Case with partition
        let mut builder = JobBuilder::default();
        let mut plan_meta = PlanMeta::default();
        plan_meta = plan_meta.with_partition();
        logical_plan
            .add_job_builder(&mut builder, &mut plan_meta)
            .unwrap();

        let mut expected_builder = JobBuilder::default();
        expected_builder.add_scan_source(source_opr);
        expected_builder.shuffle(None);
        expected_builder.path_expand(fused_path_opr);

        assert_eq!(builder, expected_builder);
    }

    #[test]
    fn path_expand_as_physical_with_getv_with_filter() {
        let source_opr = pb::Scan {
            scan_opt: 0,
            alias: None,
            params: Some(query_params(vec!["person".into()], vec![])),
            idx_predicate: None,
            meta_data: None,
        };

        let edge_expand = pb::EdgeExpand {
            v_tag: None,
            direction: 0, // outE()
            params: Some(query_params(vec!["knows".into()], vec![])),
            expand_opt: 1, // expand edge
            alias: None,
            meta_data: None,
        };

        let getv = pb::GetV {
            tag: None,
            opt: 1, // inV()
            params: Some(pb::QueryParams {
                tables: vec![],
                columns: vec![],
                is_all_columns: false,
                limit: None,
                predicate: str_to_expr_pb("@.age > 10".to_string()).ok(),
                sample_ratio: 1.0,
                extra: HashMap::new(),
            }),
            alias: None,
            meta_data: None,
        };

        let path_opr = pb::PathExpand {
            base: Some((edge_expand.clone(), getv.clone()).into()),
            start_tag: None,
            alias: None,
            hop_range: Some(pb::Range { lower: 1, upper: 4 }),
            path_opt: 0,
            result_opt: 0,
            condition: None,
        };

        let fused_edge_expand = pb::EdgeExpand {
            v_tag: None,
            direction: 0,
            params: Some(query_params(vec!["knows".into()], vec![])),
            expand_opt: 0, // expand vertex
            alias: None,
            meta_data: None,
        };
        let fused_getv_with_filter = pb::GetV {
            tag: None,
            opt: 4,
            params: Some(pb::QueryParams {
                tables: vec![],
                columns: vec![],
                is_all_columns: false,
                limit: None,
                predicate: str_to_expr_pb("@.age > 10".to_string()).ok(),
                sample_ratio: 1.0,
                extra: HashMap::new(),
            }),
            alias: None,
            meta_data: None,
        };
        let expected_path_opr = pb::PathExpand {
            base: Some((fused_edge_expand, fused_getv_with_filter).into()),
            start_tag: None,
            alias: None,
            hop_range: Some(pb::Range { lower: 1, upper: 4 }),
            path_opt: 0,
            result_opt: 0,
            condition: None,
        };

        let mut logical_plan = LogicalPlan::with_root(Node::new(0, source_opr.clone().into()));
        logical_plan
            .append_operator_as_node(path_opr.clone().into(), vec![0])
            .unwrap(); // node 1

        // Case without partition
        let mut builder = JobBuilder::default();
        let mut plan_meta = PlanMeta::default();
        logical_plan
            .add_job_builder(&mut builder, &mut plan_meta)
            .unwrap();

        let mut expected_builder = JobBuilder::default();
        expected_builder.add_scan_source(source_opr.clone());
        expected_builder.path_expand(expected_path_opr.clone());

        assert_eq!(builder, expected_builder);

        // Case with partition
        let mut builder = JobBuilder::default();
        let mut plan_meta = PlanMeta::default();
        plan_meta = plan_meta.with_partition();
        logical_plan
            .add_job_builder(&mut builder, &mut plan_meta)
            .unwrap();

        let mut expected_builder = JobBuilder::default();
        expected_builder.add_scan_source(source_opr);
        expected_builder.shuffle(None);
        expected_builder.path_expand(expected_path_opr);

        assert_eq!(builder, expected_builder);
    }

    #[test]
    fn orderby_as_physical() {
        let source_opr = pb::Scan {
            scan_opt: 0,
            alias: None,
            params: Some(query_params(vec![], vec![])),
            idx_predicate: None,
            meta_data: None,
        };

        let topby_opr = pb::OrderBy { pairs: vec![], limit: Some(pb::Range { lower: 10, upper: 11 }) };

        let mut logical_plan = LogicalPlan::with_root(Node::new(0, source_opr.clone().into()));
        logical_plan
            .append_operator_as_node(topby_opr.clone().into(), vec![0])
            .unwrap(); // node 1
        let mut builder = JobBuilder::default();
        let mut plan_meta = PlanMeta::default();
        let _ = logical_plan.add_job_builder(&mut builder, &mut plan_meta);

        let mut expected_builder = JobBuilder::default();
        expected_builder.add_scan_source(source_opr);
        expected_builder.order(topby_opr);

        assert_eq!(builder, expected_builder);
    }

    #[test]
    fn apply_as_physical_case1() {
        let mut plan = LogicalPlan::default();
        // g.V().as("0").where(out().as("1").has("lang", "java")).select("0").values("name")
        plan.meta = plan.meta.with_partition();

        // g.V("person")
        let scan = pb::Scan {
            scan_opt: 0,
            alias: Some(0.into()),
            params: Some(query_params(vec![], vec![])),
            idx_predicate: None,
            meta_data: None,
        };

        let opr_id = plan
            .append_operator_as_node(scan.clone().into(), vec![])
            .unwrap();

        // .out().as("1")
        let expand = pb::EdgeExpand {
            v_tag: None,
            direction: 0,
            params: Some(query_params(vec![], vec![])),
            expand_opt: 0,
            alias: Some(1.into()),
            meta_data: None,
        };

        let root_id = plan
            .append_operator_as_node(expand.clone().into(), vec![])
            .unwrap();

        // .has("lang", "Java")
        let select = pb::Select { predicate: str_to_expr_pb("@.lang == \"Java\"".to_string()).ok() };
        plan.append_operator_as_node(select.clone().into(), vec![root_id])
            .unwrap();

        let apply = pb::Apply { join_kind: 4, tags: vec![], subtask: root_id as i32, alias: None };
        let opr_id = plan
            .append_operator_as_node(apply.clone().into(), vec![opr_id])
            .unwrap();

        let project = pb::Project {
            mappings: vec![pb::project::ExprAlias {
                expr: str_to_expr_pb("@0.name".to_string()).ok(),
                alias: None,
            }],
            is_append: true,
            meta_data: vec![],
        };
        plan.append_operator_as_node(project.clone().into(), vec![opr_id])
            .unwrap();

        let mut builder = JobBuilder::default();
        let mut meta = plan.meta.clone();
        plan.add_job_builder(&mut builder, &mut meta)
            .unwrap();

        let mut expected_builder = JobBuilder::default();
        expected_builder.add_scan_source(scan);
        let auxilia = build_auxilia_with_predicates("@.lang == \"Java\"");

        let mut sub_builder = JobBuilder::default();
        sub_builder
            .shuffle(None)
            .edge_expand(expand.clone())
            .shuffle(None)
            .get_v(auxilia.clone());
        let apply_subplan = sub_builder.take_plan();
        expected_builder.apply(
            unsafe { std::mem::transmute(4) }, // SEMI
            apply_subplan,
            None,
        );
        expected_builder.shuffle(Some(0.into()));
        expected_builder.get_v(pb::GetV {
            tag: Some(0.into()),
            opt: 4,
            params: None,
            alias: Some(0.into()),
        });
        expected_builder.project(project);

        assert_eq!(expected_builder, builder);
    }

    #[test]
    fn apply_as_physical_with_expand_degree_fuse() {
        let mut plan = LogicalPlan::default();
        // g.V().as("0").select("0").by(out().count().as("degree"))
        // out().degree() fused
        plan.meta = plan.meta.with_partition();

        // g.V()
        let scan = pb::Scan {
            scan_opt: 0,
            alias: Some(0.into()),
            params: Some(query_params(vec![], vec![])),
            idx_predicate: None,
            meta_data: None,
        };

        let opr_id = plan
            .append_operator_as_node(scan.clone().into(), vec![])
            .unwrap();

        // .out().count()
        let mut expand = build_edgexpd(2, vec![], None);
        let subplan_id = plan
            .append_operator_as_node(expand.clone().into(), vec![])
            .unwrap();

        // Select("0").by()
        let apply =
            pb::Apply { join_kind: 4, tags: vec![], subtask: subplan_id as i32, alias: Some(1.into()) };
        plan.append_operator_as_node(apply.clone().into(), vec![opr_id])
            .unwrap();

        let mut builder = JobBuilder::default();
        let mut meta = plan.meta.clone();
        plan.add_job_builder(&mut builder, &mut meta)
            .unwrap();

        let mut expected_builder = JobBuilder::default();
        expected_builder.add_scan_source(scan);
        expected_builder.shuffle(None);
        expected_builder.project(pb::Project {
            mappings: vec![pb::project::ExprAlias {
                expr: str_to_expr_pb("@".to_string()).ok(),
                alias: Some(2.into()),
            }],
            is_append: true,
            meta_data: vec![],
        });

        expand.alias = Some(1.into()); // must carry `Apply`'s alias
        expected_builder.edge_expand(expand);
        expected_builder.project(pb::Project {
            mappings: vec![pb::project::ExprAlias {
                expr: str_to_expr_pb("@2".to_string()).ok(),
                alias: None,
            }],
            is_append: true,
            meta_data: vec![],
        });

        assert_eq!(expected_builder, builder);
    }

    #[test]
    fn apply_as_physical_with_select_expand_degree_fuse() {
        let mut plan = LogicalPlan::default();
        // g.V().as("0").select().by(select("0").out().count().as("degree"))
        // select("0").out().degree() fused
        plan.meta = plan.meta.with_partition();

        // g.V()
        let scan = pb::Scan {
            scan_opt: 0,
            alias: Some(0.into()),
            params: Some(query_params(vec![], vec![])),
            idx_predicate: None,
            meta_data: None,
        };

        let opr_id = plan
            .append_operator_as_node(scan.clone().into(), vec![])
            .unwrap();

        // .select("0").out().count()
        let project = pb::Project {
            mappings: vec![pb::project::ExprAlias {
                expr: str_to_expr_pb("@0".to_string()).ok(),
                alias: None,
            }],
            is_append: true,
            meta_data: vec![],
        };
        let mut expand = build_edgexpd(2, vec![], None);
        let subplan_id = plan
            .append_operator_as_node(project.clone().into(), vec![])
            .unwrap();
        plan.append_operator_as_node(expand.clone().into(), vec![subplan_id])
            .unwrap();

        // Select().by()
        let apply: pb::logical_plan::Operator =
            pb::Apply { join_kind: 4, tags: vec![], subtask: subplan_id as i32, alias: Some(1.into()) }
                .into();
        plan.append_operator_as_node(apply.clone(), vec![opr_id])
            .unwrap();

        let mut builder = JobBuilder::default();
        let mut meta = plan.meta.clone();
        plan.add_job_builder(&mut builder, &mut meta)
            .unwrap();

        let mut expected_builder = JobBuilder::default();
        expected_builder.add_scan_source(scan);
        expected_builder.shuffle(Some(0.into()));
        expected_builder.project(pb::Project {
            mappings: vec![pb::project::ExprAlias {
                expr: str_to_expr_pb("@".to_string()).ok(),
                alias: Some(2.into()),
            }],
            is_append: true,
            meta_data: vec![],
        });
        expand.v_tag = Some(0.into());
        expand.alias = Some(1.into()); // must carry `Apply`'s alias
        expected_builder.edge_expand(expand);
        expected_builder.project(pb::Project {
            mappings: vec![pb::project::ExprAlias {
                expr: str_to_expr_pb("@2".to_string()).ok(),
                alias: None,
            }],
            is_append: true,
            meta_data: vec![],
        });

        assert_eq!(expected_builder, builder);
    }

    #[test]
    fn join_plan_as_physical() {
        let source_opr = pb::Scan {
            scan_opt: 0,
            alias: None,
            params: Some(query_params(vec![], vec![])),
            idx_predicate: None,
            meta_data: None,
        };
        let expand_opr = pb::EdgeExpand {
            v_tag: None,
            direction: 0,
            params: Some(query_params(vec![], vec![])),
            expand_opt: 0,
            alias: None,
            meta_data: None,
        };
        let join_opr = pb::Join { left_keys: vec![], right_keys: vec![], kind: 0 };
        let limit_opr = pb::Limit { range: Some(pb::Range { lower: 10, upper: 11 }) };

        let mut logical_plan = LogicalPlan::with_root(Node::new(0, source_opr.clone().into()));
        logical_plan
            .append_operator_as_node(expand_opr.clone().into(), vec![0])
            .unwrap(); // node 1
        logical_plan
            .append_operator_as_node(expand_opr.clone().into(), vec![0])
            .unwrap(); // node 2
        logical_plan
            .append_operator_as_node(expand_opr.clone().into(), vec![2])
            .unwrap(); // node 3
        logical_plan
            .append_operator_as_node(join_opr.clone().into(), vec![1, 3])
            .unwrap(); // node 4
        logical_plan
            .append_operator_as_node(limit_opr.clone().into(), vec![4])
            .unwrap(); // node 5
        let mut builder = JobBuilder::default();
        let mut plan_meta = PlanMeta::default();
        let _ = logical_plan.add_job_builder(&mut builder, &mut plan_meta);

        let mut expected_builder = JobBuilder::default();
        expected_builder.add_scan_source(source_opr);
        let mut left_builder = JobBuilder::default();
        let mut right_builder = JobBuilder::default();
        left_builder.edge_expand(expand_opr.clone());
        right_builder.edge_expand(expand_opr.clone());
        right_builder.edge_expand(expand_opr);
        expected_builder.join(
            unsafe { std::mem::transmute(0) }, // INNER
            left_builder.take_plan(),
            right_builder.take_plan(),
            vec![],
            vec![],
        );
        expected_builder.limit(limit_opr);

        assert_eq!(builder, expected_builder);
    }

    #[test]
    fn intersection_as_physical() {
        let source_opr = pb::Scan {
            scan_opt: 0,
            alias: Some(0.into()),
            params: None,
            idx_predicate: None,
            meta_data: None,
        };

        // extend 0->1
        let expand_ab_opr_edge = pb::EdgeExpand {
            v_tag: Some(0.into()),
            direction: 0,
            params: None,
            expand_opt: pb::edge_expand::ExpandOpt::Edge as i32,
            alias: None,
            meta_data: None,
        };

        let get_b = pb::GetV {
            tag: None,
            opt: pb::get_v::VOpt::End as i32,
            params: None,
            alias: Some(1.into()),
            meta_data: None,
        };

        // extend 0->2, 1->2, and intersect on 2
        let expand_ac_opr_edge = pb::EdgeExpand {
            v_tag: Some(0.into()),
            direction: 0,
            params: None,
            expand_opt: pb::edge_expand::ExpandOpt::Edge as i32,
            alias: None,
            meta_data: None,
        };

        let mut expand_ac_opr_vertex = expand_ac_opr_edge.clone();
        expand_ac_opr_vertex.expand_opt = pb::edge_expand::ExpandOpt::Vertex as i32;
        expand_ac_opr_vertex.alias = Some(2.into());

        let expand_bc_opr_edge = pb::EdgeExpand {
            v_tag: Some(1.into()),
            direction: 0,
            params: None,
            expand_opt: pb::edge_expand::ExpandOpt::Edge as i32,
            alias: None,
            meta_data: None,
        };

        let mut expand_bc_opr_vertex = expand_bc_opr_edge.clone();
        expand_bc_opr_vertex.expand_opt = pb::edge_expand::ExpandOpt::Vertex as i32;
        expand_bc_opr_vertex.alias = Some(2.into());

        let get_c = pb::GetV {
            tag: None,
            opt: pb::get_v::VOpt::End as i32,
            params: None,
            alias: Some(2.into()),
            meta_data: None,
        };

        // parents are expand_ac_opr and expand_bc_opr
        let intersect_opr = pb::Intersect { parents: vec![4, 6], key: Some(2.into()) };

        let mut logical_plan = LogicalPlan::with_root(Node::new(0, source_opr.clone().into()));
        logical_plan
            .append_operator_as_node(expand_ab_opr_edge.clone().into(), vec![0])
            .unwrap(); // node 1
        logical_plan
            .append_operator_as_node(get_b.clone().into(), vec![1])
            .unwrap(); // node 2
        logical_plan
            .append_operator_as_node(expand_ac_opr_edge.clone().into(), vec![2])
            .unwrap(); // node 3
        logical_plan
            .append_operator_as_node(get_c.clone().into(), vec![3])
            .unwrap(); // node 4
        logical_plan
            .append_operator_as_node(expand_bc_opr_edge.clone().into(), vec![2])
            .unwrap(); // node 5
        logical_plan
            .append_operator_as_node(get_c.clone().into(), vec![5])
            .unwrap(); // node 6
        logical_plan
            .append_operator_as_node(intersect_opr.clone().into(), vec![4, 6])
            .unwrap(); // node 7
        let mut builder = JobBuilder::default();
        let mut plan_meta = PlanMeta::default();
        logical_plan
            .add_job_builder(&mut builder, &mut plan_meta)
            .unwrap();

        let unfold_opr = pb::Unfold { tag: Some(2.into()), alias: Some(2.into()), meta_data: None };
        // extend 0->1
        let fused_expand_ab_opr_vertex = pb::EdgeExpand {
            v_tag: Some(0.into()),
            direction: 0,
            params: None,
            expand_opt: pb::edge_expand::ExpandOpt::Vertex as i32,
            alias: Some(1.into()),
            meta_data: None,
        };
        let mut expected_builder = JobBuilder::default();
        expected_builder.add_scan_source(source_opr);
        expected_builder.edge_expand(fused_expand_ab_opr_vertex);

        let mut sub_builder_1 = JobBuilder::default();
        let mut sub_builder_2 = JobBuilder::default();
        sub_builder_1.edge_expand(expand_ac_opr_vertex.clone());
        sub_builder_2.edge_expand(expand_bc_opr_vertex.clone());
        expected_builder.intersect(vec![sub_builder_1.take_plan(), sub_builder_2.take_plan()], 2.into());
        expected_builder.unfold(unfold_opr);
        assert_eq!(builder, expected_builder);
    }

    #[test]
    fn intersection_with_auxilia_as_physical() {
        let source_opr = pb::Scan {
            scan_opt: 0,
            alias: Some(0.into()),
            params: None,
            idx_predicate: None,
            meta_data: None,
        };

        // extend 0->1
        let expand_ab_opr_edge = pb::EdgeExpand {
            v_tag: Some(0.into()),
            direction: 0,
            params: None,
            expand_opt: pb::edge_expand::ExpandOpt::Edge as i32,
            alias: None,
            meta_data: None,
        };

        let get_b = pb::GetV {
            tag: None,
            opt: pb::get_v::VOpt::End as i32,
            params: None,
            alias: Some(1.into()),
            meta_data: None,
        };

        // extend 0->2, 1->2, and intersect on 2
        let expand_ac_opr_edge = pb::EdgeExpand {
            v_tag: Some(0.into()),
            direction: 0,
            params: Some(query_params(vec![], vec!["id".into()])),
            expand_opt: pb::edge_expand::ExpandOpt::Edge as i32,
            alias: None,
            meta_data: None,
        };

        let mut expand_ac_opr_vertex = expand_ac_opr_edge.clone();
        expand_ac_opr_vertex.expand_opt = pb::edge_expand::ExpandOpt::Vertex as i32;
        expand_ac_opr_vertex.alias = Some(2.into());

        let expand_bc_opr_edge = pb::EdgeExpand {
            v_tag: Some(1.into()),
            direction: 0,
            params: Some(query_params(vec!["knows".into()], vec!["name".into()])),
            expand_opt: pb::edge_expand::ExpandOpt::Edge as i32,
            alias: None,
            meta_data: None,
        };

        let mut expand_bc_opr_vertex = expand_bc_opr_edge.clone();
        expand_bc_opr_vertex.expand_opt = pb::edge_expand::ExpandOpt::Vertex as i32;
        expand_bc_opr_vertex.alias = Some(2.into());

        let get_c = pb::GetV {
            tag: None,
            opt: pb::get_v::VOpt::End as i32,
            params: Some(query_params(vec!["person".into()], vec![])),
            alias: Some(2.into()),
            meta_data: None,
        };

        let mut get_c_filter = get_c.clone();
        get_c_filter.tag = Some(2.into());
        get_c_filter.opt = 4;

        // parents are expand_ac_opr and expand_bc_opr
        let intersect_opr = pb::Intersect { parents: vec![4, 6], key: Some(2.into()) };

        let mut logical_plan = LogicalPlan::with_root(Node::new(0, source_opr.clone().into()));
        logical_plan
            .append_operator_as_node(expand_ab_opr_edge.clone().into(), vec![0])
            .unwrap(); // node 1
        logical_plan
            .append_operator_as_node(get_b.clone().into(), vec![1])
            .unwrap(); // node 2
        logical_plan
            .append_operator_as_node(expand_ac_opr_edge.clone().into(), vec![2])
            .unwrap(); // node 3
        logical_plan
            .append_operator_as_node(get_c.clone().into(), vec![3])
            .unwrap(); // node 4
        logical_plan
            .append_operator_as_node(expand_bc_opr_edge.clone().into(), vec![2])
            .unwrap(); // node 5
        logical_plan
            .append_operator_as_node(get_c.clone().into(), vec![5])
            .unwrap(); // node 6
        logical_plan
            .append_operator_as_node(intersect_opr.clone().into(), vec![4, 6])
            .unwrap(); // node 7
        let mut builder = JobBuilder::default();
        let mut plan_meta = PlanMeta::default();
        logical_plan
            .add_job_builder(&mut builder, &mut plan_meta)
            .unwrap();

        let unfold_opr = pb::Unfold { tag: Some(2.into()), alias: Some(2.into()), meta_data: None };
        // extend 0->1
        let fused_expand_ab_opr_vertex = pb::EdgeExpand {
            v_tag: Some(0.into()),
            direction: 0,
            params: None,
            expand_opt: pb::edge_expand::ExpandOpt::Vertex as i32,
            alias: Some(1.into()),
            meta_data: None,
        };
        let mut expected_builder = JobBuilder::default();
        expected_builder.add_scan_source(source_opr);
        expected_builder.edge_expand(fused_expand_ab_opr_vertex);

        let mut sub_builder_1 = JobBuilder::default();
        let mut sub_builder_2 = JobBuilder::default();
        sub_builder_1.edge_expand(expand_ac_opr_vertex.clone());
        sub_builder_2.edge_expand(expand_bc_opr_vertex.clone());
        expected_builder.intersect(vec![sub_builder_1.take_plan(), sub_builder_2.take_plan()], 2.into());
        expected_builder.unfold(unfold_opr);
        expected_builder.get_v(get_c_filter);
        assert_eq!(builder, expected_builder);
    }
}<|MERGE_RESOLUTION|>--- conflicted
+++ resolved
@@ -19,9 +19,9 @@
 //! protobuf structure.
 //!
 
+use std::convert::TryInto;
+
 use ir_common::error::ParsePbError;
-use std::convert::TryInto;
-
 use ir_common::expr_parse::str_to_expr_pb;
 use ir_common::generated::algebra as pb;
 use ir_common::generated::common as common_pb;
@@ -65,11 +65,7 @@
         if let Some(node_meta) = plan_meta.get_curr_node_meta() {
             let tag_columns = node_meta.get_tag_columns();
             let len = tag_columns.len();
-<<<<<<< HEAD
             if len == 1 {
-=======
-            if len == 1 && !is_order_or_group {
->>>>>>> 3979f492
                 // There are minor differences between `Order`, `Group` (group_values, actually) with other operators:
                 // For `Order`, we need to carry the properties for global ordering;
                 // and for `Group` (group_values), we need to carry the properties after `Keyed` for Aggregation.
@@ -79,50 +75,11 @@
                 if columns_opt.len() > 0 {
                     let tag_pb = tag.map(|tag_id| (tag_id as KeyId).into());
                     builder.shuffle(tag_pb.clone());
-<<<<<<< HEAD
                 }
             } else if len != 0 {
                 for (tag, columns_opt) in tag_columns.into_iter() {
                     if columns_opt.len() > 0 {
                         let tag_pb = tag.map(|tag_id| (tag_id as i32).into());
-                        builder.shuffle(tag_pb.clone());
-                        let params = pb::QueryParams {
-                            tables: vec![],
-                            columns: columns_opt
-                                .get()
-                                .into_iter()
-                                .map(|column| column.into())
-                                .collect(),
-                            is_all_columns: columns_opt.is_all(),
-                            limit: None,
-                            predicate: None,
-                            sample_ratio: 1.0,
-                            extra: Default::default(),
-                        };
-                        // opt = 4 denotes that to get vertex itself. The same as the followings.
-                        let auxilia = pb::GetV {
-                            tag: tag_pb.clone(),
-                            opt: 4,
-                            params: Some(params),
-                            alias: tag_pb.clone(),
-                        };
-                        builder.get_v(auxilia);
-                    }
-=======
-                    let auxilia = pb::GetV {
-                        tag: tag_pb.clone(),
-                        opt: 4,
-                        params: None,
-                        alias: tag_pb,
-                        meta_data: None,
-                    };
-                    builder.get_v(auxilia);
->>>>>>> 3979f492
-                }
-            } else if len != 0 {
-                for (tag, columns_opt) in tag_columns.into_iter() {
-                    if columns_opt.len() > 0 {
-                        let tag_pb = tag.map(|tag_id| (tag_id as KeyId).into());
                         builder.shuffle(tag_pb.clone());
                         let params = pb::QueryParams {
                             tables: vec![],
@@ -326,12 +283,10 @@
     }
 
     fn post_process(&mut self, builder: &mut JobBuilder, plan_meta: &mut PlanMeta) -> IrResult<()> {
-        post_process_vars(builder, plan_meta, false)?;
+        post_process_vars(builder, plan_meta)?;
         if plan_meta.is_partition() {
             builder.shuffle(self.start_tag.clone());
         }
-        // TODO: for path expand, if condition is to filter on HEAD, no need to save head as it is not the truely head.
-        post_process_vars(builder, plan_meta)?;
         Ok(())
     }
 }
@@ -1911,12 +1866,11 @@
             None,
         );
         expected_builder.shuffle(Some(0.into()));
-        expected_builder.get_v(pb::GetV {
-            tag: Some(0.into()),
-            opt: 4,
-            params: None,
-            alias: Some(0.into()),
-        });
+        expected_builder.get_v(build_auxilia_with_tag_alias_columns(
+            Some(0.into()),
+            Some(0.into()),
+            vec![],
+        ));
         expected_builder.project(project);
 
         assert_eq!(expected_builder, builder);
