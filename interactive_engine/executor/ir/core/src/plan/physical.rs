//
//! Copyright 2020 Alibaba Group Holding Limited.
//!
//! Licensed under the Apache License, Version 2.0 (the "License");
//! you may not use this file except in compliance with the License.
//! You may obtain a copy of the License at
//!
//! http://www.apache.org/licenses/LICENSE-2.0
//!
//! Unless required by applicable law or agreed to in writing, software
//! distributed under the License is distributed on an "AS IS" BASIS,
//! WITHOUT WARRANTIES OR CONDITIONS OF ANY KIND, either express or implied.
//! See the License for the specific language governing permissions and
//! limitations under the License.
//!
//! The physical module will help package a ir logical plan into a pegasus physical plan.
//! Basically, it will wrap each ir operator into a corresponding pegasus operator (map, flatmap, etc)
//! and then represent the udf as a BinarySource (byte array) that is directly encoded from the
//! protobuf structure.
//!

use std::convert::TryInto;

use ir_common::error::ParsePbError;
use ir_common::expr_parse::str_to_expr_pb;
use ir_common::generated::algebra as pb;
use ir_common::generated::common as common_pb;
use ir_common::generated::common::expr_opr::Item;
use ir_common::generated::physical as physical_pb;
use ir_common::KeyId;
use ir_physical_client::physical_builder::PlanBuilder;

use crate::error::{IrError, IrResult};
use crate::glogue::combine_get_v_by_query_params;
use crate::plan::logical::{LogicalPlan, NodeType};
use crate::plan::meta::PlanMeta;

/// A trait for building physical plan (pegasus) from the logical plan
pub trait AsPhysical {
    /// To add pegasus's `PlanBuilder`
    fn add_job_builder(&self, builder: &mut PlanBuilder, plan_meta: &mut PlanMeta) -> IrResult<()>;

    /// To conduct necessary post processing before transforming into a physical plan.
    fn post_process(&mut self, _builder: &mut PlanBuilder, _plan_meta: &mut PlanMeta) -> IrResult<()> {
        Ok(())
    }
}

// Fetch properties before used in Project, Select, Order, Dedup, Group, Join, and Apply.
// This is used when the storage is distributed. In case, we may not able to fetch properties of vertices directly as it may locate on a remote server.
// e.g.,
// Case 1: For single property (except used in Order or GroupVal), e.g., g.V().out().as("a").out().out().out().select("a").by("name"),
//    In this case, the "name" property won't be precached when `as("a")`, which requires to carry "a.name" along with the query (across multiple `out()`).
//    Instead, "name" would be fetched right before `select("a").by("name")`, by shuffle to where `a` locates firstly, and then fetch properties locally
// Case 2: For multiple properties, e.g., g.V().out().as("a").out().as("b").out().out().select("a","b").by("name").by("age"),
//    In this case, we cannot directly shuffle to where "a" or "b" locates, since we cannot fetch both "a" and "b"'s properties at the same time.
//    Thus, before `select()...`, we would firstly shuffle to "a", and cache "a.name"; then we shuffle to "b" and cache "b.name"; and at last, we can project both "a" and "b"'s properties.
//    Notice that "cache the property" means that we would carry the property in the computation data `GRecord`.
// Case 3: For single/multiple properties used in Order or Group (GroupValue),
//    e.g., g.V().out().as("a").out().out().out().order().by(select("a").by("name"))
//    Although we only need a single property, we still need to cache it since the property would be used remotely (e.g., in global ordering).
//    Thus, before `order()`, we shuffle to "a", and cache "a.name", and then do the ordering.
fn post_process_vars(
    builder: &mut PlanBuilder, plan_meta: &mut PlanMeta, is_order_or_group: bool,
) -> IrResult<()> {
    if plan_meta.is_partition() {
        if let Some(node_meta) = plan_meta.get_curr_node_meta() {
            let tag_columns = node_meta.get_tag_columns();
            let len = tag_columns.len();
            if len == 1 && !is_order_or_group {
                // There are minor differences between `Order`, `Group` (group_values, actually) with other operators:
                // For `Order`, we need to carry the properties for global ordering;
                // and for `Group` (group_values), we need to carry the properties after `Keyed` for Aggregation.
                // While for other operators, we can shuffle to the partition where the vertex locates,
                // and directly query the properties (without saving the properties).
                let (tag, columns_opt) = tag_columns.into_iter().next().unwrap();
                if columns_opt.len() > 0 {
                    let tag_pb = tag.map(|tag_id| (tag_id as KeyId).into());
                    builder.shuffle(tag_pb.clone());
                    let auxilia = pb::GetV {
                        tag: tag_pb.clone(),
                        opt: 4,
                        params: None,
                        alias: tag_pb,
                        meta_data: None,
                    };
                    builder.get_v(auxilia);
                }
            } else if len != 0 {
                for (tag, columns_opt) in tag_columns.into_iter() {
                    if columns_opt.len() > 0 {
                        let tag_pb = tag.map(|tag_id| (tag_id as KeyId).into());
                        builder.shuffle(tag_pb.clone());
                        let params = pb::QueryParams {
                            tables: vec![],
                            columns: columns_opt
                                .get()
                                .into_iter()
                                .map(|column| column.into())
                                .collect(),
                            is_all_columns: columns_opt.is_all(),
                            limit: None,
                            predicate: None,
                            sample_ratio: 1.0,
                            extra: Default::default(),
                        };
                        // opt = 4 denotes that to get vertex itself. The same as the followings.
                        let auxilia = pb::GetV {
                            tag: tag_pb.clone(),
                            opt: 4,
                            params: Some(params),
                            alias: tag_pb.clone(),
                            meta_data: None,
                        };
                        builder.get_v(auxilia);
                    }
                }
            }
        }
    }
    Ok(())
}

impl AsPhysical for pb::Project {
    fn add_job_builder(&self, builder: &mut PlanBuilder, plan_meta: &mut PlanMeta) -> IrResult<()> {
        let mut project = self.clone();
        project.post_process(builder, plan_meta)?;
        builder.project(project);
        Ok(())
    }

    fn post_process(&mut self, builder: &mut PlanBuilder, plan_meta: &mut PlanMeta) -> IrResult<()> {
        post_process_vars(builder, plan_meta, false)?;
        Ok(())
    }
}

impl AsPhysical for pb::Select {
    fn add_job_builder(&self, builder: &mut PlanBuilder, plan_meta: &mut PlanMeta) -> IrResult<()> {
        // This is the case when g.V().out().has(xxx), which was like Source + EdgeExpand(ExpandV) + Filter in logical plan.
        // This would be refined as:
        // In Logical Plan: `Source + EdgeExpand(ExpandE) + GetV`
        // In Physical Plan:
        //       1. on distributed graph store, `Source + EdgeExpand(ExpandV) + Shuffle + GetV(Itself)`
        //    or 2. on single graph store, `Source + EdgeExpand(ExpandE) + GetV`
        let node_meta = plan_meta.get_curr_node_meta().unwrap();
        let tag_columns = node_meta.get_tag_columns();
        // Currently, we fuse `Select` into a `GetV` if possible.
        if tag_columns.len() == 1 {
            let (tag, columns_opt) = tag_columns.into_iter().next().unwrap();
            if columns_opt.len() > 0 {
                let tag_pb = tag.map(|tag_id| (tag_id as KeyId).into());
                if plan_meta.is_partition() {
                    builder.shuffle(tag_pb.clone());
                }
                let params = pb::QueryParams {
                    tables: vec![],
                    columns: vec![],
                    is_all_columns: false,
                    limit: None,
                    predicate: self.predicate.clone(),
                    sample_ratio: 1.0,
                    extra: Default::default(),
                };
                let auxilia = pb::GetV {
                    tag: tag_pb.clone(),
                    opt: 4,
                    params: Some(params),
                    alias: tag_pb,
                    meta_data: None,
                };
                builder.get_v(auxilia);
                return Ok(());
            }
        }

        let mut select = self.clone();
        select.post_process(builder, plan_meta)?;
        builder.select(select);
        Ok(())
    }

    fn post_process(&mut self, builder: &mut PlanBuilder, plan_meta: &mut PlanMeta) -> IrResult<()> {
        post_process_vars(builder, plan_meta, false)?;
        Ok(())
    }
}

impl AsPhysical for pb::Scan {
    fn add_job_builder(&self, builder: &mut PlanBuilder, _plan_meta: &mut PlanMeta) -> IrResult<()> {
        let scan = self.clone();
        builder.add_scan_source(scan);
        Ok(())
    }
}

impl AsPhysical for pb::EdgeExpand {
    fn add_job_builder(&self, builder: &mut PlanBuilder, plan_meta: &mut PlanMeta) -> IrResult<()> {
        let mut xpd = self.clone();
        xpd.post_process(builder, plan_meta)?;
        builder.edge_expand(xpd);
        Ok(())
    }

    fn post_process(&mut self, builder: &mut PlanBuilder, plan_meta: &mut PlanMeta) -> IrResult<()> {
        if plan_meta.is_partition() {
            builder.shuffle(self.v_tag.clone());
            // Notice that if expand edges, we need to carry its demanded properties,
            // since query edge by eid is not supported in storage for now.
            if self.expand_opt == pb::edge_expand::ExpandOpt::Edge as i32 {
                if let Some(params) = self.params.as_mut() {
                    let node_meta = plan_meta.get_curr_node_meta().unwrap();
                    let columns = node_meta.get_columns();
                    let is_all_columns = node_meta.is_all_columns();
                    if !columns.is_empty() || is_all_columns {
                        params.columns = columns
                            .into_iter()
                            .map(|tag| tag.into())
                            .collect();
                        params.is_all_columns = is_all_columns;
                    }
                }
            }
        }
        Ok(())
    }
}

impl AsPhysical for pb::PathExpand {
    fn add_job_builder(&self, builder: &mut PlanBuilder, plan_meta: &mut PlanMeta) -> IrResult<()> {
        // [range.lower, range.upper)
        let range = self
            .hop_range
            .as_ref()
            .ok_or(IrError::MissingData("PathExpand::hop_range".to_string()))?;
        if range.upper <= range.lower || range.lower < 0 || range.upper <= 0 {
            Err(IrError::InvalidRange(range.lower, range.upper))?
        }
        // PathExpand includes cases of:
        //  1) EdgeExpand(Opt=Edge) + GetV(NoFilter),
        //  This would be translated into EdgeExpand(Opt=Vertex);
        //  2) EdgeExpand(Opt=Edge) + GetV(WithFilter),
        //  This would be translated into EdgeExpand(Opt=Vertex) + GetV(Opt=Self);
        //  3) EdgeExpand(Opt=Vertex) + GetV(WithFilter and Opt=Self) TODO: would this case exist after match?
        //  This would be remain unchanged.
        let mut path_expand = self.clone();
        if let Some(expand_base) = path_expand.base.as_mut() {
            let edge_expand = expand_base.edge_expand.as_mut();
            let getv = expand_base.get_v.as_mut();
            if edge_expand.is_some() && getv.is_none() {
                // Must be the case of EdgeExpand with Opt=Vertex
                if edge_expand.unwrap().expand_opt != pb::edge_expand::ExpandOpt::Vertex as i32 {
                    return Err(IrError::Unsupported(format!(
                        "ExpandBase in PathExpand {:?}",
                        expand_base
                    )));
                }
            } else if edge_expand.is_some() && getv.is_some() {
                let edge_expand = edge_expand.unwrap();
                let getv = getv.unwrap();
                if edge_expand.expand_opt == pb::edge_expand::ExpandOpt::Edge as i32 {
                    let has_getv_filter = if let Some(params) = getv.params.as_ref() {
                        params.is_queryable() || !params.tables.is_empty()
                    } else {
                        false
                    };
                    if has_getv_filter {
                        // The case of EdgeExpand(Opt=Edge) + GetV(Filter)
                        // --> EdgeExpand(Opt=Vertex) + GetV(Self with Filter)
                        edge_expand.expand_opt = pb::edge_expand::ExpandOpt::Vertex as i32;
                        getv.opt = 4; // 4 denotes Itself.
                    } else {
                        // The case of EdgeExpand(Opt=Edge) + GetV(NoFilter)
                        // --> EdgeExpand(Opt=Vertex)
                        edge_expand.expand_opt = pb::edge_expand::ExpandOpt::Vertex as i32;
                        edge_expand.alias = getv.alias.clone();
                        expand_base.get_v.take();
                    }
                } else {
                    // The case of EdgeExpand(Opt=Vertex) + GetV(Opt=Self)
                    // Do nothing
                }
            } else {
                return Err(IrError::Unsupported(format!(
                    "Unexpected ExpandBase in PathExpand {:?} {:?}",
                    edge_expand, getv
                )));
            }

            path_expand.post_process(builder, plan_meta)?;
            builder.path_expand(path_expand);

            Ok(())
        } else {
            Err(IrError::MissingData("PathExpand::base".to_string()))
        }
    }

    fn post_process(&mut self, builder: &mut PlanBuilder, plan_meta: &mut PlanMeta) -> IrResult<()> {
        post_process_vars(builder, plan_meta, false)?;
        if plan_meta.is_partition() {
            builder.shuffle(self.start_tag.clone());
        }
        Ok(())
    }
}

// Try to apply the optimize rule: ExpandE + GetV = ExpandV, it it satisfies:
// 1. the previous op is ExpandE, and with no alias (which means that the edges won't be accessed later).
// 2. `GetV` is GetV(Adj) (i.e., opt=Start/End/Other) without any filters or further query semantics.
// 3. the direction should be: outE + inV = out; inE + outV = in; and bothE + otherV = both
// In addition, if PathExpand + GetV, make opt of GetV to be `End`.
fn build_and_try_fuse_get_v(builder: &mut PlanBuilder, mut get_v: pb::GetV) -> IrResult<()> {
    if get_v.opt == 4 {
        return Err(IrError::Unsupported("Try to fuse GetV with Opt=Self into ExpandE".to_string()));
    }
    if let Some(params) = get_v.params.as_mut() {
        if params.is_queryable() {
            return Err(IrError::Unsupported("Try to fuse GetV with predicates into ExpandE".to_string()));
        } else if !params.tables.is_empty() {
            // although this doesn't need query, it cannot be fused into ExpandExpand since we cannot specify vertex labels in ExpandV
            builder.get_v(get_v);
            return Ok(());
        }
    }
    // Try to fuse: ExpandE + GetV(Adj) = ExpandV
    if let Some(last_op) = builder.get_last_op_mut() {
        let op_kind = last_op
            .opr
            .as_mut()
            .ok_or(IrError::MissingData(format!("PhysicalOpr")))?
            .op_kind
            .as_mut()
            .ok_or(IrError::MissingData(format!("PhysicalOpr OpKind")))?;
        if let physical_pb::physical_opr::operator::OpKind::Edge(ref mut edge) = op_kind {
            if edge.alias.is_none() {
                // outE + inV || inE + outV || bothE + otherV
                if (edge.direction == 0 && get_v.opt == 1)
                    || (edge.direction == 1 && get_v.opt == 0)
                    || (edge.direction == 2 && get_v.opt == 2)
                {
                    edge.alias = get_v
                        .alias
                        .map(|alias| alias.try_into().unwrap());
                    edge.expand_opt = 0; // expandV
                    return Ok(());
                }
            }
        } else if let physical_pb::physical_opr::operator::OpKind::Path(ref _path) = op_kind {
            // make opt of getV after path expand as End.
            get_v.opt = unsafe { std::mem::transmute(physical_pb::get_v::VOpt::End) };
        }
    }
    builder.get_v(get_v);
    Ok(())
}

impl AsPhysical for pb::GetV {
    fn add_job_builder(&self, builder: &mut PlanBuilder, plan_meta: &mut PlanMeta) -> IrResult<()> {
        // Currently, the case of `g.V().out().has(xxx)` would be translated into `Source + EdgeExpand(ExpandV) + Filter` in logical plan.
        // This would be refined as:
        // In Logical Plan: `Source + EdgeExpand(ExpandE) + GetV(GetAdj)`
        // In Physical Plan:
        //       1. if GetV with filter, translate into
        //         `Source + EdgeExpand(ExpandE) + GetV(GetAdj) + Shuffle (if on distributed storage) + GetV(Self)`
        //          where GetV(Self) is used to filter on the adj vertex itself.
        //    or 2. if GetV without filter, directly
        //         `Source + EdgeExpand(ExpandE) + GetV(GetAdj)`
        let mut getv = self.clone();
        // If GetV(Adj) with filter, translate GetV into GetV(GetAdj) + Shuffle (if on distributed storage) + GetV(Self)
        if let Some(params) = getv.params.as_mut() {
            if params.is_queryable() {
                let auxilia = pb::GetV {
                    tag: None,
                    opt: 4, //ItSelf
                    params: Some(params.clone()),
                    alias: getv.alias,
                    meta_data: None,
                };
                params.tables.clear();
                params.predicate.take();
                params.is_all_columns = false;
                params.columns.clear();
                getv.alias = None;
                // GetV(Adj) and try to fuse it with ExpandE
                build_and_try_fuse_get_v(builder, getv)?;
                // Shuffle + GetV(Self)
                if plan_meta.is_partition() {
                    builder.shuffle(None);
                }
                builder.get_v(auxilia);
                return Ok(());
            }
        }
        // Otherwise, fetches adjacent vertex ids from an edge directly; and try to fuse it with ExpandE
        build_and_try_fuse_get_v(builder, getv)?;
        Ok(())
    }
}

impl AsPhysical for pb::As {
    fn add_job_builder(&self, builder: &mut PlanBuilder, _plan_meta: &mut PlanMeta) -> IrResult<()> {
        let project_new_alias = pb::Project {
            mappings: vec![pb::project::ExprAlias {
                expr: str_to_expr_pb("@".to_string()).ok(),
                alias: self.alias.clone(),
            }],
            is_append: true,
            meta_data: vec![],
        };
        builder.project(project_new_alias);
        Ok(())
    }
}

impl AsPhysical for pb::Limit {
    fn add_job_builder(&self, builder: &mut PlanBuilder, _plan_meta: &mut PlanMeta) -> IrResult<()> {
        let range = self
            .range
            .as_ref()
            .ok_or(IrError::MissingData("Limit::range".to_string()))?;
        if range.upper <= range.lower || range.lower < 0 || range.upper <= 0 {
            Err(IrError::InvalidRange(range.lower, range.upper))?
        }
        builder.limit(self.clone());
        Ok(())
    }
}

impl AsPhysical for pb::OrderBy {
    fn add_job_builder(&self, builder: &mut PlanBuilder, plan_meta: &mut PlanMeta) -> IrResult<()> {
        if let Some(range) = &self.limit {
            if range.upper <= range.lower || range.lower < 0 || range.upper <= 0 {
                Err(IrError::InvalidRange(range.lower, range.upper))?
            }
        }
        let mut order = self.clone();
        order.post_process(builder, plan_meta)?;
        builder.order(order);
        Ok(())
    }

    fn post_process(&mut self, builder: &mut PlanBuilder, plan_meta: &mut PlanMeta) -> IrResult<()> {
        post_process_vars(builder, plan_meta, true)?;
        Ok(())
    }
}

impl AsPhysical for pb::Dedup {
    fn add_job_builder(&self, builder: &mut PlanBuilder, plan_meta: &mut PlanMeta) -> IrResult<()> {
        let mut dedup = self.clone();
        dedup.post_process(builder, plan_meta)?;
        builder.dedup(dedup);
        Ok(())
    }

    fn post_process(&mut self, builder: &mut PlanBuilder, plan_meta: &mut PlanMeta) -> IrResult<()> {
        post_process_vars(builder, plan_meta, false)?;
        Ok(())
    }
}

impl AsPhysical for pb::GroupBy {
    fn add_job_builder(&self, builder: &mut PlanBuilder, plan_meta: &mut PlanMeta) -> IrResult<()> {
        let mut group = self.clone();
        group.post_process(builder, plan_meta)?;
        builder.group(group);
        Ok(())
    }
    fn post_process(&mut self, builder: &mut PlanBuilder, plan_meta: &mut PlanMeta) -> IrResult<()> {
        post_process_vars(builder, plan_meta, true)?;
        Ok(())
    }
}

impl AsPhysical for pb::Unfold {
    fn add_job_builder(&self, builder: &mut PlanBuilder, _plan_meta: &mut PlanMeta) -> IrResult<()> {
        builder.unfold(self.clone());
        Ok(())
    }
}

impl AsPhysical for pb::Sample {
    fn add_job_builder(&self, builder: &mut PlanBuilder, plan_meta: &mut PlanMeta) -> IrResult<()> {
        if let Some(sample_type) = &self.sample_type {
            let sample_type = sample_type
                .inner
                .as_ref()
                .ok_or(IrError::MissingData("Sample::sample_type".to_string()))?;
            match sample_type {
                pb::sample::sample_type::Inner::SampleByNum(num) => {
                    if num.num <= 0 {
                        Err(IrError::ParsePbError("SampleByNum num should be > 0".into()))?
                    }
                }
                pb::sample::sample_type::Inner::SampleByRatio(ratio) => {
                    if ratio.ratio < 0.0 || ratio.ratio > 1.0 {
                        Err(IrError::ParsePbError("SampleByRatio ratio should be in [0, 1]".into()))?
                    }
                }
            }
        }
        let mut sample = self.clone();
        sample.post_process(builder, plan_meta)?;
        builder.sample(self.clone());
        Ok(())
    }
    fn post_process(&mut self, builder: &mut PlanBuilder, plan_meta: &mut PlanMeta) -> IrResult<()> {
        post_process_vars(builder, plan_meta, false)?;
        Ok(())
    }
}

impl AsPhysical for pb::Sink {
    fn add_job_builder(&self, builder: &mut PlanBuilder, plan_meta: &mut PlanMeta) -> IrResult<()> {
        let mut sink_opr = self.clone();
        let target = self
            .sink_target
            .as_ref()
            .ok_or(IrError::MissingData("Sink::sink_target".to_string()))?;
        match target
            .inner
            .as_ref()
            .ok_or(IrError::MissingData("Sink::sink_target::Inner".to_string()))?
        {
            pb::sink::sink_target::Inner::SinkDefault(_) => {
                let tag_id_mapping = plan_meta
                    .get_tag_id_mappings()
                    .iter()
                    .map(|(tag, id)| pb::sink_default::IdNameMapping {
                        id: *id as KeyId,
                        name: tag.clone(),
                        meta_type: 3,
                    })
                    .collect();
                let sink_target = pb::sink::SinkTarget {
                    inner: Some(pb::sink::sink_target::Inner::SinkDefault(pb::SinkDefault {
                        id_name_mappings: tag_id_mapping,
                    })),
                };
                sink_opr.sink_target = Some(sink_target);
            }
            pb::sink::sink_target::Inner::SinkVineyard(sink_vineyard) => {
                use crate::plan::meta::STORE_META;
                let graph_name = sink_vineyard.graph_name.clone();
                loop {
                    if let Ok(meta) = STORE_META.try_read() {
                        let sink_target = pb::sink::SinkTarget {
                            inner: Some(pb::sink::sink_target::Inner::SinkVineyard(pb::SinkVineyard {
                                graph_name,
                                graph_schema: meta.schema.clone().map(|schema| schema.into()),
                            })),
                        };
                        sink_opr.sink_target = Some(sink_target);
                        break;
                    }
                }
            }
        };

        builder.sink(sink_opr.clone());
        Ok(())
    }
}

impl AsPhysical for pb::logical_plan::Operator {
    fn add_job_builder(&self, builder: &mut PlanBuilder, plan_meta: &mut PlanMeta) -> IrResult<()> {
        use pb::logical_plan::operator::Opr::*;
        if let Some(opr) = &self.opr {
            match opr {
                Project(project) => project.add_job_builder(builder, plan_meta),
                Select(select) => select.add_job_builder(builder, plan_meta),
                Vertex(getv) => getv.add_job_builder(builder, plan_meta),
                Edge(edgexpd) => edgexpd.add_job_builder(builder, plan_meta),
                Path(pathxpd) => pathxpd.add_job_builder(builder, plan_meta),
                Scan(scan) => scan.add_job_builder(builder, plan_meta),
                Limit(limit) => limit.add_job_builder(builder, plan_meta),
                OrderBy(orderby) => orderby.add_job_builder(builder, plan_meta),
                As(as_opr) => as_opr.add_job_builder(builder, plan_meta),
                Dedup(dedup) => dedup.add_job_builder(builder, plan_meta),
                GroupBy(groupby) => groupby.add_job_builder(builder, plan_meta),
                Sink(sink) => sink.add_job_builder(builder, plan_meta),
                Union(_) => Ok(()),
                Intersect(_) => Ok(()),
                Unfold(unfold) => unfold.add_job_builder(builder, plan_meta),
                Root(_) => {
                    builder.add_dummy_source();
                    Ok(())
                }
<<<<<<< HEAD
                Branch(_) => Ok(()),
=======
                Sample(sample) => sample.add_job_builder(builder, plan_meta),
>>>>>>> f71a08d7
                _ => Err(IrError::Unsupported(format!("the operator {:?}", self))),
            }
        } else {
            Err(IrError::MissingData("logical_plan::Operator::opr".to_string()))
        }
    }
}

impl AsPhysical for NodeType {
    fn add_job_builder(&self, builder: &mut PlanBuilder, plan_meta: &mut PlanMeta) -> IrResult<()> {
        plan_meta.set_curr_node(self.borrow().id);
        self.borrow()
            .opr
            .add_job_builder(builder, plan_meta)
    }
}

fn extract_expand_degree(node: NodeType) -> Option<pb::EdgeExpand> {
    if let Some(pb::logical_plan::operator::Opr::Edge(edgexpd)) = &node.borrow().opr.opr {
        if edgexpd.expand_opt == 2 {
            // expand to degree
            return Some(edgexpd.clone());
        }
    }

    None
}

fn extract_project_single_tag(node: NodeType) -> Option<common_pb::NameOrId> {
    if let Some(pb::logical_plan::operator::Opr::Project(project)) = &node.borrow().opr.opr {
        if project.mappings.len() == 1 {
            if let Some(expr) = &project.mappings.first().unwrap().expr {
                if expr.operators.len() == 1 {
                    if let Some(expr_opr) = expr.operators.first() {
                        match expr_opr.item.as_ref().unwrap() {
                            Item::Var(var) => {
                                if var.property.is_none() {
                                    return var.tag.clone(); // project tag only
                                }
                            }
                            _ => {}
                        }
                    }
                }
            }
        }
    }

    None
}

impl AsPhysical for LogicalPlan {
    fn add_job_builder(&self, builder: &mut PlanBuilder, plan_meta: &mut PlanMeta) -> IrResult<()> {
        use pb::logical_plan::operator::Opr::*;
        let mut _prev_node_opt: Option<NodeType> = None;
        let mut curr_node_opt = self.get_first_node();
        debug!("plan: {:#?}", self);
        debug!("is_partition: {:?}", self.meta.is_partition());
        while curr_node_opt.is_some() {
            let curr_node = curr_node_opt.as_ref().unwrap();
            let curr_node_id = curr_node.borrow().id;
            if let Some(Apply(apply_opr)) = curr_node.borrow().opr.opr.as_ref() {
                let mut sub_bldr = PlanBuilder::default();
                if let Some(subplan) = self.extract_subplan(curr_node.clone()) {
                    for (_, node) in &subplan.nodes {
                        let operator = node.borrow().opr.clone();
                        match operator.opr.as_ref() {
                            // TODO(bingqing): remove this when engine supports.
                            Some(pb::logical_plan::operator::Opr::Path(_)) => {
                                Err(IrError::Unsupported("PathExpand in Apply".to_string()))?
                            }
                            _ => {}
                        }
                    }

                    let mut expand_degree_opt = None;
                    if subplan.len() <= 2 {
                        if subplan.len() == 1 {
                            expand_degree_opt = subplan
                                .get_first_node()
                                .and_then(|node| extract_expand_degree(node));
                        } else {
                            let first_node_opt = subplan.get_first_node();
                            let second_node_opt = subplan.get_last_node();
                            let tag_opt: Option<common_pb::NameOrId> =
                                first_node_opt.and_then(|node| extract_project_single_tag(node));
                            if let Some(tag) = tag_opt {
                                if let Some(mut expand_degree) =
                                    second_node_opt.and_then(|node| extract_expand_degree(node))
                                {
                                    expand_degree.v_tag = Some(tag);
                                    expand_degree_opt = Some(expand_degree);
                                }
                            }
                        }
                    }
                    if let Some(mut expand_degree) = expand_degree_opt {
                        // The alias of `Apply` becomes the `alias` of `EdgeExpand`
                        expand_degree.alias = apply_opr.alias.clone();
                        if plan_meta.is_partition() {
                            let key_pb = expand_degree.v_tag.clone();
                            builder.shuffle(key_pb);
                        }
                        // If the subtask of apply takes only one operator and the operator is
                        // `EdgeExpand` with `expand_opt` set as `Degree`, then the following
                        //  steps are conducted instead of executing subtask:
                        //   `As('~expand_degree_<id>')` +
                        //   `EdgeExpand()` +
                        //   `Select('~expand_degree_<id>')`
                        let new_tag = plan_meta
                            .get_or_set_tag_id(&format!("~expand_degree_{:?}", curr_node_id))
                            .1 as KeyId;
                        builder.project(pb::Project {
                            mappings: vec![pb::project::ExprAlias {
                                expr: str_to_expr_pb("@".to_string()).ok(),
                                alias: Some(new_tag.into()),
                            }],
                            is_append: true,
                            meta_data: vec![],
                        });
                        builder.edge_expand(expand_degree);
                        builder.project(pb::Project {
                            mappings: vec![pb::project::ExprAlias {
                                expr: str_to_expr_pb(format!("@{:?}", new_tag)).ok(),
                                alias: None,
                            }],
                            is_append: true,
                            meta_data: vec![],
                        });
                    } else {
                        subplan.add_job_builder(&mut sub_bldr, plan_meta)?;
                        builder.apply(
                            unsafe { std::mem::transmute(apply_opr.join_kind) },
                            sub_bldr,
                            apply_opr.alias.clone(),
                        );
                    }
                } else {
                    return Err(IrError::MissingData("Apply::subplan".to_string()));
                }
            } else {
                curr_node.add_job_builder(builder, plan_meta)?;
            }

            _prev_node_opt = curr_node_opt.clone();

            if curr_node.borrow().children.is_empty() {
                break;
            } else if curr_node.borrow().children.len() == 1 {
                let next_node_id = curr_node.borrow().get_first_child().unwrap();
                curr_node_opt = self.get_node(next_node_id);
            } else if curr_node.borrow().children.len() >= 2 {
                let (merge_node, subplans) = self
                    .get_branch_plans(curr_node.clone())
                    .ok_or(IrError::MissingData("Branch::merge_node and subplans".to_string()))?;
                let mut plans: Vec<PlanBuilder> = vec![];
                for subplan in &subplans {
                    let mut sub_bldr = PlanBuilder::default();
                    subplan.add_job_builder(&mut sub_bldr, plan_meta)?;
                    plans.push(sub_bldr);
                }

                match &merge_node.borrow().opr.opr {
                    Some(Union(_)) => {
                        builder.union(plans);
                    }
                    Some(Intersect(intersect)) => {
                        add_intersect_job_builder(builder, plan_meta, intersect, &subplans)?;
                    }
                    Some(Join(join_opr)) => {
                        if merge_node.borrow().parents.len() != 2 {
                            // For now we only support joining two branches
                            return Err(IrError::Unsupported("joining more than two branches".to_string()));
                        }
                        let left_plan = plans.get(0).unwrap().clone();
                        let right_plan = plans.get(1).unwrap().clone();

                        post_process_vars(builder, plan_meta, false)?;

                        builder.join(
                            unsafe { std::mem::transmute(join_opr.kind) },
                            left_plan,
                            right_plan,
                            join_opr.left_keys.clone(),
                            join_opr.right_keys.clone(),
                        );
                    }
                    None => {
                        return Err(IrError::MissingData("Union/Intersect/Join::merge_node".to_string()))
                    }
                    _ => {
                        return Err(IrError::Unsupported(format!(
                            "Operators other than `Union` , `Intersect`, or `Join`. The operator is {:?}",
                            merge_node
                        )))
                    }
                }

                curr_node_opt = Some(merge_node);

                if let Some(curr_node_clone) = curr_node_opt.clone() {
                    if curr_node_clone.borrow().children.len() <= 1 {
                        let next_id_opt = curr_node_clone.borrow().get_first_child();
                        _prev_node_opt = curr_node_opt.clone();
                        // the current node has been processed in this round, should skip to the next node
                        curr_node_opt = next_id_opt.and_then(|id| self.get_node(id));
                    }
                }
            }
        }

        Ok(())
    }
}

// Given a->b, we support intersecting their neighbors, e.g., Intersect{{a->c, b->c}, key=c}
// more cases as follows:
// 1. To intersect a->d->c and b->c with key=c,
// if so, translate into two operators, i.e., EdgeExpand{a->d} and Intersect{{d->c, b->c}, key=c}
// 2. To intersect a->c->d and b->c with key=c,
// if so, translate into two operators, i.e., Intersect{{a->c, b->c}, key=c} and Expand{c->d}
// 3. To intersect a->c, b->c with key=c, with filters
// we support expanding vertices with filters on edges (i.e., filters on a->c, b->c), e.g., Intersect{{a-filter->c, b-filter->c}, key=c};
// if expanding vertices with filters on vertices (i.e., filters on c), translate into Intersect{{a->c, b->c}, key=c} + Select {filter on c}
// 4. To intersect a->...->d->c and b->c with key=c, where a->..->d->c is a path from a to c,
// if so, translate into PathExpand{a->d} + Intersect{d->c, b->c, key=c}.

// Thus, after build intersect, the physical plan looks like:
// 1. the last ops in intersect's sub_plans are the ones to intersect;
// 2. the intersect op includes:
//     1) EdgeExpand with Opt = ExpandV, which is to expand and intersect on id-only vertices; (supported currently)
//     2) EdgeExpand with Opt = ExpandE, which is to expand and intersect on edges (although, not considered in Pattern yet);

fn add_intersect_job_builder(
    builder: &mut PlanBuilder, plan_meta: &mut PlanMeta, intersect_opr: &pb::Intersect,
    subplans: &Vec<LogicalPlan>,
) -> IrResult<()> {
    use pb::logical_plan::operator::Opr::*;

    let intersect_tag = intersect_opr
        .key
        .as_ref()
        .ok_or(IrError::ParsePbError("Empty tag in `Intersect` opr".into()))?;
    let mut auxilia: Option<pb::GetV> = None;
    let mut intersect_plans: Vec<PlanBuilder> = vec![];
    for subplan in subplans {
        // subplan would be like:
        // 1. vec![ExpandE, GetV] for edge expand to intersect;
        // 2. vec![PathExpand, GetV] for path expand to intersect
        if subplan.len() != 2 {
            Err(IrError::InvalidPattern(format!(
                "Subplan of Intersect should should beExpandE + GetV or PathExpand + GetV, while it is {:?}",
                subplan
            )))?
        }
        let mut sub_bldr = PlanBuilder::default();
        let first_opr = subplan
            .get_first_node()
            .ok_or(IrError::InvalidPattern("First node missing for Intersection's subplan".to_string()))?;
        let last_opr = subplan
            .get_last_node()
            .ok_or(IrError::InvalidPattern("Last node Missing for Intersection's subplan".to_string()))?;
        if let Some(Vertex(get_v)) = last_opr.borrow().opr.opr.as_ref() {
            let mut get_v = get_v.clone();
            if get_v.alias.is_none() || !get_v.alias.as_ref().unwrap().eq(intersect_tag) {
                Err(IrError::InvalidPattern("Cannot intersect on different tags".to_string()))?
            }
            // If the first operator is PathExpand, pick its last expand out from the path
            let mut edge_expand = if let Some(Edge(edge_expand)) = first_opr.borrow().opr.opr.as_ref() {
                edge_expand.clone()
            } else if let Some(Path(path_expand)) = first_opr.borrow().opr.opr.as_ref() {
                // Process path_expand as follows:
                // 1. If path_expand range from 0, it is unsupported;
                // 2. If it is path_expand(1,2), optimized as edge_expand;
                // 3. Otherwise, translate path_expand(l,h) to path_expand(l-1, h-1) + endV() + edge_expand,
                //    and the last edge_expand is the one to intersect.
                //    Notice that if we have predicates for vertices in path_expand, or for the last vertex of path_expand,
                //    do the filtering after intersection.
                // TODO: there might be a bug here:
                // if path_expand has an alias which indicates that the path would be referred later, it may not as expected.
                let mut path_expand = path_expand.clone();
                let path_expand_base = path_expand
                    .base
                    .as_ref()
                    .ok_or(ParsePbError::EmptyFieldError("PathExpand::base in Pattern".to_string()))?;
                let path_get_v_opt = path_expand_base.get_v.clone();
                let base_edge_expand =
                    path_expand_base
                        .edge_expand
                        .as_ref()
                        .ok_or(ParsePbError::EmptyFieldError(
                            "PathExpand::base::edge_expand in Pattern".to_string(),
                        ))?;
                // Ensure the base is ExpandV or ExpandE + GetV
                if path_get_v_opt == None
                    && base_edge_expand.expand_opt == pb::edge_expand::ExpandOpt::Edge as i32
                {
                    Err(IrError::Unsupported(
                        "Edge Only PathExpand in Intersection's subplan has not been supported yet"
                            .to_string(),
                    ))?
                }
                // Combine the params for the last vertex in path.
                // That is, it should satisfy both params in `GetV` in PathExpand's ExpandBase,
                // and the params in `EndV` following PathExpand.
                if let Some(path_get_v) = path_get_v_opt {
                    get_v = combine_get_v_by_query_params(get_v, path_get_v);
                }
                // pick the last edge expand out from the path expand
                let mut last_edge_expand = base_edge_expand.clone();
                last_edge_expand.v_tag = None;
                let hop_range = path_expand
                    .hop_range
                    .as_mut()
                    .ok_or(ParsePbError::EmptyFieldError("pb::PathExpand::hop_range".to_string()))?;
                if hop_range.lower < 1 {
                    Err(IrError::Unsupported(format!(
                        "PathExpand in Intersection with lower range of {:?}",
                        hop_range.lower
                    )))?
                }
                if hop_range.lower == 1 && hop_range.upper == 2 {
                    // optimized Path(1..2) to as EdgeExpand
                    last_edge_expand.v_tag = path_expand.start_tag;
                } else {
                    // translate path_expand(l,h) to path_expand(l-1, h-1) + endV() + edge_expand,
                    hop_range.lower -= 1;
                    hop_range.upper -= 1;
                    let mut end_v = pb::GetV::default();
                    end_v.opt = pb::get_v::VOpt::End as i32;
                    // build the path expansion
                    path_expand.add_job_builder(builder, plan_meta)?;
                    end_v.add_job_builder(builder, plan_meta)?;
                }
                last_edge_expand
            } else {
                Err(IrError::InvalidPattern(
                    "First node of Intersection's subplan is neither EdgeExpand or PathExpand".to_string(),
                ))?
            };
            // build the edge expansion
            // the opt should be vertex because now only intersection on vertex is supported
            edge_expand.expand_opt = pb::edge_expand::ExpandOpt::Vertex as i32;
            edge_expand.alias = get_v.alias.clone();
            edge_expand.add_job_builder(&mut sub_bldr, plan_meta)?;
            // vertex parameter after the intersection
            if let Some(params) = get_v.params.as_ref() {
                // the case that we need to further process getV's filter.
                if params.is_queryable() || !params.tables.is_empty() {
                    get_v.opt = 4;
                    auxilia = Some(get_v.clone());
                }
            }
        }
        intersect_plans.push(sub_bldr);
    }
    // intersect
    builder.intersect(intersect_plans, intersect_tag.clone());
    // unfold the intersection
    let unfold = pb::Unfold {
        tag: Some(intersect_tag.clone()),
        alias: Some(intersect_tag.clone()),
        meta_data: None,
    };
    unfold.add_job_builder(builder, plan_meta)?;
    // add vertex filters
    if let Some(mut auxilia) = auxilia {
        auxilia.tag = Some(intersect_tag.clone());
        builder.get_v(auxilia);
    }
    Ok(())
}

#[cfg(test)]
mod test {
    use std::collections::HashMap;

    use ir_common::expr_parse::str_to_expr_pb;
    use ir_common::generated::algebra as pb;
    use ir_common::generated::algebra::project::ExprAlias;
    use ir_common::generated::common as common_pb;

    use super::*;
    use crate::plan::logical::Node;

    #[allow(dead_code)]
    fn query_params(
        tables: Vec<common_pb::NameOrId>, columns: Vec<common_pb::NameOrId>,
    ) -> pb::QueryParams {
        pb::QueryParams {
            tables,
            columns,
            is_all_columns: false,
            limit: None,
            predicate: None,
            sample_ratio: 1.0,
            extra: HashMap::new(),
        }
    }

    #[allow(dead_code)]
    fn build_scan(columns: Vec<common_pb::NameOrId>) -> pb::Scan {
        pb::Scan {
            scan_opt: 0,
            alias: None,
            params: Some(query_params(vec![], columns)),
            idx_predicate: None,
            meta_data: None,
        }
    }

    /// `expand_opt`: 0 -> Vertex, 1 -> Edge, 2 -> Degree
    #[allow(dead_code)]
    fn build_edgexpd(
        expand_opt: i32, columns: Vec<common_pb::NameOrId>, alias: Option<common_pb::NameOrId>,
    ) -> pb::EdgeExpand {
        pb::EdgeExpand {
            v_tag: None,
            direction: 0,
            params: Some(query_params(vec![], columns)),
            alias,
            expand_opt,
            meta_data: None,
        }
    }

    #[allow(dead_code)]
    fn build_getv(alias: Option<common_pb::NameOrId>) -> pb::GetV {
        pb::GetV { tag: None, opt: 1, params: Some(query_params(vec![], vec![])), alias, meta_data: None }
    }

    #[allow(dead_code)]
    fn build_select(expr: &str) -> pb::Select {
        pb::Select { predicate: str_to_expr_pb(expr.to_string()).ok() }
    }

    #[allow(dead_code)]
    fn build_auxilia_with_predicates(expr: &str) -> pb::GetV {
        let mut params = query_params(vec![], vec![]);
        params.predicate = str_to_expr_pb(expr.to_string()).ok();
        pb::GetV { tag: None, opt: 4, params: Some(params), alias: None, meta_data: None }
    }

    #[allow(dead_code)]
    fn build_auxilia_with_params(
        params: Option<pb::QueryParams>, alias: Option<common_pb::NameOrId>,
    ) -> pb::GetV {
        pb::GetV { tag: None, opt: 4, params, alias, meta_data: None }
    }

    #[allow(dead_code)]
    fn build_auxilia_with_tag_alias_columns(
        tag: Option<common_pb::NameOrId>, alias: Option<common_pb::NameOrId>,
        columns: Vec<common_pb::NameOrId>,
    ) -> pb::GetV {
        if columns.is_empty() {
            pb::GetV { tag, opt: 4, params: None, alias, meta_data: None }
        } else {
            let params = query_params(vec![], columns);
            pb::GetV { tag, opt: 4, params: Some(params), alias, meta_data: None }
        }
    }

    #[allow(dead_code)]
    fn build_project(expr: &str) -> pb::Project {
        pb::Project {
            mappings: vec![pb::project::ExprAlias {
                expr: str_to_expr_pb(expr.to_string()).ok(),
                alias: None,
            }],
            is_append: false,
            meta_data: vec![],
        }
    }

    #[allow(dead_code)]
    fn build_sink() -> pb::Sink {
        pb::Sink {
            tags: vec![],
            sink_target: Some(pb::sink::SinkTarget {
                inner: Some(pb::sink::sink_target::Inner::SinkDefault(pb::SinkDefault {
                    id_name_mappings: vec![],
                })),
            }),
        }
    }

    #[test]
    fn post_process_edgexpd() {
        // g.V().outE()
        let mut plan = LogicalPlan::default();
        plan.append_operator_as_node(build_scan(vec![]).into(), vec![0])
            .unwrap();
        plan.append_operator_as_node(build_edgexpd(1, vec![], None).into(), vec![1])
            .unwrap();
        plan.append_operator_as_node(build_sink().into(), vec![2])
            .unwrap();

        plan.clean_redundant_nodes();

        let mut job_builder = PlanBuilder::default();
        let mut plan_meta = plan.meta.clone();
        plan.add_job_builder(&mut job_builder, &mut plan_meta)
            .unwrap();

        let mut expected_builder = PlanBuilder::default();
        expected_builder.add_scan_source(build_scan(vec![]));
        expected_builder.edge_expand(build_edgexpd(1, vec![], None));
        expected_builder.sink(build_sink());

        assert_eq!(job_builder, expected_builder);

        let mut job_builder = PlanBuilder::default();
        let mut plan_meta = plan.meta.clone();
        plan_meta = plan_meta.with_partition();
        plan.add_job_builder(&mut job_builder, &mut plan_meta)
            .unwrap();

        let mut expected_builder = PlanBuilder::default();
        expected_builder.add_scan_source(build_scan(vec![]));
        expected_builder.shuffle(None);
        expected_builder.edge_expand(build_edgexpd(1, vec![], None));
        expected_builder.sink(build_sink());

        assert_eq!(job_builder, expected_builder);
    }

    #[test]
    fn post_process_edgexpd_property_filter_as_auxilia() {
        // g.V().out().has("birthday", 20220101)
        // In this case, the Select will be translated into an GetV, to fetch and filter the
        // results in one single `FilterMap` pegasus operator.
        let mut plan = LogicalPlan::default();
        plan.append_operator_as_node(build_scan(vec![]).into(), vec![0])
            .unwrap();
        plan.append_operator_as_node(build_edgexpd(0, vec![], None).into(), vec![1])
            .unwrap();
        plan.append_operator_as_node(build_select("@.birthday == 20220101").into(), vec![2])
            .unwrap();
        plan.append_operator_as_node(build_sink().into(), vec![3])
            .unwrap();

        plan.clean_redundant_nodes();

        let mut job_builder = PlanBuilder::default();
        let mut plan_meta = plan.meta.clone();
        plan.add_job_builder(&mut job_builder, &mut plan_meta)
            .unwrap();

        let mut expected_builder = PlanBuilder::default();
        expected_builder.add_scan_source(build_scan(vec![]));
        expected_builder.edge_expand(build_edgexpd(0, vec![], None));
        expected_builder.get_v(build_auxilia_with_predicates("@.birthday == 20220101"));
        expected_builder.sink(build_sink());

        assert_eq!(job_builder, expected_builder);

        let mut job_builder = PlanBuilder::default();
        let mut plan_meta = plan.meta.clone();
        plan_meta = plan_meta.with_partition();
        plan.add_job_builder(&mut job_builder, &mut plan_meta)
            .unwrap();

        let mut expected_builder = PlanBuilder::default();
        expected_builder.add_scan_source(build_scan(vec![]));
        expected_builder.shuffle(None);
        expected_builder.edge_expand(build_edgexpd(0, vec![], None));
        expected_builder.shuffle(None);
        expected_builder.get_v(build_auxilia_with_predicates("@.birthday == 20220101"));
        expected_builder.sink(build_sink());

        assert_eq!(job_builder, expected_builder);
    }

    #[test]
    fn post_process_edgexpd_label_filter() {
        // g.V().out().filter(@.~label == "person")
        let mut plan = LogicalPlan::default();
        plan.append_operator_as_node(build_scan(vec![]).into(), vec![0])
            .unwrap();
        plan.append_operator_as_node(build_edgexpd(0, vec![], None).into(), vec![1])
            .unwrap();
        plan.append_operator_as_node(build_select("@.~label == \"person\"").into(), vec![2])
            .unwrap();
        plan.append_operator_as_node(build_sink().into(), vec![3])
            .unwrap();

        plan.clean_redundant_nodes();

        let mut job_builder = PlanBuilder::default();
        let mut plan_meta = plan.meta.clone();
        plan.add_job_builder(&mut job_builder, &mut plan_meta)
            .unwrap();

        let mut expected_builder = PlanBuilder::default();
        expected_builder.add_scan_source(build_scan(vec![]));
        expected_builder.edge_expand(build_edgexpd(0, vec![], None));
        expected_builder.select(build_select("@.~label == \"person\""));
        expected_builder.sink(build_sink());

        assert_eq!(job_builder, expected_builder);
    }

    #[test]
    fn post_process_edgexpd_multi_tag_property_filter() {
        // g.V().out().as(0).out().as(1).filter(0.age > 1.age)
        // In this case, the Select cannot be translated into an GetV, as it contains
        // fetching the properties from two different nodes. In this case, we need to fetch
        // the properties using `GetV` twice before filter, and can
        // finally execute the selection of "0.age > 1.age".
        let mut plan = LogicalPlan::default();
        plan.append_operator_as_node(build_scan(vec![]).into(), vec![0])
            .unwrap();
        plan.append_operator_as_node(build_edgexpd(0, vec![], Some(0.into())).into(), vec![1])
            .unwrap();
        plan.append_operator_as_node(build_edgexpd(0, vec![], Some(1.into())).into(), vec![2])
            .unwrap();
        plan.append_operator_as_node(build_select("@0.age > @1.age").into(), vec![3])
            .unwrap();
        plan.append_operator_as_node(build_sink().into(), vec![4])
            .unwrap();

        plan.clean_redundant_nodes();

        let mut job_builder = PlanBuilder::default();
        let mut plan_meta = plan.meta.clone();
        plan.add_job_builder(&mut job_builder, &mut plan_meta)
            .unwrap();

        let mut expected_builder = PlanBuilder::default();
        expected_builder.add_scan_source(build_scan(vec![]));
        expected_builder.edge_expand(build_edgexpd(0, vec![], Some(0.into())));
        expected_builder.edge_expand(build_edgexpd(0, vec![], Some(1.into())));
        expected_builder.select(build_select("@0.age > @1.age"));
        expected_builder.sink(build_sink());

        assert_eq!(job_builder, expected_builder);

        let mut job_builder = PlanBuilder::default();
        let mut plan_meta = plan.meta.clone();
        plan_meta = plan_meta.with_partition();
        plan.add_job_builder(&mut job_builder, &mut plan_meta)
            .unwrap();

        let mut expected_builder = PlanBuilder::default();
        expected_builder.add_scan_source(build_scan(vec![]));
        expected_builder.shuffle(None);
        expected_builder.edge_expand(build_edgexpd(0, vec![], Some(0.into())));
        expected_builder.shuffle(None);
        expected_builder.edge_expand(build_edgexpd(0, vec![], Some(1.into())));
        expected_builder.shuffle(Some(0.into()));
        expected_builder.get_v(build_auxilia_with_tag_alias_columns(
            Some(0.into()),
            Some(0.into()),
            vec!["age".into()],
        ));
        expected_builder.shuffle(Some(1.into()));
        expected_builder.get_v(build_auxilia_with_tag_alias_columns(
            Some(1.into()),
            Some(1.into()),
            vec!["age".into()],
        ));
        expected_builder.select(build_select("@0.age > @1.age"));
        expected_builder.sink(build_sink());

        assert_eq!(job_builder, expected_builder);
    }

    #[test]
    fn post_process_edgexpd_project_auxilia() {
        // g.V().out().as(0).select(0).by(valueMap("name", "id", "age")
        let mut plan = LogicalPlan::default();
        plan.append_operator_as_node(build_scan(vec![]).into(), vec![0])
            .unwrap();
        plan.append_operator_as_node(build_edgexpd(0, vec![], Some(0.into())).into(), vec![1])
            .unwrap();
        plan.append_operator_as_node(build_project("{@0.name, @0.id, @0.age}").into(), vec![2])
            .unwrap();
        plan.append_operator_as_node(build_sink().into(), vec![3])
            .unwrap();

        plan.clean_redundant_nodes();

        let mut job_builder = PlanBuilder::default();
        let mut plan_meta = plan.meta.clone();
        plan.add_job_builder(&mut job_builder, &mut plan_meta)
            .unwrap();

        let mut expected_builder = PlanBuilder::default();
        expected_builder.add_scan_source(build_scan(vec![]));
        expected_builder.edge_expand(build_edgexpd(0, vec![], Some(0.into())));
        expected_builder.project(build_project("{@0.name, @0.id, @0.age}"));
        expected_builder.sink(build_sink());

        assert_eq!(job_builder, expected_builder);

        let mut job_builder = PlanBuilder::default();
        let mut plan_meta = plan.meta.clone();
        plan_meta = plan_meta.with_partition();
        plan.add_job_builder(&mut job_builder, &mut plan_meta)
            .unwrap();

        let mut expected_builder = PlanBuilder::default();
        expected_builder.add_scan_source(build_scan(vec![]));
        expected_builder.shuffle(None);
        expected_builder.edge_expand(build_edgexpd(0, vec![], Some(0.into())));
        expected_builder.shuffle(Some(0.into()));
        expected_builder.get_v(pb::GetV {
            tag: Some(0.into()),
            opt: 4,
            params: None,
            alias: Some(0.into()),
            meta_data: None,
        });
        expected_builder.project(build_project("{@0.name, @0.id, @0.age}"));
        expected_builder.sink(build_sink());

        assert_eq!(job_builder, expected_builder);
    }

    #[test]
    fn post_process_edgexpd_tag_no_auxilia() {
        // g.V().out().as('a').select('a')
        let mut plan = LogicalPlan::default();
        plan.append_operator_as_node(build_scan(vec![]).into(), vec![0])
            .unwrap();
        plan.append_operator_as_node(build_edgexpd(0, vec![], Some(0.into())).into(), vec![1])
            .unwrap();
        plan.append_operator_as_node(build_project("@0").into(), vec![2])
            .unwrap();
        plan.append_operator_as_node(build_sink().into(), vec![3])
            .unwrap();

        plan.clean_redundant_nodes();

        let mut job_builder = PlanBuilder::default();
        let mut plan_meta = plan.meta.clone();
        plan_meta = plan_meta.with_partition();
        plan.add_job_builder(&mut job_builder, &mut plan_meta)
            .unwrap();

        let mut expected_builder = PlanBuilder::default();
        expected_builder.add_scan_source(build_scan(vec![]));
        expected_builder.shuffle(None);
        expected_builder.edge_expand(build_edgexpd(0, vec![], Some(0.into())));
        expected_builder.project(build_project("@0"));
        expected_builder.sink(build_sink());

        assert_eq!(job_builder, expected_builder);
    }

    #[test]
    fn post_process_scan() {
        let mut plan = LogicalPlan::default();
        // g.V().hasLabel("person").has("age", 27).valueMap("age", "name", "id")
        plan.append_operator_as_node(build_scan(vec![]).into(), vec![0])
            .unwrap();
        // .hasLabel("person")
        plan.append_operator_as_node(build_select("@.~label == \"person\"").into(), vec![1])
            .unwrap();
        // .has("age", 27)
        plan.append_operator_as_node(build_select("@.age == 27").into(), vec![2])
            .unwrap();

        // .valueMap("age", "name", "id")
        plan.append_operator_as_node(build_project("{@.name, @.id}").into(), vec![3])
            .unwrap();

        plan.append_operator_as_node(build_sink().into(), vec![4])
            .unwrap();

        plan.clean_redundant_nodes();

        let mut job_builder = PlanBuilder::default();
        let mut plan_meta = plan.meta.clone();
        plan.add_job_builder(&mut job_builder, &mut plan_meta)
            .unwrap();

        let mut expected_builder = PlanBuilder::default();
        expected_builder.add_scan_source(build_scan(vec![]));
        expected_builder.select(build_select("@.~label == \"person\""));
        expected_builder.get_v(build_auxilia_with_predicates("@.age == 27"));
        expected_builder.project(build_project("{@.name, @.id}"));
        expected_builder.sink(build_sink());

        assert_eq!(job_builder, expected_builder);

        let mut job_builder = PlanBuilder::default();
        let mut plan_meta = plan.meta.clone();
        plan_meta = plan_meta.with_partition();
        plan.add_job_builder(&mut job_builder, &mut plan_meta)
            .unwrap();

        let mut expected_builder = PlanBuilder::default();
        expected_builder.add_scan_source(build_scan(vec![]));
        expected_builder.select(build_select("@.~label == \"person\""));
        expected_builder.shuffle(None);
        expected_builder.get_v(build_auxilia_with_predicates("@.age == 27"));
        expected_builder.shuffle(None);
        expected_builder.get_v(build_auxilia_with_tag_alias_columns(None, None, vec![]));
        expected_builder.project(build_project("{@.name, @.id}"));
        expected_builder.sink(build_sink());
        assert_eq!(job_builder, expected_builder);
    }

    #[test]
    fn post_process_getv_auxilia_projection() {
        // g.V().outE().inV().as('a').select('a').by(valueMap("name", "id", "age")
        let mut plan = LogicalPlan::default();
        plan.append_operator_as_node(build_scan(vec![]).into(), vec![0])
            .unwrap();
        plan.append_operator_as_node(build_edgexpd(1, vec![], None).into(), vec![1])
            .unwrap();
        plan.append_operator_as_node(build_getv(Some(0.into())).into(), vec![2])
            .unwrap();
        plan.append_operator_as_node(build_project("{@0.name, @0.id, @0.age}").into(), vec![3])
            .unwrap();
        plan.append_operator_as_node(build_sink().into(), vec![4])
            .unwrap();

        plan.clean_redundant_nodes();

        let mut job_builder = PlanBuilder::default();
        let mut plan_meta = plan.meta.clone();
        plan.add_job_builder(&mut job_builder, &mut plan_meta)
            .unwrap();

        let mut expected_builder = PlanBuilder::default();
        expected_builder.add_scan_source(build_scan(vec![]));
        // a fused ExpandV
        expected_builder.edge_expand(build_edgexpd(0, vec![], Some(0.into())));
        expected_builder.project(build_project("{@0.name, @0.id, @0.age}"));
        expected_builder.sink(build_sink());

        assert_eq!(job_builder, expected_builder);

        let mut job_builder = PlanBuilder::default();
        let mut plan_meta = plan.meta.clone();
        plan_meta = plan_meta.with_partition();
        plan.add_job_builder(&mut job_builder, &mut plan_meta)
            .unwrap();

        let mut expected_builder = PlanBuilder::default();
        expected_builder.add_scan_source(build_scan(vec![]));
        expected_builder.shuffle(None);
        // a fused ExpandV
        expected_builder.edge_expand(build_edgexpd(0, vec![], Some(0.into())));
        expected_builder.shuffle(Some(0.into()));
        expected_builder.get_v(build_auxilia_with_tag_alias_columns(
            Some(0.into()),
            Some(0.into()),
            vec![],
        ));
        expected_builder.project(build_project("{@0.name, @0.id, @0.age}"));
        expected_builder.sink(build_sink());

        assert_eq!(job_builder, expected_builder);
    }

    #[test]
    fn post_process_getv_auxilia_filter() {
        // g.V().outE().inV().filter('age > 10')
        let mut plan = LogicalPlan::default();
        plan.append_operator_as_node(build_scan(vec![]).into(), vec![0])
            .unwrap();
        plan.append_operator_as_node(build_edgexpd(1, vec![], None).into(), vec![1])
            .unwrap();
        plan.append_operator_as_node(
            pb::GetV {
                tag: None,
                opt: 1,
                params: Some(pb::QueryParams {
                    tables: vec![],
                    columns: vec![],
                    is_all_columns: false,
                    limit: None,
                    predicate: str_to_expr_pb("@.age > 10".to_string()).ok(),
                    sample_ratio: 1.0,
                    extra: Default::default(),
                }),
                alias: None,
                meta_data: None,
            }
            .into(),
            vec![2],
        )
        .unwrap();
        plan.append_operator_as_node(build_sink().into(), vec![3])
            .unwrap();

        plan.clean_redundant_nodes();

        let mut job_builder = PlanBuilder::default();
        let mut plan_meta = plan.meta.clone();
        plan.add_job_builder(&mut job_builder, &mut plan_meta)
            .unwrap();

        let mut expected_builder = PlanBuilder::default();
        expected_builder.add_scan_source(build_scan(vec![]));
        // a fused ExpandV
        expected_builder.edge_expand(build_edgexpd(0, vec![], None));
        expected_builder.get_v(build_auxilia_with_predicates("@.age > 10"));
        expected_builder.sink(build_sink());
        assert_eq!(job_builder, expected_builder);
    }

    #[test]
    fn poc_plan_as_physical() {
        // g.V().hasLabel("person").has("id", 10).out("knows").limit(10)
        let source_opr = pb::Scan {
            scan_opt: 0,
            alias: None,
            params: Some(query_params(vec!["person".into()], vec![])),
            idx_predicate: None,
            meta_data: None,
        };
        let select_opr = pb::Select { predicate: str_to_expr_pb("@.id == 10".to_string()).ok() };
        let expand_opr = pb::EdgeExpand {
            v_tag: None,
            direction: 0,
            params: Some(query_params(vec!["knows".into()], vec![])),
            expand_opt: 0,
            alias: None,
            meta_data: None,
        };
        let limit_opr = pb::Limit { range: Some(pb::Range { lower: 10, upper: 11 }) };

        let mut logical_plan = LogicalPlan::default();

        logical_plan
            .append_operator_as_node(source_opr.clone().into(), vec![0])
            .unwrap(); // node 0
        logical_plan
            .append_operator_as_node(select_opr.clone().into(), vec![1])
            .unwrap(); // node 1
        logical_plan
            .append_operator_as_node(expand_opr.clone().into(), vec![2])
            .unwrap(); // node 2
        logical_plan
            .append_operator_as_node(limit_opr.clone().into(), vec![3])
            .unwrap(); // node 3
        logical_plan
            .append_operator_as_node(build_sink().into(), vec![4])
            .unwrap();

        logical_plan.clean_redundant_nodes();

        let mut builder = PlanBuilder::default();
        let mut plan_meta = logical_plan.meta.clone();
        let _ = logical_plan.add_job_builder(&mut builder, &mut plan_meta);

        let auxilia = build_auxilia_with_predicates("@.id == 10");

        let mut expected_builder = PlanBuilder::default();
        expected_builder.add_scan_source(source_opr);
        expected_builder.get_v(auxilia);
        expected_builder.edge_expand(expand_opr);
        expected_builder.limit(limit_opr);
        expected_builder.sink(build_sink());

        assert_eq!(builder, expected_builder);
    }

    #[test]
    fn project_as_physical() {
        let source_opr = pb::Scan {
            scan_opt: 0,
            alias: None,
            params: Some(query_params(vec!["person".into()], vec![])),
            idx_predicate: None,
            meta_data: None,
        };

        let project_opr = pb::Project {
            mappings: vec![
                ExprAlias {
                    expr: Some(str_to_expr_pb("10 * (@.class - 10)".to_string()).unwrap()),
                    alias: None,
                },
                ExprAlias { expr: Some(str_to_expr_pb("@.age - 1".to_string()).unwrap()), alias: None },
            ],
            is_append: false,
            meta_data: vec![],
        };

        let mut logical_plan = LogicalPlan::with_root(Node::new(0, source_opr.clone().into()));
        logical_plan
            .append_operator_as_node(project_opr.clone().into(), vec![0])
            .unwrap(); // node 1
        let mut builder = PlanBuilder::default();
        let mut plan_meta = PlanMeta::default();
        logical_plan
            .add_job_builder(&mut builder, &mut plan_meta)
            .unwrap();

        let mut expected_builder = PlanBuilder::default();
        expected_builder.add_scan_source(source_opr);
        expected_builder.project(project_opr);
        assert_eq!(builder, expected_builder);
    }

    #[test]
    fn path_expand_as_physical() {
        let source_opr = pb::Scan {
            scan_opt: 0,
            alias: None,
            params: Some(query_params(vec!["person".into()], vec![])),
            idx_predicate: None,
            meta_data: None,
        };

        let edge_expand = pb::EdgeExpand {
            v_tag: None,
            direction: 0,
            params: Some(query_params(vec!["knows".into()], vec![])),
            expand_opt: 0,
            alias: None,
            meta_data: None,
        };

        let path_opr = pb::PathExpand {
            base: Some(edge_expand.clone().into()),
            start_tag: None,
            alias: None,
            hop_range: Some(pb::Range { lower: 1, upper: 4 }),
            path_opt: 0,
            result_opt: 0,
            condition: None,
        };

        let mut logical_plan = LogicalPlan::with_root(Node::new(0, source_opr.clone().into()));
        logical_plan
            .append_operator_as_node(path_opr.clone().into(), vec![0])
            .unwrap(); // node 1

        // Case without partition
        let mut builder = PlanBuilder::default();
        let mut plan_meta = PlanMeta::default();
        logical_plan
            .add_job_builder(&mut builder, &mut plan_meta)
            .unwrap();

        let mut expected_builder = PlanBuilder::default();
        expected_builder.add_scan_source(source_opr.clone());
        expected_builder.path_expand(path_opr.clone());

        assert_eq!(builder, expected_builder);

        // Case with partition
        let mut builder = PlanBuilder::default();
        let mut plan_meta = PlanMeta::default();
        plan_meta = plan_meta.with_partition();
        logical_plan
            .add_job_builder(&mut builder, &mut plan_meta)
            .unwrap();

        let mut expected_builder = PlanBuilder::default();
        expected_builder.add_scan_source(source_opr);
        expected_builder.shuffle(None);
        expected_builder.path_expand(path_opr);

        assert_eq!(builder, expected_builder);
    }

    #[test]
    fn path_expand_as_physical_with_getv() {
        let source_opr = pb::Scan {
            scan_opt: 0,
            alias: None,
            params: Some(query_params(vec!["person".into()], vec![])),
            idx_predicate: None,
            meta_data: None,
        };

        let edge_expand = pb::EdgeExpand {
            v_tag: None,
            direction: 0, // outE()
            params: Some(query_params(vec!["knows".into()], vec![])),
            expand_opt: 1, // expand edge
            alias: None,
            meta_data: None,
        };

        let getv = pb::GetV {
            tag: None,
            opt: 1, // inV()
            params: None,
            alias: None,
            meta_data: None,
        };

        let path_opr = pb::PathExpand {
            base: Some((edge_expand.clone(), getv.clone()).into()),
            start_tag: None,
            alias: None,
            hop_range: Some(pb::Range { lower: 1, upper: 4 }),
            path_opt: 0,
            result_opt: 0,
            condition: None,
        };

        let fused_edge_expand = pb::EdgeExpand {
            v_tag: None,
            direction: 0,
            params: Some(query_params(vec!["knows".into()], vec![])),
            expand_opt: 0, // expand vertex
            alias: None,
            meta_data: None,
        };
        let fused_path_opr = pb::PathExpand {
            base: Some(fused_edge_expand.into()),
            start_tag: None,
            alias: None,
            hop_range: Some(pb::Range { lower: 1, upper: 4 }),
            path_opt: 0,
            result_opt: 0,
            condition: None,
        };

        let mut logical_plan = LogicalPlan::with_root(Node::new(0, source_opr.clone().into()));
        logical_plan
            .append_operator_as_node(path_opr.clone().into(), vec![0])
            .unwrap(); // node 1

        // Case without partition
        let mut builder = PlanBuilder::default();
        let mut plan_meta = PlanMeta::default();
        logical_plan
            .add_job_builder(&mut builder, &mut plan_meta)
            .unwrap();

        let mut expected_builder = PlanBuilder::default();
        expected_builder.add_scan_source(source_opr.clone());
        expected_builder.path_expand(fused_path_opr.clone());

        assert_eq!(builder, expected_builder);

        // // Case with partition
        let mut builder = PlanBuilder::default();
        let mut plan_meta = PlanMeta::default();
        plan_meta = plan_meta.with_partition();
        logical_plan
            .add_job_builder(&mut builder, &mut plan_meta)
            .unwrap();

        let mut expected_builder = PlanBuilder::default();
        expected_builder.add_scan_source(source_opr);
        expected_builder.shuffle(None);
        expected_builder.path_expand(fused_path_opr);

        assert_eq!(builder, expected_builder);
    }

    #[test]
    fn path_expand_as_physical_with_getv_with_filter() {
        let source_opr = pb::Scan {
            scan_opt: 0,
            alias: None,
            params: Some(query_params(vec!["person".into()], vec![])),
            idx_predicate: None,
            meta_data: None,
        };

        let edge_expand = pb::EdgeExpand {
            v_tag: None,
            direction: 0, // outE()
            params: Some(query_params(vec!["knows".into()], vec![])),
            expand_opt: 1, // expand edge
            alias: None,
            meta_data: None,
        };

        let getv = pb::GetV {
            tag: None,
            opt: 1, // inV()
            params: Some(pb::QueryParams {
                tables: vec![],
                columns: vec![],
                is_all_columns: false,
                limit: None,
                predicate: str_to_expr_pb("@.age > 10".to_string()).ok(),
                sample_ratio: 1.0,
                extra: HashMap::new(),
            }),
            alias: None,
            meta_data: None,
        };

        let path_opr = pb::PathExpand {
            base: Some((edge_expand.clone(), getv.clone()).into()),
            start_tag: None,
            alias: None,
            hop_range: Some(pb::Range { lower: 1, upper: 4 }),
            path_opt: 0,
            result_opt: 0,
            condition: None,
        };

        let fused_edge_expand = pb::EdgeExpand {
            v_tag: None,
            direction: 0,
            params: Some(query_params(vec!["knows".into()], vec![])),
            expand_opt: 0, // expand vertex
            alias: None,
            meta_data: None,
        };
        let fused_getv_with_filter = pb::GetV {
            tag: None,
            opt: 4,
            params: Some(pb::QueryParams {
                tables: vec![],
                columns: vec![],
                is_all_columns: false,
                limit: None,
                predicate: str_to_expr_pb("@.age > 10".to_string()).ok(),
                sample_ratio: 1.0,
                extra: HashMap::new(),
            }),
            alias: None,
            meta_data: None,
        };
        let expected_path_opr = pb::PathExpand {
            base: Some((fused_edge_expand, fused_getv_with_filter).into()),
            start_tag: None,
            alias: None,
            hop_range: Some(pb::Range { lower: 1, upper: 4 }),
            path_opt: 0,
            result_opt: 0,
            condition: None,
        };

        let mut logical_plan = LogicalPlan::with_root(Node::new(0, source_opr.clone().into()));
        logical_plan
            .append_operator_as_node(path_opr.clone().into(), vec![0])
            .unwrap(); // node 1

        // Case without partition
        let mut builder = PlanBuilder::default();
        let mut plan_meta = PlanMeta::default();
        logical_plan
            .add_job_builder(&mut builder, &mut plan_meta)
            .unwrap();

        let mut expected_builder = PlanBuilder::default();
        expected_builder.add_scan_source(source_opr.clone());
        expected_builder.path_expand(expected_path_opr.clone());

        assert_eq!(builder, expected_builder);

        // Case with partition
        let mut builder = PlanBuilder::default();
        let mut plan_meta = PlanMeta::default();
        plan_meta = plan_meta.with_partition();
        logical_plan
            .add_job_builder(&mut builder, &mut plan_meta)
            .unwrap();

        let mut expected_builder = PlanBuilder::default();
        expected_builder.add_scan_source(source_opr);
        expected_builder.shuffle(None);
        expected_builder.path_expand(expected_path_opr);

        assert_eq!(builder, expected_builder);
    }

    #[test]
    fn orderby_as_physical() {
        let source_opr = pb::Scan {
            scan_opt: 0,
            alias: None,
            params: Some(query_params(vec![], vec![])),
            idx_predicate: None,
            meta_data: None,
        };

        let topby_opr = pb::OrderBy { pairs: vec![], limit: Some(pb::Range { lower: 10, upper: 11 }) };

        let mut logical_plan = LogicalPlan::with_root(Node::new(0, source_opr.clone().into()));
        logical_plan
            .append_operator_as_node(topby_opr.clone().into(), vec![0])
            .unwrap(); // node 1
        let mut builder = PlanBuilder::default();
        let mut plan_meta = PlanMeta::default();
        let _ = logical_plan.add_job_builder(&mut builder, &mut plan_meta);

        let mut expected_builder = PlanBuilder::default();
        expected_builder.add_scan_source(source_opr);
        expected_builder.order(topby_opr);

        assert_eq!(builder, expected_builder);
    }

    #[test]
    fn apply_as_physical_case1() {
        let mut plan = LogicalPlan::default();
        // g.V().as("0").where(out().as("1").has("lang", "java")).select("0").values("name")
        plan.meta = plan.meta.with_partition();

        // g.V("person")
        let scan = pb::Scan {
            scan_opt: 0,
            alias: Some(0.into()),
            params: Some(query_params(vec![], vec![])),
            idx_predicate: None,
            meta_data: None,
        };

        let opr_id = plan
            .append_operator_as_node(scan.clone().into(), vec![0])
            .unwrap();

        // .out().as("1")
        let expand = pb::EdgeExpand {
            v_tag: None,
            direction: 0,
            params: Some(query_params(vec![], vec![])),
            expand_opt: 0,
            alias: Some(1.into()),
            meta_data: None,
        };

        let root_id = plan
            .append_operator_as_node(expand.clone().into(), vec![])
            .unwrap();

        // .has("lang", "Java")
        let select = pb::Select { predicate: str_to_expr_pb("@.lang == \"Java\"".to_string()).ok() };
        plan.append_operator_as_node(select.clone().into(), vec![root_id])
            .unwrap();

        let apply = pb::Apply { join_kind: 4, tags: vec![], subtask: root_id as i32, alias: None };
        let opr_id = plan
            .append_operator_as_node(apply.clone().into(), vec![opr_id])
            .unwrap();

        let project = pb::Project {
            mappings: vec![pb::project::ExprAlias {
                expr: str_to_expr_pb("@0.name".to_string()).ok(),
                alias: None,
            }],
            is_append: true,
            meta_data: vec![],
        };
        plan.append_operator_as_node(project.clone().into(), vec![opr_id])
            .unwrap();

        plan.clean_redundant_nodes();

        let mut builder = PlanBuilder::default();
        let mut meta = plan.meta.clone();
        plan.add_job_builder(&mut builder, &mut meta)
            .unwrap();

        let mut expected_builder = PlanBuilder::default();
        expected_builder.add_scan_source(scan);
        let auxilia = build_auxilia_with_predicates("@.lang == \"Java\"");

        let mut sub_builder = PlanBuilder::default();
        sub_builder
            .shuffle(None)
            .edge_expand(expand.clone())
            .shuffle(None)
            .get_v(auxilia.clone());

        expected_builder.apply(
            unsafe { std::mem::transmute(4) }, // SEMI
            sub_builder,
            None,
        );
        expected_builder.shuffle(Some(0.into()));
        expected_builder.get_v(build_auxilia_with_tag_alias_columns(
            Some(0.into()),
            Some(0.into()),
            vec![],
        ));
        expected_builder.project(project);

        assert_eq!(expected_builder, builder);
    }

    #[test]
    fn apply_as_physical_with_expand_degree_fuse() {
        let mut plan = LogicalPlan::default();
        // g.V().as("0").select("0").by(out().count().as("degree"))
        // out().degree() fused
        plan.meta = plan.meta.with_partition();

        // g.V()
        let scan = pb::Scan {
            scan_opt: 0,
            alias: Some(0.into()),
            params: Some(query_params(vec![], vec![])),
            idx_predicate: None,
            meta_data: None,
        };

        let opr_id = plan
            .append_operator_as_node(scan.clone().into(), vec![0])
            .unwrap();

        // .out().count()
        let mut expand = build_edgexpd(2, vec![], None);
        let subplan_id = plan
            .append_operator_as_node(expand.clone().into(), vec![])
            .unwrap();

        // Select("0").by()
        let apply =
            pb::Apply { join_kind: 4, tags: vec![], subtask: subplan_id as i32, alias: Some(1.into()) };
        plan.append_operator_as_node(apply.clone().into(), vec![opr_id])
            .unwrap();

        plan.clean_redundant_nodes();

        let mut builder = PlanBuilder::default();
        let mut meta = plan.meta.clone();
        plan.add_job_builder(&mut builder, &mut meta)
            .unwrap();

        let mut expected_builder = PlanBuilder::default();
        expected_builder.add_scan_source(scan);
        expected_builder.shuffle(None);
        expected_builder.project(pb::Project {
            mappings: vec![pb::project::ExprAlias {
                expr: str_to_expr_pb("@".to_string()).ok(),
                alias: Some(2.into()),
            }],
            is_append: true,
            meta_data: vec![],
        });

        expand.alias = Some(1.into()); // must carry `Apply`'s alias
        expected_builder.edge_expand(expand);
        expected_builder.project(pb::Project {
            mappings: vec![pb::project::ExprAlias {
                expr: str_to_expr_pb("@2".to_string()).ok(),
                alias: None,
            }],
            is_append: true,
            meta_data: vec![],
        });

        assert_eq!(expected_builder, builder);
    }

    #[test]
    fn apply_as_physical_with_select_expand_degree_fuse() {
        let mut plan = LogicalPlan::default();
        // g.V().as("0").select().by(select("0").out().count().as("degree"))
        // select("0").out().degree() fused
        plan.meta = plan.meta.with_partition();

        // g.V()
        let scan = pb::Scan {
            scan_opt: 0,
            alias: Some(0.into()),
            params: Some(query_params(vec![], vec![])),
            idx_predicate: None,
            meta_data: None,
        };

        let opr_id = plan
            .append_operator_as_node(scan.clone().into(), vec![0])
            .unwrap();

        // .select("0").out().count()
        let project = pb::Project {
            mappings: vec![pb::project::ExprAlias {
                expr: str_to_expr_pb("@0".to_string()).ok(),
                alias: None,
            }],
            is_append: true,
            meta_data: vec![],
        };
        let mut expand = build_edgexpd(2, vec![], None);
        let subplan_id = plan
            .append_operator_as_node(project.clone().into(), vec![])
            .unwrap();
        plan.append_operator_as_node(expand.clone().into(), vec![subplan_id])
            .unwrap();

        // Select().by()
        let apply: pb::logical_plan::Operator =
            pb::Apply { join_kind: 4, tags: vec![], subtask: subplan_id as i32, alias: Some(1.into()) }
                .into();
        plan.append_operator_as_node(apply.clone(), vec![opr_id])
            .unwrap();

        plan.clean_redundant_nodes();

        let mut builder = PlanBuilder::default();
        let mut meta = plan.meta.clone();
        plan.add_job_builder(&mut builder, &mut meta)
            .unwrap();

        let mut expected_builder = PlanBuilder::default();
        expected_builder.add_scan_source(scan);
        expected_builder.shuffle(Some(0.into()));
        expected_builder.project(pb::Project {
            mappings: vec![pb::project::ExprAlias {
                expr: str_to_expr_pb("@".to_string()).ok(),
                alias: Some(2.into()),
            }],
            is_append: true,
            meta_data: vec![],
        });
        expand.v_tag = Some(0.into());
        expand.alias = Some(1.into()); // must carry `Apply`'s alias
        expected_builder.edge_expand(expand);
        expected_builder.project(pb::Project {
            mappings: vec![pb::project::ExprAlias {
                expr: str_to_expr_pb("@2".to_string()).ok(),
                alias: None,
            }],
            is_append: true,
            meta_data: vec![],
        });

        assert_eq!(expected_builder, builder);
    }

    #[test]
    fn join_plan_as_physical() {
        let source_opr = pb::Scan {
            scan_opt: 0,
            alias: None,
            params: Some(query_params(vec![], vec![])),
            idx_predicate: None,
            meta_data: None,
        };
        let expand_opr = pb::EdgeExpand {
            v_tag: None,
            direction: 0,
            params: Some(query_params(vec![], vec![])),
            expand_opt: 0,
            alias: None,
            meta_data: None,
        };
        let join_opr = pb::Join { left_keys: vec![], right_keys: vec![], kind: 0 };
        let limit_opr = pb::Limit { range: Some(pb::Range { lower: 10, upper: 11 }) };

        let mut logical_plan = LogicalPlan::with_root(Node::new(0, source_opr.clone().into()));
        logical_plan
            .append_operator_as_node(expand_opr.clone().into(), vec![0])
            .unwrap(); // node 1
        logical_plan
            .append_operator_as_node(expand_opr.clone().into(), vec![0])
            .unwrap(); // node 2
        logical_plan
            .append_operator_as_node(expand_opr.clone().into(), vec![2])
            .unwrap(); // node 3
        logical_plan
            .append_operator_as_node(join_opr.clone().into(), vec![1, 3])
            .unwrap(); // node 4
        logical_plan
            .append_operator_as_node(limit_opr.clone().into(), vec![4])
            .unwrap(); // node 5
        let mut builder = PlanBuilder::default();
        let mut plan_meta = PlanMeta::default();
        let _ = logical_plan.add_job_builder(&mut builder, &mut plan_meta);

        let mut expected_builder = PlanBuilder::default();
        expected_builder.add_scan_source(source_opr);
        let mut left_builder = PlanBuilder::default();
        let mut right_builder = PlanBuilder::default();
        left_builder.edge_expand(expand_opr.clone());
        right_builder.edge_expand(expand_opr.clone());
        right_builder.edge_expand(expand_opr);
        expected_builder.join(
            unsafe { std::mem::transmute(0) }, // INNER
            left_builder,
            right_builder,
            vec![],
            vec![],
        );
        expected_builder.limit(limit_opr);

        assert_eq!(builder, expected_builder);
    }

    #[test]
    fn intersection_as_physical() {
        let source_opr = pb::Scan {
            scan_opt: 0,
            alias: Some(0.into()),
            params: None,
            idx_predicate: None,
            meta_data: None,
        };

        // extend 0->1
        let expand_ab_opr_edge = pb::EdgeExpand {
            v_tag: Some(0.into()),
            direction: 0,
            params: None,
            expand_opt: pb::edge_expand::ExpandOpt::Edge as i32,
            alias: None,
            meta_data: None,
        };

        let get_b = pb::GetV {
            tag: None,
            opt: pb::get_v::VOpt::End as i32,
            params: None,
            alias: Some(1.into()),
            meta_data: None,
        };

        // extend 0->2, 1->2, and intersect on 2
        let expand_ac_opr_edge = pb::EdgeExpand {
            v_tag: Some(0.into()),
            direction: 0,
            params: None,
            expand_opt: pb::edge_expand::ExpandOpt::Edge as i32,
            alias: None,
            meta_data: None,
        };

        let mut expand_ac_opr_vertex = expand_ac_opr_edge.clone();
        expand_ac_opr_vertex.expand_opt = pb::edge_expand::ExpandOpt::Vertex as i32;
        expand_ac_opr_vertex.alias = Some(2.into());

        let expand_bc_opr_edge = pb::EdgeExpand {
            v_tag: Some(1.into()),
            direction: 0,
            params: None,
            expand_opt: pb::edge_expand::ExpandOpt::Edge as i32,
            alias: None,
            meta_data: None,
        };

        let mut expand_bc_opr_vertex = expand_bc_opr_edge.clone();
        expand_bc_opr_vertex.expand_opt = pb::edge_expand::ExpandOpt::Vertex as i32;
        expand_bc_opr_vertex.alias = Some(2.into());

        let get_c = pb::GetV {
            tag: None,
            opt: pb::get_v::VOpt::End as i32,
            params: None,
            alias: Some(2.into()),
            meta_data: None,
        };

        // parents are expand_ac_opr and expand_bc_opr
        let intersect_opr = pb::Intersect { parents: vec![4, 6], key: Some(2.into()) };

        let mut logical_plan = LogicalPlan::with_root(Node::new(0, source_opr.clone().into()));
        logical_plan
            .append_operator_as_node(expand_ab_opr_edge.clone().into(), vec![0])
            .unwrap(); // node 1
        logical_plan
            .append_operator_as_node(get_b.clone().into(), vec![1])
            .unwrap(); // node 2
        logical_plan
            .append_operator_as_node(expand_ac_opr_edge.clone().into(), vec![2])
            .unwrap(); // node 3
        logical_plan
            .append_operator_as_node(get_c.clone().into(), vec![3])
            .unwrap(); // node 4
        logical_plan
            .append_operator_as_node(expand_bc_opr_edge.clone().into(), vec![2])
            .unwrap(); // node 5
        logical_plan
            .append_operator_as_node(get_c.clone().into(), vec![5])
            .unwrap(); // node 6
        logical_plan
            .append_operator_as_node(intersect_opr.clone().into(), vec![4, 6])
            .unwrap(); // node 7
        let mut builder = PlanBuilder::default();
        let mut plan_meta = PlanMeta::default();
        logical_plan
            .add_job_builder(&mut builder, &mut plan_meta)
            .unwrap();

        let unfold_opr = pb::Unfold { tag: Some(2.into()), alias: Some(2.into()), meta_data: None };
        // extend 0->1
        let fused_expand_ab_opr_vertex = pb::EdgeExpand {
            v_tag: Some(0.into()),
            direction: 0,
            params: None,
            expand_opt: pb::edge_expand::ExpandOpt::Vertex as i32,
            alias: Some(1.into()),
            meta_data: None,
        };
        let mut expected_builder = PlanBuilder::default();
        expected_builder.add_scan_source(source_opr);
        expected_builder.edge_expand(fused_expand_ab_opr_vertex);

        let mut sub_builder_1 = PlanBuilder::default();
        let mut sub_builder_2 = PlanBuilder::default();
        sub_builder_1.edge_expand(expand_ac_opr_vertex.clone());
        sub_builder_2.edge_expand(expand_bc_opr_vertex.clone());
        expected_builder.intersect(vec![sub_builder_1, sub_builder_2], 2.into());
        expected_builder.unfold(unfold_opr);
        assert_eq!(builder, expected_builder);
    }

    #[test]
    fn intersection_with_auxilia_as_physical() {
        let source_opr = pb::Scan {
            scan_opt: 0,
            alias: Some(0.into()),
            params: None,
            idx_predicate: None,
            meta_data: None,
        };

        // extend 0->1
        let expand_ab_opr_edge = pb::EdgeExpand {
            v_tag: Some(0.into()),
            direction: 0,
            params: None,
            expand_opt: pb::edge_expand::ExpandOpt::Edge as i32,
            alias: None,
            meta_data: None,
        };

        let get_b = pb::GetV {
            tag: None,
            opt: pb::get_v::VOpt::End as i32,
            params: None,
            alias: Some(1.into()),
            meta_data: None,
        };

        // extend 0->2, 1->2, and intersect on 2
        let expand_ac_opr_edge = pb::EdgeExpand {
            v_tag: Some(0.into()),
            direction: 0,
            params: Some(query_params(vec![], vec!["id".into()])),
            expand_opt: pb::edge_expand::ExpandOpt::Edge as i32,
            alias: None,
            meta_data: None,
        };

        let mut expand_ac_opr_vertex = expand_ac_opr_edge.clone();
        expand_ac_opr_vertex.expand_opt = pb::edge_expand::ExpandOpt::Vertex as i32;
        expand_ac_opr_vertex.alias = Some(2.into());

        let expand_bc_opr_edge = pb::EdgeExpand {
            v_tag: Some(1.into()),
            direction: 0,
            params: Some(query_params(vec!["knows".into()], vec!["name".into()])),
            expand_opt: pb::edge_expand::ExpandOpt::Edge as i32,
            alias: None,
            meta_data: None,
        };

        let mut expand_bc_opr_vertex = expand_bc_opr_edge.clone();
        expand_bc_opr_vertex.expand_opt = pb::edge_expand::ExpandOpt::Vertex as i32;
        expand_bc_opr_vertex.alias = Some(2.into());

        let get_c = pb::GetV {
            tag: None,
            opt: pb::get_v::VOpt::End as i32,
            params: Some(query_params(vec!["person".into()], vec![])),
            alias: Some(2.into()),
            meta_data: None,
        };

        let mut get_c_filter = get_c.clone();
        get_c_filter.tag = Some(2.into());
        get_c_filter.opt = 4;

        // parents are expand_ac_opr and expand_bc_opr
        let intersect_opr = pb::Intersect { parents: vec![4, 6], key: Some(2.into()) };

        let mut logical_plan = LogicalPlan::with_root(Node::new(0, source_opr.clone().into()));
        logical_plan
            .append_operator_as_node(expand_ab_opr_edge.clone().into(), vec![0])
            .unwrap(); // node 1
        logical_plan
            .append_operator_as_node(get_b.clone().into(), vec![1])
            .unwrap(); // node 2
        logical_plan
            .append_operator_as_node(expand_ac_opr_edge.clone().into(), vec![2])
            .unwrap(); // node 3
        logical_plan
            .append_operator_as_node(get_c.clone().into(), vec![3])
            .unwrap(); // node 4
        logical_plan
            .append_operator_as_node(expand_bc_opr_edge.clone().into(), vec![2])
            .unwrap(); // node 5
        logical_plan
            .append_operator_as_node(get_c.clone().into(), vec![5])
            .unwrap(); // node 6
        logical_plan
            .append_operator_as_node(intersect_opr.clone().into(), vec![4, 6])
            .unwrap(); // node 7
        let mut builder = PlanBuilder::default();
        let mut plan_meta = PlanMeta::default();
        logical_plan
            .add_job_builder(&mut builder, &mut plan_meta)
            .unwrap();

        let unfold_opr = pb::Unfold { tag: Some(2.into()), alias: Some(2.into()), meta_data: None };
        // extend 0->1
        let fused_expand_ab_opr_vertex = pb::EdgeExpand {
            v_tag: Some(0.into()),
            direction: 0,
            params: None,
            expand_opt: pb::edge_expand::ExpandOpt::Vertex as i32,
            alias: Some(1.into()),
            meta_data: None,
        };
        let mut expected_builder = PlanBuilder::default();
        expected_builder.add_scan_source(source_opr);
        expected_builder.edge_expand(fused_expand_ab_opr_vertex);

        let mut sub_builder_1 = PlanBuilder::default();
        let mut sub_builder_2 = PlanBuilder::default();
        sub_builder_1.edge_expand(expand_ac_opr_vertex.clone());
        sub_builder_2.edge_expand(expand_bc_opr_vertex.clone());
        expected_builder.intersect(vec![sub_builder_1, sub_builder_2], 2.into());
        expected_builder.unfold(unfold_opr);
        expected_builder.get_v(get_c_filter);
        assert_eq!(builder, expected_builder);
    }

    // The plan looks like:
    //       root(1)
    //       / \
    //      2    3
    //     / \   |
    //    4   5  |
    //    \   /  |
    //      6    |
    //       \  /
    //         7
    //         |
    //         8
    // 6: union
    // 7: join
    // other: out
    fn create_nested_logical_plan1() -> LogicalPlan {
        let opr = pb::logical_plan::Operator {
            opr: Some(pb::logical_plan::operator::Opr::Edge(pb::EdgeExpand::default())),
        };
        let union_opr = pb::Union { parents: vec![4, 5] };
        let join = pb::Join::default();
        let mut plan = LogicalPlan::default();
        plan.append_operator_as_node(opr.clone(), vec![0])
            .unwrap(); // root(1)
        plan.append_operator_as_node(opr.clone(), vec![1])
            .unwrap(); // node 2
        plan.append_operator_as_node(opr.clone(), vec![1])
            .unwrap(); // node 3
        plan.append_operator_as_node(opr.clone(), vec![2])
            .unwrap(); // node 4
        plan.append_operator_as_node(opr.clone(), vec![2])
            .unwrap(); // node 5
        plan.append_operator_as_node(union_opr.into(), vec![4, 5])
            .unwrap(); // node 6
        plan.append_operator_as_node(join.into(), vec![3, 6])
            .unwrap(); // node 7
        plan.append_operator_as_node(opr.clone(), vec![7])
            .unwrap(); // node 8

        plan.clean_redundant_nodes();

        plan
    }

    // The plan looks like:
    //         root(1)
    //      /   |   \
    //     2    3    4
    //     \   /    /
    //       5     /
    //        \   /
    //          6
    // 5: join
    // 6: union
    // other: out
    fn create_nested_logical_plan2() -> LogicalPlan {
        let opr = pb::logical_plan::Operator {
            opr: Some(pb::logical_plan::operator::Opr::Edge(pb::EdgeExpand::default())),
        };
        let union_opr = pb::Union { parents: vec![4, 5] };
        let join = pb::Join::default();
        let mut plan = LogicalPlan::default();
        plan.append_operator_as_node(opr.clone(), vec![0])
            .unwrap(); // root(1)
        plan.append_operator_as_node(opr.clone(), vec![1])
            .unwrap(); // node 2
        plan.append_operator_as_node(opr.clone(), vec![1])
            .unwrap(); // node 3
        plan.append_operator_as_node(opr.clone(), vec![1])
            .unwrap(); // node 4
        plan.append_operator_as_node(join.into(), vec![2, 3])
            .unwrap(); // node 5
        plan.append_operator_as_node(union_opr.into(), vec![4, 5])
            .unwrap(); // node 6

        plan.clean_redundant_nodes();

        plan
    }

    // The plan looks like:
    //        root(1)
    //      /   |   \
    //     2    3    4
    //     \   / \   /
    //       5     6
    //        \   /
    //          7
    // 5: union
    // 6: union
    // 7: join
    // other: out
    fn create_nested_logical_plan3() -> LogicalPlan {
        let opr = pb::logical_plan::Operator {
            opr: Some(pb::logical_plan::operator::Opr::Edge(pb::EdgeExpand::default())),
        };
        let union1 = pb::Union { parents: vec![2, 3] };
        let union2 = pb::Union { parents: vec![3, 4] };
        let join = pb::Join::default();
        let mut plan = LogicalPlan::default();
        plan.append_operator_as_node(opr.clone(), vec![0])
            .unwrap(); // root(1)
        plan.append_operator_as_node(opr.clone(), vec![1])
            .unwrap(); // node 2
        plan.append_operator_as_node(opr.clone(), vec![1])
            .unwrap(); // node 3
        plan.append_operator_as_node(opr.clone(), vec![1])
            .unwrap(); // node 4
        plan.append_operator_as_node(union1.into(), vec![2, 3])
            .unwrap(); // node 5
        plan.append_operator_as_node(union2.into(), vec![3, 4])
            .unwrap(); // node 6
        plan.append_operator_as_node(join.into(), vec![5, 6])
            .unwrap(); // node 7

        plan.clean_redundant_nodes();

        plan
    }

    // The plan looks like:
    //               root(1)
    //             /   |    \
    //           2     3     4
    //            \   /    /   \
    //             5       6   7
    //              \      \ /
    //               \      8
    //                \   /
    //                  9
    // 5: join
    // 8: union
    // 9: join
    // other: out
    fn create_nested_logical_plan4() -> LogicalPlan {
        let opr = pb::logical_plan::Operator {
            opr: Some(pb::logical_plan::operator::Opr::Edge(pb::EdgeExpand::default())),
        };
        let union_opr = pb::Union { parents: vec![6, 7] };
        let join1 = pb::Join::default();
        let join2 = pb::Join::default();
        let mut plan = LogicalPlan::default();

        plan.append_operator_as_node(opr.clone(), vec![0])
            .unwrap(); // root(1)
        plan.append_operator_as_node(opr.clone(), vec![1])
            .unwrap(); // node 2
        plan.append_operator_as_node(opr.clone(), vec![1])
            .unwrap(); // node 3
        plan.append_operator_as_node(opr.clone(), vec![1])
            .unwrap(); // node 4
        plan.append_operator_as_node(join1.into(), vec![2, 3])
            .unwrap(); // node 5
        plan.append_operator_as_node(opr.clone(), vec![4])
            .unwrap(); // node 6
        plan.append_operator_as_node(opr.clone(), vec![4])
            .unwrap(); // node 7
        plan.append_operator_as_node(union_opr.into(), vec![6, 7])
            .unwrap(); // node 8
        plan.append_operator_as_node(join2.into(), vec![5, 8])
            .unwrap(); // node 9

        plan.clean_redundant_nodes();

        plan
    }

    // The plan looks like:
    //                root(1)
    //               /      \
    //              2        3
    //            /   \    /   \
    //           4    5   6    7
    //            \   /    \  /
    //              8       9
    //                \   /
    //                  10
    // 8: union
    // 9: join
    // 10: union
    // other: out
    fn create_nested_logical_plan5() -> LogicalPlan {
        let opr = pb::logical_plan::Operator {
            opr: Some(pb::logical_plan::operator::Opr::Edge(pb::EdgeExpand::default())),
        };
        let union1 = pb::Union { parents: vec![4, 5] };
        let union2 = pb::Union { parents: vec![8, 9] };
        let join = pb::Join::default();
        let mut plan = LogicalPlan::default();

        plan.append_operator_as_node(opr.clone(), vec![0])
            .unwrap(); // root(1)
        plan.append_operator_as_node(opr.clone(), vec![1])
            .unwrap(); // node 2
        plan.append_operator_as_node(opr.clone(), vec![1])
            .unwrap(); // node 3
        plan.append_operator_as_node(opr.clone(), vec![2])
            .unwrap(); // node 4
        plan.append_operator_as_node(opr.clone(), vec![2])
            .unwrap(); // node 5
        plan.append_operator_as_node(opr.clone(), vec![3])
            .unwrap(); // node 6
        plan.append_operator_as_node(opr.clone(), vec![3])
            .unwrap(); // node 7
        plan.append_operator_as_node(union1.into(), vec![4, 5])
            .unwrap(); // node 8
        plan.append_operator_as_node(join.into(), vec![6, 7])
            .unwrap(); // node 9
        plan.append_operator_as_node(union2.into(), vec![8, 9])
            .unwrap(); // node 10

        plan.clean_redundant_nodes();

        plan
    }

    // The plan looks like:
    //                  root(1)
    //                  /   \
    //                 2     3
    //                  \  /   \
    //                   4      5
    //                    \   /  \
    //                      6     7
    //                       \   /
    //                         8
    // 4: join
    // 6: union
    // 8: join
    // other: out
    fn create_nested_logical_plan6() -> LogicalPlan {
        let opr = pb::logical_plan::Operator {
            opr: Some(pb::logical_plan::operator::Opr::Edge(pb::EdgeExpand::default())),
        };
        let union_opr = pb::Union { parents: vec![4, 5] };
        let join1 = pb::Join::default();
        let join2 = pb::Join::default();
        let mut plan = LogicalPlan::default();

        plan.append_operator_as_node(opr.clone(), vec![0])
            .unwrap(); // root(1)
        plan.append_operator_as_node(opr.clone(), vec![1])
            .unwrap(); // node 2
        plan.append_operator_as_node(opr.clone(), vec![1])
            .unwrap(); // node 3
        plan.append_operator_as_node(join1.into(), vec![2, 3])
            .unwrap(); // node 4
        plan.append_operator_as_node(opr.clone(), vec![3])
            .unwrap(); // node 5
        plan.append_operator_as_node(union_opr.into(), vec![4, 5])
            .unwrap(); // node 6
        plan.append_operator_as_node(opr.clone(), vec![5])
            .unwrap(); // node 7
        plan.append_operator_as_node(join2.into(), vec![6, 7])
            .unwrap(); // node 8

        plan.clean_redundant_nodes();

        plan
    }

    #[test]
    fn test_nested_logical_plan1_to_physical() {
        let nested_logical_plan = create_nested_logical_plan1();

        let mut builder = PlanBuilder::default();

        let mut plan_meta = PlanMeta::default();

        nested_logical_plan
            .add_job_builder(&mut builder, &mut plan_meta)
            .unwrap();

        let opr = pb::EdgeExpand::default();

        let mut expected_builder = PlanBuilder::default();
        expected_builder.edge_expand(opr.clone());

        let mut sub_builder_1 = PlanBuilder::default();
        sub_builder_1.edge_expand(opr.clone());

        let mut sub_builder_2 = PlanBuilder::default();
        sub_builder_2.edge_expand(opr.clone());
        let mut sub_builder_21 = PlanBuilder::default();
        sub_builder_21.edge_expand(opr.clone());
        let mut sub_builder_22 = PlanBuilder::default();
        sub_builder_22.edge_expand(opr.clone());
        sub_builder_2.union(vec![sub_builder_21, sub_builder_22]);

        expected_builder.join(pb::join::JoinKind::default(), sub_builder_1, sub_builder_2, vec![], vec![]);
        expected_builder.edge_expand(opr.clone());

        assert_eq!(builder, expected_builder);
    }

    #[test]
    fn test_nested_logical_plan2_to_physical() {
        let nested_logical_plan = create_nested_logical_plan2();

        let mut builder = PlanBuilder::default();

        let mut plan_meta = PlanMeta::default();

        nested_logical_plan
            .add_job_builder(&mut builder, &mut plan_meta)
            .unwrap();

        let opr = pb::EdgeExpand::default();

        let mut expected_builder = PlanBuilder::default();
        expected_builder.edge_expand(opr.clone());

        let mut sub_builder_1 = PlanBuilder::default();
        sub_builder_1.edge_expand(opr.clone());

        let mut sub_builder_2 = PlanBuilder::default();

        let mut sub_builder_21 = PlanBuilder::default();
        sub_builder_21.edge_expand(opr.clone());

        let mut sub_builder_22 = PlanBuilder::default();
        sub_builder_22.edge_expand(opr.clone());

        sub_builder_2.join(pb::join::JoinKind::default(), sub_builder_21, sub_builder_22, vec![], vec![]);

        expected_builder.union(vec![sub_builder_1, sub_builder_2]);

        assert_eq!(builder, expected_builder);
    }

    #[test]
    fn test_nested_logical_plan3_to_physical() {
        let nested_logical_plan = create_nested_logical_plan3();

        let mut builder = PlanBuilder::default();

        let mut plan_meta = PlanMeta::default();

        nested_logical_plan
            .add_job_builder(&mut builder, &mut plan_meta)
            .unwrap();

        let opr = pb::EdgeExpand::default();

        let mut expected_builder = PlanBuilder::default();
        expected_builder.edge_expand(opr.clone());

        let mut sub_builder_1 = PlanBuilder::default();

        let mut sub_builder_11 = PlanBuilder::default();
        sub_builder_11.edge_expand(opr.clone());

        let mut sub_builder_12 = PlanBuilder::default();
        sub_builder_12.edge_expand(opr.clone());

        sub_builder_1.union(vec![sub_builder_11, sub_builder_12]);

        let mut sub_builder_2 = PlanBuilder::default();

        let mut sub_builder_21 = PlanBuilder::default();
        sub_builder_21.edge_expand(opr.clone());

        let mut sub_builder_22 = PlanBuilder::default();
        sub_builder_22.edge_expand(opr.clone());

        sub_builder_2.union(vec![sub_builder_21, sub_builder_22]);

        expected_builder.join(pb::join::JoinKind::default(), sub_builder_1, sub_builder_2, vec![], vec![]);

        assert_eq!(builder, expected_builder);
    }

    #[test]
    fn test_nested_logical_plan4_to_physical() {
        let nested_logical_plan = create_nested_logical_plan4();

        let mut builder = PlanBuilder::default();

        let mut plan_meta = PlanMeta::default();

        nested_logical_plan
            .add_job_builder(&mut builder, &mut plan_meta)
            .unwrap();

        let opr = pb::EdgeExpand::default();

        let mut expected_builder = PlanBuilder::default();
        expected_builder.edge_expand(opr.clone());

        let mut sub_builder_1 = PlanBuilder::default();

        let mut sub_builder_11 = PlanBuilder::default();
        sub_builder_11.edge_expand(opr.clone());

        let mut sub_builder_12 = PlanBuilder::default();
        sub_builder_12.edge_expand(opr.clone());

        sub_builder_1.join(pb::join::JoinKind::default(), sub_builder_11, sub_builder_12, vec![], vec![]);

        let mut sub_builder_2 = PlanBuilder::default();
        sub_builder_2.edge_expand(opr.clone());

        let mut sub_builder_21 = PlanBuilder::default();
        sub_builder_21.edge_expand(opr.clone());

        let mut sub_builder_22 = PlanBuilder::default();
        sub_builder_22.edge_expand(opr.clone());

        sub_builder_2.union(vec![sub_builder_21, sub_builder_22]);

        expected_builder.join(pb::join::JoinKind::default(), sub_builder_1, sub_builder_2, vec![], vec![]);

        assert_eq!(builder, expected_builder);
    }

    #[test]
    fn test_nested_logical_plan5_to_physical() {
        let nested_logical_plan = create_nested_logical_plan5();

        let mut builder = PlanBuilder::default();

        let mut plan_meta = PlanMeta::default();

        nested_logical_plan
            .add_job_builder(&mut builder, &mut plan_meta)
            .unwrap();

        let opr = pb::EdgeExpand::default();

        let mut expected_builder = PlanBuilder::default();
        expected_builder.edge_expand(opr.clone());

        let mut sub_builder_1 = PlanBuilder::default();
        sub_builder_1.edge_expand(opr.clone());

        let mut sub_builder_11 = PlanBuilder::default();
        sub_builder_11.edge_expand(opr.clone());

        let mut sub_builder_12 = PlanBuilder::default();
        sub_builder_12.edge_expand(opr.clone());

        sub_builder_1.union(vec![sub_builder_11, sub_builder_12]);

        let mut sub_builder_2 = PlanBuilder::default();
        sub_builder_2.edge_expand(opr.clone());

        let mut sub_builder_21 = PlanBuilder::default();
        sub_builder_21.edge_expand(opr.clone());

        let mut sub_builder_22 = PlanBuilder::default();
        sub_builder_22.edge_expand(opr.clone());

        sub_builder_2.join(pb::join::JoinKind::default(), sub_builder_21, sub_builder_22, vec![], vec![]);

        expected_builder.union(vec![sub_builder_1, sub_builder_2]);

        assert_eq!(builder, expected_builder);
    }

    #[test]
    fn test_nested_logical_plan6_to_physical() {
        let nested_logical_plan = create_nested_logical_plan6();

        let mut builder = PlanBuilder::default();

        let mut plan_meta = PlanMeta::default();

        nested_logical_plan
            .add_job_builder(&mut builder, &mut plan_meta)
            .unwrap();

        let opr = pb::EdgeExpand::default();

        let mut expected_builder = PlanBuilder::default();
        expected_builder.edge_expand(opr.clone());

        let mut sub_builder_1 = PlanBuilder::default();

        let mut sub_builder_11 = PlanBuilder::default();

        let mut sub_builder_111 = PlanBuilder::default();
        sub_builder_111.edge_expand(opr.clone());

        let mut sub_builder_112 = PlanBuilder::default();
        sub_builder_112.edge_expand(opr.clone());

        sub_builder_11.join(
            pb::join::JoinKind::default(),
            sub_builder_111,
            sub_builder_112,
            vec![],
            vec![],
        );

        let mut sub_builder_12 = PlanBuilder::default();
        sub_builder_12.edge_expand(opr.clone());
        sub_builder_12.edge_expand(opr.clone());

        sub_builder_1.union(vec![sub_builder_11, sub_builder_12]);

        let mut sub_builder_2 = PlanBuilder::default();
        sub_builder_2.edge_expand(opr.clone());
        sub_builder_2.edge_expand(opr.clone());
        sub_builder_2.edge_expand(opr.clone());

        expected_builder.join(pb::join::JoinKind::default(), sub_builder_1, sub_builder_2, vec![], vec![]);

        assert_eq!(builder, expected_builder);
    }
}<|MERGE_RESOLUTION|>--- conflicted
+++ resolved
@@ -587,11 +587,8 @@
                     builder.add_dummy_source();
                     Ok(())
                 }
-<<<<<<< HEAD
                 Branch(_) => Ok(()),
-=======
                 Sample(sample) => sample.add_job_builder(builder, plan_meta),
->>>>>>> f71a08d7
                 _ => Err(IrError::Unsupported(format!("the operator {:?}", self))),
             }
         } else {
