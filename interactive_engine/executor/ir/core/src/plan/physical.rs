//
//! Copyright 2020 Alibaba Group Holding Limited.
//!
//! Licensed under the Apache License, Version 2.0 (the "License");
//! you may not use this file except in compliance with the License.
//! You may obtain a copy of the License at
//!
//! http://www.apache.org/licenses/LICENSE-2.0
//!
//! Unless required by applicable law or agreed to in writing, software
//! distributed under the License is distributed on an "AS IS" BASIS,
//! WITHOUT WARRANTIES OR CONDITIONS OF ANY KIND, either express or implied.
//! See the License for the specific language governing permissions and
//! limitations under the License.
//!
//! The physical module will help package a ir logical plan into a pegasus physical plan.
//! Basically, it will wrap each ir operator into a corresponding pegasus operator (map, flatmap, etc)
//! and then represent the udf as a BinarySource (byte array) that is directly encoded from the
//! protobuf structure.
//!

use ir_common::error::ParsePbError;
use std::convert::TryInto;

use ir_common::expr_parse::str_to_expr_pb;
use ir_common::generated::algebra as pb;
use ir_common::generated::common as common_pb;
use ir_common::generated::common::expr_opr::Item;
use ir_common::generated::physical as physical_pb;
use ir_common::KeyId;
use ir_physical_client::physical_builder::{JobBuilder, Plan};

use crate::error::{IrError, IrResult};
<<<<<<< HEAD
use crate::glogue::query_params_to_get_v;
=======
use crate::glogue::combine_get_v_by_query_params;
>>>>>>> c72e5f1b
use crate::plan::logical::{LogicalPlan, NodeType};
use crate::plan::meta::PlanMeta;

/// A trait for building physical plan (pegasus) from the logical plan
pub trait AsPhysical {
    /// To add pegasus's `JobBuilder`
    fn add_job_builder(&self, builder: &mut JobBuilder, plan_meta: &mut PlanMeta) -> IrResult<()>;

    /// To conduct necessary post processing before transforming into a physical plan.
    fn post_process(&mut self, _builder: &mut JobBuilder, _plan_meta: &mut PlanMeta) -> IrResult<()> {
        Ok(())
    }
}

// Fetch properties before used in Project, Select, Order, Dedup, Group, Join, and Apply.
// This is used when the storage is distributed. In case, we may not able to fetch properties of vertices directly as it may locate on a remote server.
// e.g.,
// Case 1: For single property (except used in Order or GroupVal), e.g., g.V().out().as("a").out().out().out().select("a").by("name"),
//    In this case, the "name" property won't be precached when `as("a")`, which requires to carry "a.name" along with the query (across multiple `out()`).
//    Instead, "name" would be fetched right before `select("a").by("name")`, by shuffle to where `a` locates firstly, and then fetch properties locally
// Case 2: For multiple properties, e.g., g.V().out().as("a").out().as("b").out().out().select("a","b").by("name").by("age"),
//    In this case, we cannot directly shuffle to where "a" or "b" locates, since we cannot fetch both "a" and "b"'s properties at the same time.
//    Thus, before `select()...`, we would firstly shuffle to "a", and cache "a.name"; then we shuffle to "b" and cache "b.name"; and at last, we can project both "a" and "b"'s properties.
//    Notice that "cache the property" means that we would carry the property in the computation data `GRecord`.
// Case 3: For single/multiple properties used in Order or Group (GroupValue),
//    e.g., g.V().out().as("a").out().out().out().order().by(select("a").by("name"))
//    Although we only need a single property, we still need to cache it since the property would be used remotely (e.g., in global ordering).
//    Thus, before `order()`, we shuffle to "a", and cache "a.name", and then do the ordering.
fn post_process_vars(
    builder: &mut JobBuilder, plan_meta: &mut PlanMeta, is_order_or_group: bool,
) -> IrResult<()> {
    if plan_meta.is_partition() {
        if let Some(node_meta) = plan_meta.get_curr_node_meta() {
            let tag_columns = node_meta.get_tag_columns();
            let len = tag_columns.len();
            if len == 1 && !is_order_or_group {
                // There are minor differences between `Order`, `Group` (group_values, actually) with other operators:
                // For `Order`, we need to carry the properties for global ordering;
                // and for `Group` (group_values), we need to carry the properties after `Keyed` for Aggregation.
                // While for other operators, we can shuffle to the partition where the vertex locates,
                // and directly query the properties (without saving the properties).
                let (tag, columns_opt) = tag_columns.into_iter().next().unwrap();
                if columns_opt.len() > 0 {
                    let tag_pb = tag.map(|tag_id| (tag_id as KeyId).into());
                    builder.shuffle(tag_pb.clone());
                    let auxilia = pb::GetV {
                        tag: tag_pb.clone(),
                        opt: 4,
                        params: None,
                        alias: tag_pb,
                        meta_data: None,
                    };
                    builder.get_v(auxilia);
                }
            } else if len != 0 {
                for (tag, columns_opt) in tag_columns.into_iter() {
                    if columns_opt.len() > 0 {
                        let tag_pb = tag.map(|tag_id| (tag_id as KeyId).into());
                        builder.shuffle(tag_pb.clone());
                        let params = pb::QueryParams {
                            tables: vec![],
                            columns: columns_opt
                                .get()
                                .into_iter()
                                .map(|column| column.into())
                                .collect(),
                            is_all_columns: columns_opt.is_all(),
                            limit: None,
                            predicate: None,
                            sample_ratio: 1.0,
                            extra: Default::default(),
                        };
                        // opt = 4 denotes that to get vertex itself. The same as the followings.
                        let auxilia = pb::GetV {
                            tag: tag_pb.clone(),
                            opt: 4,
                            params: Some(params),
                            alias: tag_pb.clone(),
                            meta_data: None,
                        };
                        builder.get_v(auxilia);
                    }
                }
            }
        }
    }
    Ok(())
}

impl AsPhysical for pb::Project {
    fn add_job_builder(&self, builder: &mut JobBuilder, plan_meta: &mut PlanMeta) -> IrResult<()> {
        let mut project = self.clone();
        project.post_process(builder, plan_meta)?;
        builder.project(project);
        Ok(())
    }

    fn post_process(&mut self, builder: &mut JobBuilder, plan_meta: &mut PlanMeta) -> IrResult<()> {
        post_process_vars(builder, plan_meta, false)?;
        Ok(())
    }
}

impl AsPhysical for pb::Select {
    fn add_job_builder(&self, builder: &mut JobBuilder, plan_meta: &mut PlanMeta) -> IrResult<()> {
        // This is the case when g.V().out().has(xxx), which was like Source + EdgeExpand(ExpandV) + Filter in logical plan.
        // This would be refined as:
        // In Logical Plan: `Source + EdgeExpand(ExpandE) + GetV`
        // In Physical Plan:
        //       1. on distributed graph store, `Source + EdgeExpand(ExpandV) + Shuffle + GetV(Itself)`
        //    or 2. on single graph store, `Source + EdgeExpand(ExpandE) + GetV`
        let node_meta = plan_meta.get_curr_node_meta().unwrap();
        let tag_columns = node_meta.get_tag_columns();
        // Currently, we fuse `Select` into a `GetV` if possible.
        if tag_columns.len() == 1 {
            let (tag, columns_opt) = tag_columns.into_iter().next().unwrap();
            if columns_opt.len() > 0 {
                let tag_pb = tag.map(|tag_id| (tag_id as KeyId).into());
                if plan_meta.is_partition() {
                    builder.shuffle(tag_pb.clone());
                }
                let params = pb::QueryParams {
                    tables: vec![],
                    columns: vec![],
                    is_all_columns: false,
                    limit: None,
                    predicate: self.predicate.clone(),
                    sample_ratio: 1.0,
                    extra: Default::default(),
                };
                let auxilia = pb::GetV {
                    tag: tag_pb.clone(),
                    opt: 4,
                    params: Some(params),
                    alias: tag_pb,
                    meta_data: None,
                };
                builder.get_v(auxilia);
                return Ok(());
            }
        }

        let mut select = self.clone();
        select.post_process(builder, plan_meta)?;
        builder.select(select);
        Ok(())
    }

    fn post_process(&mut self, builder: &mut JobBuilder, plan_meta: &mut PlanMeta) -> IrResult<()> {
        post_process_vars(builder, plan_meta, false)?;
        Ok(())
    }
}

impl AsPhysical for pb::Scan {
    fn add_job_builder(&self, builder: &mut JobBuilder, _plan_meta: &mut PlanMeta) -> IrResult<()> {
        let scan = self.clone();
        builder.add_scan_source(scan);
        Ok(())
    }
}

impl AsPhysical for pb::EdgeExpand {
    fn add_job_builder(&self, builder: &mut JobBuilder, plan_meta: &mut PlanMeta) -> IrResult<()> {
        let mut xpd = self.clone();
        xpd.post_process(builder, plan_meta)?;
        builder.edge_expand(xpd);
        Ok(())
    }

    fn post_process(&mut self, builder: &mut JobBuilder, plan_meta: &mut PlanMeta) -> IrResult<()> {
        if plan_meta.is_partition() {
            builder.shuffle(self.v_tag.clone());
            // Notice that if expand edges, we need to carry its demanded properties,
            // since query edge by eid is not supported in storage for now.
            if self.expand_opt == pb::edge_expand::ExpandOpt::Edge as i32 {
                if let Some(params) = self.params.as_mut() {
                    let node_meta = plan_meta.get_curr_node_meta().unwrap();
                    let columns = node_meta.get_columns();
                    let is_all_columns = node_meta.is_all_columns();
                    if !columns.is_empty() || is_all_columns {
                        params.columns = columns
                            .into_iter()
                            .map(|tag| tag.into())
                            .collect();
                        params.is_all_columns = is_all_columns;
                    }
                }
            }
        }
        Ok(())
    }
}

impl AsPhysical for pb::PathExpand {
    fn add_job_builder(&self, builder: &mut JobBuilder, plan_meta: &mut PlanMeta) -> IrResult<()> {
        // [range.lower, range.upper)
        let range = self
            .hop_range
            .as_ref()
            .ok_or(IrError::MissingData("PathExpand::hop_range".to_string()))?;
        if range.upper <= range.lower || range.lower < 0 || range.upper <= 0 {
            Err(IrError::InvalidRange(range.lower, range.upper))?
        }
        // PathExpand includes cases of:
        //  1) EdgeExpand(Opt=Edge) + GetV(NoFilter),
        //  This would be translated into EdgeExpand(Opt=Vertex);
        //  2) EdgeExpand(Opt=Edge) + GetV(WithFilter),
        //  This would be translated into EdgeExpand(Opt=Vertex) + GetV(Opt=Self);
        //  3) EdgeExpand(Opt=Vertex) + GetV(WithFilter and Opt=Self) TODO: would this case exist after match?
        //  This would be remain unchanged.
        let mut path_expand = self.clone();
        if let Some(expand_base) = path_expand.base.as_mut() {
            let edge_expand = expand_base.edge_expand.as_mut();
            let getv = expand_base.get_v.as_mut();
            if edge_expand.is_some() && getv.is_none() {
                // Must be the case of EdgeExpand with Opt=Vertex
                if edge_expand.unwrap().expand_opt != pb::edge_expand::ExpandOpt::Vertex as i32 {
<<<<<<< HEAD
                    return Err(IrError::Unsupported(
                        "Single EdgeExpand with Opt not Vertex in PathExpand".to_string(),
                    ));
=======
                    return Err(IrError::Unsupported(format!(
                        "ExpandBase in PathExpand {:?}",
                        expand_base
                    )));
>>>>>>> c72e5f1b
                }
            } else if edge_expand.is_some() && getv.is_some() {
                let edge_expand = edge_expand.unwrap();
                let getv = getv.unwrap();
                if edge_expand.expand_opt == pb::edge_expand::ExpandOpt::Edge as i32 {
<<<<<<< HEAD
                    let has_predicate = if let Some(params) = getv.params.as_ref() {
                        params.predicate.is_some()
                    } else {
                        false
                    };
                    if has_predicate {
=======
                    let has_getv_filter = if let Some(params) = getv.params.as_ref() {
                        params.is_queryable() || !params.tables.is_empty()
                    } else {
                        false
                    };
                    if has_getv_filter {
>>>>>>> c72e5f1b
                        // The case of EdgeExpand(Opt=Edge) + GetV(Filter)
                        // --> EdgeExpand(Opt=Vertex) + GetV(Self with Filter)
                        edge_expand.expand_opt = pb::edge_expand::ExpandOpt::Vertex as i32;
                        getv.opt = 4; // 4 denotes Itself.
                    } else {
                        // The case of EdgeExpand(Opt=Edge) + GetV(NoFilter)
                        // --> EdgeExpand(Opt=Vertex)
                        edge_expand.expand_opt = pb::edge_expand::ExpandOpt::Vertex as i32;
                        edge_expand.alias = getv.alias.clone();
                        expand_base.get_v.take();
                    }
                } else {
                    // The case of EdgeExpand(Opt=Vertex) + GetV(Opt=Self)
                    // Do nothing
                }
            } else {
                return Err(IrError::Unsupported(format!(
                    "Unexpected ExpandBase in PathExpand {:?} {:?}",
                    edge_expand, getv
                )));
            }
        }
        path_expand.post_process(builder, plan_meta)?;
        builder.path_expand(path_expand);
        Ok(())
    }

    fn post_process(&mut self, builder: &mut JobBuilder, plan_meta: &mut PlanMeta) -> IrResult<()> {
        post_process_vars(builder, plan_meta, false)?;
        if plan_meta.is_partition() {
            builder.shuffle(self.start_tag.clone());
        }
        Ok(())
    }
}

// Try to apply the optimize rule: ExpandE + GetV = ExpandV, it it satisfies:
// 1. the previous op is ExpandE, and with no alias (which means that the edges won't be accessed later).
// 2. `GetV` is GetV(Adj) (i.e., opt=Start/End/Other) without any filters or further query semantics.
// 3. the direction should be: outE + inV = out; inE + outV = in; and bothE + otherV = both
fn build_and_try_fuse_get_v(builder: &mut JobBuilder, mut get_v: pb::GetV) -> IrResult<()> {
    if get_v.opt == 4 {
        return Err(IrError::Unsupported("Try to fuse GetV with Opt=Self into ExpandE".to_string()));
    }
    if let Some(params) = get_v.params.as_mut() {
        if params.is_queryable() {
            return Err(IrError::Unsupported("Try to fuse GetV with predicates into ExpandE".to_string()));
        } else if !params.tables.is_empty() {
            // although this doesn't need query, it cannot be fused into ExpandExpand since we cannot specify vertex labels in ExpandV
            builder.get_v(get_v);
            return Ok(());
        }
    }
    // Try to fuse: ExpandE + GetV(Adj) = ExpandV
    if let Some(last_op) = builder.get_last_op_mut() {
        let op_kind = last_op
            .opr
            .as_mut()
            .ok_or(IrError::MissingData(format!("PhysicalOpr")))?
            .op_kind
            .as_mut()
            .ok_or(IrError::MissingData(format!("PhysicalOpr OpKind")))?;
        if let physical_pb::physical_opr::operator::OpKind::Edge(ref mut edge) = op_kind {
            if edge.alias.is_none() {
                // outE + inV || inE + outV || bothE + otherV
                if (edge.direction == 0 && get_v.opt == 1)
                    || (edge.direction == 1 && get_v.opt == 0)
                    || (edge.direction == 2 && get_v.opt == 2)
                {
                    edge.alias = get_v
                        .alias
                        .map(|alias| alias.try_into().unwrap());
                    edge.expand_opt = 0; // expandV
                    return Ok(());
                }
            }
        }
    }
    builder.get_v(get_v);
    Ok(())
}

impl AsPhysical for pb::GetV {
    fn add_job_builder(&self, builder: &mut JobBuilder, plan_meta: &mut PlanMeta) -> IrResult<()> {
        // Currently, the case of `g.V().out().has(xxx)` would be translated into `Source + EdgeExpand(ExpandV) + Filter` in logical plan.
        // This would be refined as:
        // In Logical Plan: `Source + EdgeExpand(ExpandE) + GetV(GetAdj)`
        // In Physical Plan:
        //       1. if GetV with filter, translate into
        //         `Source + EdgeExpand(ExpandE) + GetV(GetAdj) + Shuffle (if on distributed storage) + GetV(Self)`
        //          where GetV(Self) is used to filter on the adj vertex itself.
        //    or 2. if GetV without filter, directly
        //         `Source + EdgeExpand(ExpandE) + GetV(GetAdj)`
        let mut getv = self.clone();
        // If GetV(Adj) with filter, translate GetV into GetV(GetAdj) + Shuffle (if on distributed storage) + GetV(Self)
        if let Some(params) = getv.params.as_mut() {
            if params.is_queryable() {
                let auxilia = pb::GetV {
                    tag: None,
                    opt: 4, //ItSelf
                    params: Some(params.clone()),
                    alias: getv.alias,
                    meta_data: None,
                };
<<<<<<< HEAD
                getv.params = None;
                getv.alias = None;
                // opt = 4 means applying the filter to the vertex itself
                // It only happens when previous EdgeExpand is ExpandV
                // Therefore, GetV(Adj) only when opt != 4
                if getv.opt != 4 {
                    builder.get_v(getv);
                }
                // Suffle + GetV(Self)
=======
                params.tables.clear();
                params.predicate.take();
                params.is_all_columns = false;
                params.columns.clear();
                getv.alias = None;
                // GetV(Adj) and try to fuse it with ExpandE
                build_and_try_fuse_get_v(builder, getv)?;
                // Shuffle + GetV(Self)
>>>>>>> c72e5f1b
                if plan_meta.is_partition() {
                    builder.shuffle(None);
                }
                builder.get_v(auxilia);
                return Ok(());
            }
        }
        // Otherwise, fetches adjacent vertex ids from an edge directly; and try to fuse it with ExpandE
        build_and_try_fuse_get_v(builder, getv)?;
        Ok(())
    }
}

impl AsPhysical for pb::As {
    fn add_job_builder(&self, builder: &mut JobBuilder, _plan_meta: &mut PlanMeta) -> IrResult<()> {
        let project_new_alias = pb::Project {
            mappings: vec![pb::project::ExprAlias {
                expr: str_to_expr_pb("@".to_string()).ok(),
                alias: self.alias.clone(),
            }],
            is_append: true,
            meta_data: vec![],
        };
        builder.project(project_new_alias);
        Ok(())
    }
}

impl AsPhysical for pb::Limit {
    fn add_job_builder(&self, builder: &mut JobBuilder, _plan_meta: &mut PlanMeta) -> IrResult<()> {
        let range = self
            .range
            .as_ref()
            .ok_or(IrError::MissingData("Limit::range".to_string()))?;
        if range.upper <= range.lower || range.lower < 0 || range.upper <= 0 {
            Err(IrError::InvalidRange(range.lower, range.upper))?
        }
        builder.limit(self.clone());
        Ok(())
    }
}

impl AsPhysical for pb::OrderBy {
    fn add_job_builder(&self, builder: &mut JobBuilder, plan_meta: &mut PlanMeta) -> IrResult<()> {
        if let Some(range) = &self.limit {
            if range.upper <= range.lower || range.lower < 0 || range.upper <= 0 {
                Err(IrError::InvalidRange(range.lower, range.upper))?
            }
        }
        let mut order = self.clone();
        order.post_process(builder, plan_meta)?;
        builder.order(order);
        Ok(())
    }

    fn post_process(&mut self, builder: &mut JobBuilder, plan_meta: &mut PlanMeta) -> IrResult<()> {
        post_process_vars(builder, plan_meta, true)?;
        Ok(())
    }
}

impl AsPhysical for pb::Dedup {
    fn add_job_builder(&self, builder: &mut JobBuilder, plan_meta: &mut PlanMeta) -> IrResult<()> {
        let mut dedup = self.clone();
        dedup.post_process(builder, plan_meta)?;
        builder.dedup(dedup);
        Ok(())
    }

    fn post_process(&mut self, builder: &mut JobBuilder, plan_meta: &mut PlanMeta) -> IrResult<()> {
        post_process_vars(builder, plan_meta, false)?;
        Ok(())
    }
}

impl AsPhysical for pb::GroupBy {
    fn add_job_builder(&self, builder: &mut JobBuilder, plan_meta: &mut PlanMeta) -> IrResult<()> {
        let mut group = self.clone();
        group.post_process(builder, plan_meta)?;
        builder.group(group);
        Ok(())
    }
    fn post_process(&mut self, builder: &mut JobBuilder, plan_meta: &mut PlanMeta) -> IrResult<()> {
        post_process_vars(builder, plan_meta, true)?;
        Ok(())
    }
}

impl AsPhysical for pb::Unfold {
    fn add_job_builder(&self, builder: &mut JobBuilder, _plan_meta: &mut PlanMeta) -> IrResult<()> {
        builder.unfold(self.clone());
        Ok(())
    }
}

impl AsPhysical for pb::Sink {
    fn add_job_builder(&self, builder: &mut JobBuilder, plan_meta: &mut PlanMeta) -> IrResult<()> {
        let mut sink_opr = self.clone();
        let target = self
            .sink_target
            .as_ref()
            .ok_or(IrError::MissingData("Sink::sink_target".to_string()))?;
        match target
            .inner
            .as_ref()
            .ok_or(IrError::MissingData("Sink::sink_target::Inner".to_string()))?
        {
            pb::sink::sink_target::Inner::SinkDefault(_) => {
                let tag_id_mapping = plan_meta
                    .get_tag_id_mappings()
                    .iter()
                    .map(|(tag, id)| pb::sink_default::IdNameMapping {
                        id: *id as KeyId,
                        name: tag.clone(),
                        meta_type: 3,
                    })
                    .collect();
                let sink_target = pb::sink::SinkTarget {
                    inner: Some(pb::sink::sink_target::Inner::SinkDefault(pb::SinkDefault {
                        id_name_mappings: tag_id_mapping,
                    })),
                };
                sink_opr.sink_target = Some(sink_target);
            }
            pb::sink::sink_target::Inner::SinkVineyard(sink_vineyard) => {
                use crate::plan::meta::STORE_META;
                let graph_name = sink_vineyard.graph_name.clone();
                loop {
                    if let Ok(meta) = STORE_META.try_read() {
                        let sink_target = pb::sink::SinkTarget {
                            inner: Some(pb::sink::sink_target::Inner::SinkVineyard(pb::SinkVineyard {
                                graph_name,
                                graph_schema: meta.schema.clone().map(|schema| schema.into()),
                            })),
                        };
                        sink_opr.sink_target = Some(sink_target);
                        break;
                    }
                }
            }
        };

        builder.sink(sink_opr.clone());
        Ok(())
    }
}

impl AsPhysical for pb::logical_plan::Operator {
    fn add_job_builder(&self, builder: &mut JobBuilder, plan_meta: &mut PlanMeta) -> IrResult<()> {
        use pb::logical_plan::operator::Opr::*;
        if let Some(opr) = &self.opr {
            match opr {
                Project(project) => project.add_job_builder(builder, plan_meta),
                Select(select) => select.add_job_builder(builder, plan_meta),
                Vertex(getv) => getv.add_job_builder(builder, plan_meta),
                Edge(edgexpd) => edgexpd.add_job_builder(builder, plan_meta),
                Path(pathxpd) => pathxpd.add_job_builder(builder, plan_meta),
                Scan(scan) => scan.add_job_builder(builder, plan_meta),
                Limit(limit) => limit.add_job_builder(builder, plan_meta),
                OrderBy(orderby) => orderby.add_job_builder(builder, plan_meta),
                As(as_opr) => as_opr.add_job_builder(builder, plan_meta),
                Dedup(dedup) => dedup.add_job_builder(builder, plan_meta),
                GroupBy(groupby) => groupby.add_job_builder(builder, plan_meta),
                Sink(sink) => sink.add_job_builder(builder, plan_meta),
                Union(_) => Ok(()),
                Intersect(_) => Ok(()),
                Unfold(unfold) => unfold.add_job_builder(builder, plan_meta),
                _ => Err(IrError::Unsupported(format!("the operator {:?}", self))),
            }
        } else {
            Err(IrError::MissingData("logical_plan::Operator::opr".to_string()))
        }
    }
}

impl AsPhysical for NodeType {
    fn add_job_builder(&self, builder: &mut JobBuilder, plan_meta: &mut PlanMeta) -> IrResult<()> {
        plan_meta.set_curr_node(self.borrow().id);
        self.borrow()
            .opr
            .add_job_builder(builder, plan_meta)
    }
}

fn extract_expand_degree(node: NodeType) -> Option<pb::EdgeExpand> {
    if let Some(pb::logical_plan::operator::Opr::Edge(edgexpd)) = &node.borrow().opr.opr {
        if edgexpd.expand_opt == 2 {
            // expand to degree
            return Some(edgexpd.clone());
        }
    }

    None
}

fn extract_project_single_tag(node: NodeType) -> Option<common_pb::NameOrId> {
    if let Some(pb::logical_plan::operator::Opr::Project(project)) = &node.borrow().opr.opr {
        if project.mappings.len() == 1 {
            if let Some(expr) = &project.mappings.first().unwrap().expr {
                if expr.operators.len() == 1 {
                    if let Some(expr_opr) = expr.operators.first() {
                        match expr_opr.item.as_ref().unwrap() {
                            Item::Var(var) => {
                                if var.property.is_none() {
                                    return var.tag.clone(); // project tag only
                                }
                            }
                            _ => {}
                        }
                    }
                }
            }
        }
    }

    None
}

impl AsPhysical for LogicalPlan {
    fn add_job_builder(&self, builder: &mut JobBuilder, plan_meta: &mut PlanMeta) -> IrResult<()> {
        use pb::logical_plan::operator::Opr::*;
        let mut _prev_node_opt: Option<NodeType> = None;
        let mut curr_node_opt = self.get_first_node();
        debug!("plan: {:#?}", self);
        debug!("is_partition: {:?}", self.meta.is_partition());
        while curr_node_opt.is_some() {
            let curr_node = curr_node_opt.as_ref().unwrap();
            let curr_node_id = curr_node.borrow().id;
            if let Some(Apply(apply_opr)) = curr_node.borrow().opr.opr.as_ref() {
                let mut sub_bldr = JobBuilder::default();
                if let Some(subplan) = self.extract_subplan(curr_node.clone()) {
                    let mut expand_degree_opt = None;
                    if subplan.len() <= 2 {
                        if subplan.len() == 1 {
                            expand_degree_opt = subplan
                                .get_first_node()
                                .and_then(|node| extract_expand_degree(node));
                        } else {
                            let first_node_opt = subplan.get_first_node();
                            let second_node_opt = subplan.get_last_node();
                            let tag_opt: Option<common_pb::NameOrId> =
                                first_node_opt.and_then(|node| extract_project_single_tag(node));
                            if let Some(tag) = tag_opt {
                                if let Some(mut expand_degree) =
                                    second_node_opt.and_then(|node| extract_expand_degree(node))
                                {
                                    expand_degree.v_tag = Some(tag);
                                    expand_degree_opt = Some(expand_degree);
                                }
                            }
                        }
                    }
                    if let Some(mut expand_degree) = expand_degree_opt {
                        // The alias of `Apply` becomes the `alias` of `EdgeExpand`
                        expand_degree.alias = apply_opr.alias.clone();
                        if plan_meta.is_partition() {
                            let key_pb = expand_degree.v_tag.clone();
                            builder.shuffle(key_pb);
                        }
                        // If the subtask of apply takes only one operator and the operator is
                        // `EdgeExpand` with `expand_opt` set as `Degree`, then the following
                        //  steps are conducted instead of executing subtask:
                        //   `As('~expand_degree_<id>')` +
                        //   `EdgeExpand()` +
                        //   `Select('~expand_degree_<id>')`
                        let new_tag = plan_meta
                            .get_or_set_tag_id(&format!("~expand_degree_{:?}", curr_node_id))
                            .1 as KeyId;
                        builder.project(pb::Project {
                            mappings: vec![pb::project::ExprAlias {
                                expr: str_to_expr_pb("@".to_string()).ok(),
                                alias: Some(new_tag.into()),
                            }],
                            is_append: true,
                            meta_data: vec![],
                        });
                        builder.edge_expand(expand_degree);
                        builder.project(pb::Project {
                            mappings: vec![pb::project::ExprAlias {
                                expr: str_to_expr_pb(format!("@{:?}", new_tag)).ok(),
                                alias: None,
                            }],
                            is_append: true,
                            meta_data: vec![],
                        });
                    } else {
                        subplan.add_job_builder(&mut sub_bldr, plan_meta)?;
                        let plan = sub_bldr.take_plan();
                        builder.apply(
                            unsafe { std::mem::transmute(apply_opr.join_kind) },
                            plan,
                            apply_opr.alias.clone(),
                        );
                    }
                } else {
                    return Err(IrError::MissingData("Apply::subplan".to_string()));
                }
            } else {
                curr_node.add_job_builder(builder, plan_meta)?;
            }

            _prev_node_opt = curr_node_opt.clone();

            if curr_node.borrow().children.is_empty() {
                break;
            } else if curr_node.borrow().children.len() == 1 {
                let next_node_id = curr_node.borrow().get_first_child().unwrap();
                curr_node_opt = self.get_node(next_node_id);
            } else if curr_node.borrow().children.len() >= 2 {
                let (merge_node_opt, subplans) = self.get_branch_plans(curr_node.clone());
                let mut plans: Vec<Plan> = vec![];
                for subplan in &subplans {
                    let mut sub_bldr = JobBuilder::new(builder.conf.clone());
                    subplan.add_job_builder(&mut sub_bldr, plan_meta)?;
                    plans.push(sub_bldr.take_plan());
                }

                if let Some(merge_node) = merge_node_opt.clone() {
                    match &merge_node.borrow().opr.opr {
                        Some(Union(_)) => {
                            builder.union(plans);
                        }
                        Some(Intersect(intersect)) => {
                            add_intersect_job_builder(builder, plan_meta, intersect, &subplans)?;
                        }
                        Some(Join(join_opr)) => {
                            if curr_node.borrow().children.len() != 2 {
                                // For now we only support joining two branches
                                return Err(IrError::Unsupported(
                                    "joining more than two branches".to_string(),
                                ));
                            }
                            let left_plan = plans.get(0).unwrap().clone();
                            let right_plan = plans.get(1).unwrap().clone();

                            post_process_vars(builder, plan_meta, false)?;

                            builder.join(
                                unsafe { std::mem::transmute(join_opr.kind) },
                                left_plan,
                                right_plan,
                                join_opr.left_keys.clone(),
                                join_opr.right_keys.clone(),
                            );
                        }
                        None => {
                            return Err(IrError::MissingData(
                                "Union/Intersect/Join::merge_node".to_string(),
                            ))
                        }
                        _ => {
                            return Err(IrError::Unsupported(format!(
                            "Operators other than `Union` , `Intersect`, or `Join`. The operator is {:?}",
                            merge_node
                        )))
                        }
                    }
                }
                curr_node_opt = merge_node_opt;

                if let Some(curr_node_clone) = curr_node_opt.clone() {
                    if curr_node_clone.borrow().children.len() <= 1 {
                        let next_id_opt = curr_node_clone.borrow().get_first_child();
                        _prev_node_opt = curr_node_opt.clone();
                        // the current node has been processed in this round, should skip to the next node
                        curr_node_opt = next_id_opt.and_then(|id| self.get_node(id));
                    }
                }
            }
        }

        Ok(())
    }
}

// Given a->b, we support intersecting their neighbors, e.g., Intersect{{a->c, b->c}, key=c}
// more cases as follows:
// 1. To intersect a->d->c and b->c with key=c,
// if so, translate into two operators, i.e., EdgeExpand{a->d} and Intersect{{d->c, b->c}, key=c}
// 2. To intersect a->c->d and b->c with key=c,
// if so, translate into two operators, i.e., Intersect{{a->c, b->c}, key=c} and Expand{c->d}
// 3. To intersect a->c, b->c with key=c, with filters
// we support expanding vertices with filters on edges (i.e., filters on a->c, b->c), e.g., Intersect{{a-filter->c, b-filter->c}, key=c};
// if expanding vertices with filters on vertices (i.e., filters on c), translate into Intersect{{a->c, b->c}, key=c} + Select {filter on c}
// For now, this logic is in the translation rule in Pattern in logical plan
// TODO: move this logic into physical layer, as we may able to directly filter vertices during intersection if we have the global view of storage.

// Thus, after build intersect, the physical plan looks like:
// 1. the last ops in intersect's sub_plans are the ones to intersect;
// 2. the intersect op can be:
//     1) EdgeExpand with Opt = ExpandE followed by GetV with Opt = End, which is to expand and intersect on id-only vertices; (supported currently)
//     2) EdgeExpand with Opt = ExpandE, which is to expand and intersect on edges (although, not considered in Pattern yet);
// and 3) GetV with Opt = Self, which is to expand and intersect on vertices, while there may be some filters on the intersected vertices. (TODO e2e)

fn add_intersect_job_builder(
    builder: &mut JobBuilder, plan_meta: &mut PlanMeta, intersect_opr: &pb::Intersect,
    subplans: &Vec<LogicalPlan>,
) -> IrResult<()> {
    use pb::logical_plan::operator::Opr::*;

    let intersect_tag = intersect_opr
        .key
        .as_ref()
        .ok_or(IrError::ParsePbError("Empty tag in `Intersect` opr".into()))?;
<<<<<<< HEAD
    let mut vertex_params: Option<pb::QueryParams> = None;
=======
    let mut auxilia: Option<pb::GetV> = None;
>>>>>>> c72e5f1b
    let mut intersect_plans: Vec<Plan> = vec![];
    for subplan in subplans {
        // subplan would be like:
        // 1. vec![ExpandE, GetV] for edge expand to intersect;
<<<<<<< HEAD
        // 2. vec![PathExpand, ExpandE, GetV] for path expand to intersect
        let len = subplan.len();
        if len < 2 {
            Err(IrError::InvalidPattern(
                "Subplan of Intersect at least has two operators: ExpandE + GetV".to_string(),
            ))?
        }
        let mut sub_bldr = JobBuilder::new(builder.conf.clone());
        for (idx, (_, opr)) in subplan.nodes.iter().enumerate() {
            if idx + 2 < len {
                opr.add_job_builder(builder, plan_meta)?;
            }
            // Handle outE + GetV
            else if idx + 2 == len {
                // idx >= 0, len >= 1, so unwrap is safe here
                let last_opr = subplan.get_last_node().unwrap();
                // check whether the last two operators are ExpandExpand and GetV
                if let (Some(Edge(edgexpd)), Some(Vertex(get_v))) =
                    (opr.borrow().opr.opr.as_ref(), last_opr.borrow().opr.opr.as_ref())
                {
                    if get_v.alias.is_none() || !get_v.alias.as_ref().unwrap().eq(intersect_tag) {
                        Err(IrError::InvalidPattern("Cannot intersect on different tags".to_string()))?
                    }
                    if let Some(params) = get_v.params.as_ref() {
                        vertex_params = Some(params.clone());
                    }
                    if plan_meta.is_partition() {
                        sub_bldr.shuffle(edgexpd.v_tag.clone());
                    }
                    let mut edgexpd = edgexpd.clone();
                    edgexpd.expand_opt = pb::edge_expand::ExpandOpt::Vertex as i32;
                    edgexpd.alias = get_v.alias.clone();
                    if plan_meta.is_partition() {
                        sub_bldr.shuffle(edgexpd.v_tag.clone());
                    }
                    sub_bldr.edge_expand(edgexpd);
                    break;
                } else {
                    Err(IrError::Unsupported(format!(
                        "Should be `EdgeExpand` opr on Vertex for intersection, but the opr is {:?}",
                        opr
                    )))?
                };
=======
        // 2. vec![PathExpand, GetV] for path expand to intersect
        if subplan.len() != 2 {
            Err(IrError::InvalidPattern(format!(
                "Subplan of Intersect should should beExpandE + GetV or PathExpand + GetV, while it is {:?}",
                subplan
            )))?
        }
        let mut sub_bldr = JobBuilder::new(builder.conf.clone());
        let first_opr = subplan
            .get_first_node()
            .ok_or(IrError::InvalidPattern("First node missing for Intersection's subplan".to_string()))?;
        let last_opr = subplan
            .get_last_node()
            .ok_or(IrError::InvalidPattern("Last node Missing for Intersection's subplan".to_string()))?;
        if let Some(Vertex(get_v)) = last_opr.borrow().opr.opr.as_ref() {
            let mut get_v = get_v.clone();
            if get_v.alias.is_none() || !get_v.alias.as_ref().unwrap().eq(intersect_tag) {
                Err(IrError::InvalidPattern("Cannot intersect on different tags".to_string()))?
            }
            let mut edge_expand = if let Some(Edge(edge_expand)) = first_opr.borrow().opr.opr.as_ref() {
                Ok(edge_expand.clone())
            } else if let Some(Path(path_expand)) = first_opr.borrow().opr.opr.as_ref() {
                let mut path_expand = path_expand.clone();
                let path_expand_base = path_expand
                    .base
                    .as_ref()
                    .ok_or(ParsePbError::EmptyFieldError("PathExpand::base in Pattern".to_string()))?;
                let path_get_v_opt = path_expand_base.get_v.clone();
                let base_edge_expand =
                    path_expand_base
                        .edge_expand
                        .as_ref()
                        .ok_or(ParsePbError::EmptyFieldError(
                            "PathExpand::base::edge_expand in Pattern".to_string(),
                        ))?;
                // Ensure the base is ExpandV or ExpandE + GetV
                if path_get_v_opt == None
                    && base_edge_expand.expand_opt == pb::edge_expand::ExpandOpt::Edge as i32
                {
                    Err(IrError::Unsupported(
                        "Edge Only PathExpand in Intersection's subplan has not been supported yet"
                            .to_string(),
                    ))?;
                }
                if let Some(path_get_v) = path_get_v_opt {
                    get_v = combine_get_v_by_query_params(get_v, path_get_v);
                }
                let mut last_edge_expand = base_edge_expand.clone();
                last_edge_expand.v_tag = None;
                last_edge_expand.alias = None;
                let hop_range = path_expand
                    .hop_range
                    .as_mut()
                    .ok_or(ParsePbError::EmptyFieldError("pb::PathExpand::hop_range".to_string()))?;
                if hop_range.lower == 1 && hop_range.upper == 2 {
                    last_edge_expand.v_tag = path_expand.start_tag;
                } else {
                    hop_range.lower -= 1;
                    hop_range.upper -= 1;
                    let mut end_v = pb::GetV::default();
                    end_v.opt = pb::get_v::VOpt::End as i32;
                    path_expand.add_job_builder(builder, plan_meta)?;
                    end_v.add_job_builder(builder, plan_meta)?;
                }
                Ok(last_edge_expand)
            } else {
                Err(IrError::InvalidPattern(
                    "First node of Intersection's subplan is neither EdgeExpand or PathExpand".to_string(),
                ))
            }?;
            edge_expand.expand_opt = pb::edge_expand::ExpandOpt::Vertex as i32;
            edge_expand.alias = get_v.alias.clone();
            edge_expand.add_job_builder(&mut sub_bldr, plan_meta)?;

            if let Some(params) = get_v.params.as_ref() {
                // the case that we need to further process getV's filter.
                if params.is_queryable() || !params.tables.is_empty() {
                    get_v.opt = 4;
                    auxilia = Some(get_v.clone());
                }
>>>>>>> c72e5f1b
            }
        };
        let sub_plan = sub_bldr.take_plan();
        intersect_plans.push(sub_plan);
    }
    builder.intersect(intersect_plans, intersect_tag.clone());
    let unfold = pb::Unfold {
        tag: Some(intersect_tag.clone()),
        alias: Some(intersect_tag.clone()),
        meta_data: None,
    };
    unfold.add_job_builder(builder, plan_meta)?;
<<<<<<< HEAD
    if vertex_params.is_some() {
        let get_v_filter = query_params_to_get_v(vertex_params, None, 4);
        get_v_filter.add_job_builder(builder, plan_meta)?;
=======
    if let Some(mut auxilia) = auxilia {
        auxilia.tag = Some(intersect_tag.clone());
        builder.get_v(auxilia);
>>>>>>> c72e5f1b
    }
    Ok(())
}

#[cfg(test)]
mod test {
    use std::collections::HashMap;

    use ir_common::expr_parse::str_to_expr_pb;
    use ir_common::generated::algebra as pb;
    use ir_common::generated::algebra::project::ExprAlias;
    use ir_common::generated::common as common_pb;

    use super::*;
    use crate::plan::logical::Node;

    #[allow(dead_code)]
    fn query_params(
        tables: Vec<common_pb::NameOrId>, columns: Vec<common_pb::NameOrId>,
    ) -> pb::QueryParams {
        pb::QueryParams {
            tables,
            columns,
            is_all_columns: false,
            limit: None,
            predicate: None,
            sample_ratio: 1.0,
            extra: HashMap::new(),
        }
    }

    #[allow(dead_code)]
    fn build_scan(columns: Vec<common_pb::NameOrId>) -> pb::Scan {
        pb::Scan {
            scan_opt: 0,
            alias: None,
            params: Some(query_params(vec![], columns)),
            idx_predicate: None,
            meta_data: None,
        }
    }

    /// `expand_opt`: 0 -> Vertex, 1 -> Edge, 2 -> Degree
    #[allow(dead_code)]
    fn build_edgexpd(
        expand_opt: i32, columns: Vec<common_pb::NameOrId>, alias: Option<common_pb::NameOrId>,
    ) -> pb::EdgeExpand {
        pb::EdgeExpand {
            v_tag: None,
            direction: 0,
            params: Some(query_params(vec![], columns)),
            alias,
            expand_opt,
            meta_data: None,
        }
    }

    #[allow(dead_code)]
    fn build_getv(alias: Option<common_pb::NameOrId>) -> pb::GetV {
        pb::GetV { tag: None, opt: 1, params: Some(query_params(vec![], vec![])), alias, meta_data: None }
    }

    #[allow(dead_code)]
    fn build_select(expr: &str) -> pb::Select {
        pb::Select { predicate: str_to_expr_pb(expr.to_string()).ok() }
    }

    #[allow(dead_code)]
    fn build_auxilia_with_predicates(expr: &str) -> pb::GetV {
        let mut params = query_params(vec![], vec![]);
        params.predicate = str_to_expr_pb(expr.to_string()).ok();
        pb::GetV { tag: None, opt: 4, params: Some(params), alias: None, meta_data: None }
    }

    #[allow(dead_code)]
    fn build_auxilia_with_params(
        params: Option<pb::QueryParams>, alias: Option<common_pb::NameOrId>,
    ) -> pb::GetV {
        pb::GetV { tag: None, opt: 4, params, alias, meta_data: None }
    }

    #[allow(dead_code)]
    fn build_auxilia_with_tag_alias_columns(
        tag: Option<common_pb::NameOrId>, alias: Option<common_pb::NameOrId>,
        columns: Vec<common_pb::NameOrId>,
    ) -> pb::GetV {
        if columns.is_empty() {
            pb::GetV { tag, opt: 4, params: None, alias, meta_data: None }
        } else {
            let params = query_params(vec![], columns);
            pb::GetV { tag, opt: 4, params: Some(params), alias, meta_data: None }
        }
    }

    #[allow(dead_code)]
    fn build_project(expr: &str) -> pb::Project {
        pb::Project {
            mappings: vec![pb::project::ExprAlias {
                expr: str_to_expr_pb(expr.to_string()).ok(),
                alias: None,
            }],
            is_append: false,
            meta_data: vec![],
        }
    }

    #[allow(dead_code)]
    fn build_sink() -> pb::Sink {
        pb::Sink {
            tags: vec![],
            sink_target: Some(pb::sink::SinkTarget {
                inner: Some(pb::sink::sink_target::Inner::SinkDefault(pb::SinkDefault {
                    id_name_mappings: vec![],
                })),
            }),
        }
    }

    #[test]
    fn post_process_edgexpd() {
        // g.V().outE()
        let mut plan = LogicalPlan::default();
        plan.append_operator_as_node(build_scan(vec![]).into(), vec![])
            .unwrap();
        plan.append_operator_as_node(build_edgexpd(1, vec![], None).into(), vec![0])
            .unwrap();
        plan.append_operator_as_node(build_sink().into(), vec![1])
            .unwrap();
        let mut job_builder = JobBuilder::default();
        let mut plan_meta = plan.meta.clone();
        plan.add_job_builder(&mut job_builder, &mut plan_meta)
            .unwrap();

        let mut expected_builder = JobBuilder::default();
        expected_builder.add_scan_source(build_scan(vec![]));
        expected_builder.edge_expand(build_edgexpd(1, vec![], None));
        expected_builder.sink(build_sink());

        assert_eq!(job_builder, expected_builder);

        let mut job_builder = JobBuilder::default();
        let mut plan_meta = plan.meta.clone();
        plan_meta = plan_meta.with_partition();
        plan.add_job_builder(&mut job_builder, &mut plan_meta)
            .unwrap();

        let mut expected_builder = JobBuilder::default();
        expected_builder.add_scan_source(build_scan(vec![]));
        expected_builder.shuffle(None);
        expected_builder.edge_expand(build_edgexpd(1, vec![], None));
        expected_builder.sink(build_sink());

        assert_eq!(job_builder, expected_builder);
    }

    #[test]
    fn post_process_edgexpd_property_filter_as_auxilia() {
        // g.V().out().has("birthday", 20220101)
        // In this case, the Select will be translated into an GetV, to fetch and filter the
        // results in one single `FilterMap` pegasus operator.
        let mut plan = LogicalPlan::default();
        plan.append_operator_as_node(build_scan(vec![]).into(), vec![])
            .unwrap();
        plan.append_operator_as_node(build_edgexpd(0, vec![], None).into(), vec![0])
            .unwrap();
        plan.append_operator_as_node(build_select("@.birthday == 20220101").into(), vec![1])
            .unwrap();
        plan.append_operator_as_node(build_sink().into(), vec![2])
            .unwrap();
        let mut job_builder = JobBuilder::default();
        let mut plan_meta = plan.meta.clone();
        plan.add_job_builder(&mut job_builder, &mut plan_meta)
            .unwrap();

        let mut expected_builder = JobBuilder::default();
        expected_builder.add_scan_source(build_scan(vec![]));
        expected_builder.edge_expand(build_edgexpd(0, vec![], None));
        expected_builder.get_v(build_auxilia_with_predicates("@.birthday == 20220101"));
        expected_builder.sink(build_sink());

        assert_eq!(job_builder, expected_builder);

        let mut job_builder = JobBuilder::default();
        let mut plan_meta = plan.meta.clone();
        plan_meta = plan_meta.with_partition();
        plan.add_job_builder(&mut job_builder, &mut plan_meta)
            .unwrap();

        let mut expected_builder = JobBuilder::default();
        expected_builder.add_scan_source(build_scan(vec![]));
        expected_builder.shuffle(None);
        expected_builder.edge_expand(build_edgexpd(0, vec![], None));
        expected_builder.shuffle(None);
        expected_builder.get_v(build_auxilia_with_predicates("@.birthday == 20220101"));
        expected_builder.sink(build_sink());

        assert_eq!(job_builder, expected_builder);
    }

    #[test]
    fn post_process_edgexpd_label_filter() {
        // g.V().out().filter(@.~label == "person")
        let mut plan = LogicalPlan::default();
        plan.append_operator_as_node(build_scan(vec![]).into(), vec![])
            .unwrap();
        plan.append_operator_as_node(build_edgexpd(0, vec![], None).into(), vec![0])
            .unwrap();
        plan.append_operator_as_node(build_select("@.~label == \"person\"").into(), vec![1])
            .unwrap();
        plan.append_operator_as_node(build_sink().into(), vec![2])
            .unwrap();
        let mut job_builder = JobBuilder::default();
        let mut plan_meta = plan.meta.clone();
        plan.add_job_builder(&mut job_builder, &mut plan_meta)
            .unwrap();

        let mut expected_builder = JobBuilder::default();
        expected_builder.add_scan_source(build_scan(vec![]));
        expected_builder.edge_expand(build_edgexpd(0, vec![], None));
        expected_builder.select(build_select("@.~label == \"person\""));
        expected_builder.sink(build_sink());

        assert_eq!(job_builder, expected_builder);
    }

    #[test]
    fn post_process_edgexpd_multi_tag_property_filter() {
        // g.V().out().as(0).out().as(1).filter(0.age > 1.age)
        // In this case, the Select cannot be translated into an GetV, as it contains
        // fetching the properties from two different nodes. In this case, we need to fetch
        // the properties using `GetV` twice before filter, and can
        // finally execute the selection of "0.age > 1.age".
        let mut plan = LogicalPlan::default();
        plan.append_operator_as_node(build_scan(vec![]).into(), vec![])
            .unwrap();
        plan.append_operator_as_node(build_edgexpd(0, vec![], Some(0.into())).into(), vec![0])
            .unwrap();
        plan.append_operator_as_node(build_edgexpd(0, vec![], Some(1.into())).into(), vec![1])
            .unwrap();
        plan.append_operator_as_node(build_select("@0.age > @1.age").into(), vec![2])
            .unwrap();
        plan.append_operator_as_node(build_sink().into(), vec![3])
            .unwrap();
        let mut job_builder = JobBuilder::default();
        let mut plan_meta = plan.meta.clone();
        plan.add_job_builder(&mut job_builder, &mut plan_meta)
            .unwrap();

        let mut expected_builder = JobBuilder::default();
        expected_builder.add_scan_source(build_scan(vec![]));
        expected_builder.edge_expand(build_edgexpd(0, vec![], Some(0.into())));
        expected_builder.edge_expand(build_edgexpd(0, vec![], Some(1.into())));
        expected_builder.select(build_select("@0.age > @1.age"));
        expected_builder.sink(build_sink());

        assert_eq!(job_builder, expected_builder);

        let mut job_builder = JobBuilder::default();
        let mut plan_meta = plan.meta.clone();
        plan_meta = plan_meta.with_partition();
        plan.add_job_builder(&mut job_builder, &mut plan_meta)
            .unwrap();

        let mut expected_builder = JobBuilder::default();
        expected_builder.add_scan_source(build_scan(vec![]));
        expected_builder.shuffle(None);
        expected_builder.edge_expand(build_edgexpd(0, vec![], Some(0.into())));
        expected_builder.shuffle(None);
        expected_builder.edge_expand(build_edgexpd(0, vec![], Some(1.into())));
        expected_builder.shuffle(Some(0.into()));
        expected_builder.get_v(build_auxilia_with_tag_alias_columns(
            Some(0.into()),
            Some(0.into()),
            vec!["age".into()],
        ));
        expected_builder.shuffle(Some(1.into()));
        expected_builder.get_v(build_auxilia_with_tag_alias_columns(
            Some(1.into()),
            Some(1.into()),
            vec!["age".into()],
        ));
        expected_builder.select(build_select("@0.age > @1.age"));
        expected_builder.sink(build_sink());

        assert_eq!(job_builder, expected_builder);
    }

    #[test]
    fn post_process_edgexpd_project_auxilia() {
        // g.V().out().as(0).select(0).by(valueMap("name", "id", "age")
        let mut plan = LogicalPlan::default();
        plan.append_operator_as_node(build_scan(vec![]).into(), vec![])
            .unwrap();
        plan.append_operator_as_node(build_edgexpd(0, vec![], Some(0.into())).into(), vec![0])
            .unwrap();
        plan.append_operator_as_node(build_project("{@0.name, @0.id, @0.age}").into(), vec![1])
            .unwrap();
        plan.append_operator_as_node(build_sink().into(), vec![2])
            .unwrap();
        let mut job_builder = JobBuilder::default();
        let mut plan_meta = plan.meta.clone();
        plan.add_job_builder(&mut job_builder, &mut plan_meta)
            .unwrap();

        let mut expected_builder = JobBuilder::default();
        expected_builder.add_scan_source(build_scan(vec![]));
        expected_builder.edge_expand(build_edgexpd(0, vec![], Some(0.into())));
        expected_builder.project(build_project("{@0.name, @0.id, @0.age}"));
        expected_builder.sink(build_sink());

        assert_eq!(job_builder, expected_builder);

        let mut job_builder = JobBuilder::default();
        let mut plan_meta = plan.meta.clone();
        plan_meta = plan_meta.with_partition();
        plan.add_job_builder(&mut job_builder, &mut plan_meta)
            .unwrap();

        let mut expected_builder = JobBuilder::default();
        expected_builder.add_scan_source(build_scan(vec![]));
        expected_builder.shuffle(None);
        expected_builder.edge_expand(build_edgexpd(0, vec![], Some(0.into())));
        expected_builder.shuffle(Some(0.into()));
        expected_builder.get_v(pb::GetV {
            tag: Some(0.into()),
            opt: 4,
            params: None,
            alias: Some(0.into()),
            meta_data: None,
        });
        expected_builder.project(build_project("{@0.name, @0.id, @0.age}"));
        expected_builder.sink(build_sink());

        assert_eq!(job_builder, expected_builder);
    }

    #[test]
    fn post_process_edgexpd_tag_no_auxilia() {
        // g.V().out().as('a').select('a')
        let mut plan = LogicalPlan::default();
        plan.append_operator_as_node(build_scan(vec![]).into(), vec![])
            .unwrap();
        plan.append_operator_as_node(build_edgexpd(0, vec![], Some(0.into())).into(), vec![0])
            .unwrap();
        plan.append_operator_as_node(build_project("@0").into(), vec![1])
            .unwrap();
        plan.append_operator_as_node(build_sink().into(), vec![2])
            .unwrap();
        let mut job_builder = JobBuilder::default();
        let mut plan_meta = plan.meta.clone();
        plan_meta = plan_meta.with_partition();
        plan.add_job_builder(&mut job_builder, &mut plan_meta)
            .unwrap();

        let mut expected_builder = JobBuilder::default();
        expected_builder.add_scan_source(build_scan(vec![]));
        expected_builder.shuffle(None);
        expected_builder.edge_expand(build_edgexpd(0, vec![], Some(0.into())));
        expected_builder.project(build_project("@0"));
        expected_builder.sink(build_sink());

        assert_eq!(job_builder, expected_builder);
    }

    #[test]
    fn post_process_scan() {
        let mut plan = LogicalPlan::default();
        // g.V().hasLabel("person").has("age", 27).valueMap("age", "name", "id")
        plan.append_operator_as_node(build_scan(vec![]).into(), vec![])
            .unwrap();
        // .hasLabel("person")
        plan.append_operator_as_node(build_select("@.~label == \"person\"").into(), vec![0])
            .unwrap();
        // .has("age", 27)
        plan.append_operator_as_node(build_select("@.age == 27").into(), vec![1])
            .unwrap();

        // .valueMap("age", "name", "id")
        plan.append_operator_as_node(build_project("{@.name, @.id}").into(), vec![2])
            .unwrap();

        plan.append_operator_as_node(build_sink().into(), vec![3])
            .unwrap();

        let mut job_builder = JobBuilder::default();
        let mut plan_meta = plan.meta.clone();
        plan.add_job_builder(&mut job_builder, &mut plan_meta)
            .unwrap();

        let mut expected_builder = JobBuilder::default();
        expected_builder.add_scan_source(build_scan(vec![]));
        expected_builder.select(build_select("@.~label == \"person\""));
        expected_builder.get_v(build_auxilia_with_predicates("@.age == 27"));
        expected_builder.project(build_project("{@.name, @.id}"));
        expected_builder.sink(build_sink());

        assert_eq!(job_builder, expected_builder);

        let mut job_builder = JobBuilder::default();
        let mut plan_meta = plan.meta.clone();
        plan_meta = plan_meta.with_partition();
        plan.add_job_builder(&mut job_builder, &mut plan_meta)
            .unwrap();

        let mut expected_builder = JobBuilder::default();
        expected_builder.add_scan_source(build_scan(vec![]));
        expected_builder.select(build_select("@.~label == \"person\""));
        expected_builder.shuffle(None);
        expected_builder.get_v(build_auxilia_with_predicates("@.age == 27"));
        expected_builder.shuffle(None);
        expected_builder.get_v(build_auxilia_with_tag_alias_columns(None, None, vec![]));
        expected_builder.project(build_project("{@.name, @.id}"));
        expected_builder.sink(build_sink());
        assert_eq!(job_builder, expected_builder);
    }

    #[test]
    fn post_process_getv_auxilia_projection() {
        // g.V().outE().inV().as('a').select('a').by(valueMap("name", "id", "age")
        let mut plan = LogicalPlan::default();
        plan.append_operator_as_node(build_scan(vec![]).into(), vec![])
            .unwrap();
        plan.append_operator_as_node(build_edgexpd(1, vec![], None).into(), vec![0])
            .unwrap();
        plan.append_operator_as_node(build_getv(Some(0.into())).into(), vec![1])
            .unwrap();
        plan.append_operator_as_node(build_project("{@0.name, @0.id, @0.age}").into(), vec![2])
            .unwrap();
        plan.append_operator_as_node(build_sink().into(), vec![3])
            .unwrap();
        let mut job_builder = JobBuilder::default();
        let mut plan_meta = plan.meta.clone();
        plan.add_job_builder(&mut job_builder, &mut plan_meta)
            .unwrap();

        let mut expected_builder = JobBuilder::default();
        expected_builder.add_scan_source(build_scan(vec![]));
        // a fused ExpandV
        expected_builder.edge_expand(build_edgexpd(0, vec![], Some(0.into())));
        expected_builder.project(build_project("{@0.name, @0.id, @0.age}"));
        expected_builder.sink(build_sink());

        assert_eq!(job_builder, expected_builder);

        let mut job_builder = JobBuilder::default();
        let mut plan_meta = plan.meta.clone();
        plan_meta = plan_meta.with_partition();
        plan.add_job_builder(&mut job_builder, &mut plan_meta)
            .unwrap();

        let mut expected_builder = JobBuilder::default();
        expected_builder.add_scan_source(build_scan(vec![]));
        expected_builder.shuffle(None);
        // a fused ExpandV
        expected_builder.edge_expand(build_edgexpd(0, vec![], Some(0.into())));
        expected_builder.shuffle(Some(0.into()));
        expected_builder.get_v(build_auxilia_with_tag_alias_columns(
            Some(0.into()),
            Some(0.into()),
            vec![],
        ));
        expected_builder.project(build_project("{@0.name, @0.id, @0.age}"));
        expected_builder.sink(build_sink());

        assert_eq!(job_builder, expected_builder);
    }

    #[test]
    fn post_process_getv_auxilia_filter() {
        // g.V().outE().inV().filter('age > 10')
        let mut plan = LogicalPlan::default();
        plan.append_operator_as_node(build_scan(vec![]).into(), vec![])
            .unwrap();
        plan.append_operator_as_node(build_edgexpd(1, vec![], None).into(), vec![0])
            .unwrap();
        plan.append_operator_as_node(
            pb::GetV {
                tag: None,
                opt: 1,
                params: Some(pb::QueryParams {
                    tables: vec![],
                    columns: vec![],
                    is_all_columns: false,
                    limit: None,
                    predicate: str_to_expr_pb("@.age > 10".to_string()).ok(),
                    sample_ratio: 1.0,
                    extra: Default::default(),
                }),
                alias: None,
                meta_data: None,
            }
            .into(),
            vec![1],
        )
        .unwrap();
        plan.append_operator_as_node(build_sink().into(), vec![2])
            .unwrap();
        let mut job_builder = JobBuilder::default();
        let mut plan_meta = plan.meta.clone();
        plan.add_job_builder(&mut job_builder, &mut plan_meta)
            .unwrap();

        let mut expected_builder = JobBuilder::default();
        expected_builder.add_scan_source(build_scan(vec![]));
        // a fused ExpandV
        expected_builder.edge_expand(build_edgexpd(0, vec![], None));
        expected_builder.get_v(build_auxilia_with_predicates("@.age > 10"));
        expected_builder.sink(build_sink());
        assert_eq!(job_builder, expected_builder);
    }

    #[test]
    fn poc_plan_as_physical() {
        // g.V().hasLabel("person").has("id", 10).out("knows").limit(10)
        let source_opr = pb::Scan {
            scan_opt: 0,
            alias: None,
            params: Some(query_params(vec!["person".into()], vec![])),
            idx_predicate: None,
            meta_data: None,
        };
        let select_opr = pb::Select { predicate: str_to_expr_pb("@.id == 10".to_string()).ok() };
        let expand_opr = pb::EdgeExpand {
            v_tag: None,
            direction: 0,
            params: Some(query_params(vec!["knows".into()], vec![])),
            expand_opt: 0,
            alias: None,
            meta_data: None,
        };
        let limit_opr = pb::Limit { range: Some(pb::Range { lower: 10, upper: 11 }) };

        let mut logical_plan = LogicalPlan::default();

        logical_plan
            .append_operator_as_node(source_opr.clone().into(), vec![])
            .unwrap(); // node 0
        logical_plan
            .append_operator_as_node(select_opr.clone().into(), vec![0])
            .unwrap(); // node 1
        logical_plan
            .append_operator_as_node(expand_opr.clone().into(), vec![1])
            .unwrap(); // node 2
        logical_plan
            .append_operator_as_node(limit_opr.clone().into(), vec![2])
            .unwrap(); // node 3
        logical_plan
            .append_operator_as_node(build_sink().into(), vec![3])
            .unwrap();
        let mut builder = JobBuilder::default();
        let mut plan_meta = logical_plan.meta.clone();
        let _ = logical_plan.add_job_builder(&mut builder, &mut plan_meta);

        let auxilia = build_auxilia_with_predicates("@.id == 10");

        let mut expected_builder = JobBuilder::default();
        expected_builder.add_scan_source(source_opr);
        expected_builder.get_v(auxilia);
        expected_builder.edge_expand(expand_opr);
        expected_builder.limit(limit_opr);
        expected_builder.sink(build_sink());

        assert_eq!(builder, expected_builder);
    }

    #[test]
    fn project_as_physical() {
        let source_opr = pb::Scan {
            scan_opt: 0,
            alias: None,
            params: Some(query_params(vec!["person".into()], vec![])),
            idx_predicate: None,
            meta_data: None,
        };

        let project_opr = pb::Project {
            mappings: vec![
                ExprAlias {
                    expr: Some(str_to_expr_pb("10 * (@.class - 10)".to_string()).unwrap()),
                    alias: None,
                },
                ExprAlias { expr: Some(str_to_expr_pb("@.age - 1".to_string()).unwrap()), alias: None },
            ],
            is_append: false,
            meta_data: vec![],
        };

        let mut logical_plan = LogicalPlan::with_root(Node::new(0, source_opr.clone().into()));
        logical_plan
            .append_operator_as_node(project_opr.clone().into(), vec![0])
            .unwrap(); // node 1
        let mut builder = JobBuilder::default();
        let mut plan_meta = PlanMeta::default();
        logical_plan
            .add_job_builder(&mut builder, &mut plan_meta)
            .unwrap();

        let mut expected_builder = JobBuilder::default();
        expected_builder.add_scan_source(source_opr);
        expected_builder.project(project_opr);
        assert_eq!(builder, expected_builder);
    }

    #[test]
    fn path_expand_as_physical() {
        let source_opr = pb::Scan {
            scan_opt: 0,
            alias: None,
            params: Some(query_params(vec!["person".into()], vec![])),
            idx_predicate: None,
            meta_data: None,
        };

        let edge_expand = pb::EdgeExpand {
            v_tag: None,
            direction: 0,
            params: Some(query_params(vec!["knows".into()], vec![])),
            expand_opt: 0,
            alias: None,
            meta_data: None,
        };

        let path_opr = pb::PathExpand {
            base: Some(edge_expand.clone().into()),
            start_tag: None,
            alias: None,
            hop_range: Some(pb::Range { lower: 1, upper: 4 }),
            path_opt: 0,
            result_opt: 0,
            condition: None,
        };

        let mut logical_plan = LogicalPlan::with_root(Node::new(0, source_opr.clone().into()));
        logical_plan
            .append_operator_as_node(path_opr.clone().into(), vec![0])
            .unwrap(); // node 1

        // Case without partition
        let mut builder = JobBuilder::default();
        let mut plan_meta = PlanMeta::default();
        logical_plan
            .add_job_builder(&mut builder, &mut plan_meta)
            .unwrap();

        let mut expected_builder = JobBuilder::default();
        expected_builder.add_scan_source(source_opr.clone());
        expected_builder.path_expand(path_opr.clone());

        assert_eq!(builder, expected_builder);

        // Case with partition
        let mut builder = JobBuilder::default();
        let mut plan_meta = PlanMeta::default();
        plan_meta = plan_meta.with_partition();
        logical_plan
            .add_job_builder(&mut builder, &mut plan_meta)
            .unwrap();

        let mut expected_builder = JobBuilder::default();
        expected_builder.add_scan_source(source_opr);
        expected_builder.shuffle(None);
        expected_builder.path_expand(path_opr);

        assert_eq!(builder, expected_builder);
    }

    #[test]
    fn path_expand_as_physical_with_getv() {
        let source_opr = pb::Scan {
            scan_opt: 0,
            alias: None,
            params: Some(query_params(vec!["person".into()], vec![])),
            idx_predicate: None,
            meta_data: None,
        };

        let edge_expand = pb::EdgeExpand {
            v_tag: None,
            direction: 0, // outE()
            params: Some(query_params(vec!["knows".into()], vec![])),
            expand_opt: 1, // expand edge
            alias: None,
            meta_data: None,
        };

        let getv = pb::GetV {
            tag: None,
            opt: 1, // inV()
            params: None,
            alias: None,
            meta_data: None,
        };

        let path_opr = pb::PathExpand {
            base: Some((edge_expand.clone(), getv.clone()).into()),
            start_tag: None,
            alias: None,
            hop_range: Some(pb::Range { lower: 1, upper: 4 }),
            path_opt: 0,
            result_opt: 0,
<<<<<<< HEAD
=======
            condition: None,
>>>>>>> c72e5f1b
        };

        let fused_edge_expand = pb::EdgeExpand {
            v_tag: None,
            direction: 0,
            params: Some(query_params(vec!["knows".into()], vec![])),
            expand_opt: 0, // expand vertex
            alias: None,
            meta_data: None,
        };
        let fused_path_opr = pb::PathExpand {
            base: Some(fused_edge_expand.into()),
            start_tag: None,
            alias: None,
            hop_range: Some(pb::Range { lower: 1, upper: 4 }),
            path_opt: 0,
            result_opt: 0,
<<<<<<< HEAD
=======
            condition: None,
>>>>>>> c72e5f1b
        };

        let mut logical_plan = LogicalPlan::with_root(Node::new(0, source_opr.clone().into()));
        logical_plan
            .append_operator_as_node(path_opr.clone().into(), vec![0])
            .unwrap(); // node 1

        // Case without partition
        let mut builder = JobBuilder::default();
        let mut plan_meta = PlanMeta::default();
        logical_plan
            .add_job_builder(&mut builder, &mut plan_meta)
            .unwrap();

        let mut expected_builder = JobBuilder::default();
        expected_builder.add_scan_source(source_opr.clone());
        expected_builder.path_expand(fused_path_opr.clone());

        assert_eq!(builder, expected_builder);

        // // Case with partition
        let mut builder = JobBuilder::default();
        let mut plan_meta = PlanMeta::default();
        plan_meta = plan_meta.with_partition();
        logical_plan
            .add_job_builder(&mut builder, &mut plan_meta)
            .unwrap();

        let mut expected_builder = JobBuilder::default();
        expected_builder.add_scan_source(source_opr);
        expected_builder.shuffle(None);
        expected_builder.path_expand(fused_path_opr);

        assert_eq!(builder, expected_builder);
    }

    #[test]
    fn path_expand_as_physical_with_getv_with_filter() {
        let source_opr = pb::Scan {
            scan_opt: 0,
            alias: None,
            params: Some(query_params(vec!["person".into()], vec![])),
            idx_predicate: None,
            meta_data: None,
        };

        let edge_expand = pb::EdgeExpand {
            v_tag: None,
            direction: 0, // outE()
            params: Some(query_params(vec!["knows".into()], vec![])),
            expand_opt: 1, // expand edge
            alias: None,
            meta_data: None,
        };

        let getv = pb::GetV {
            tag: None,
            opt: 1, // inV()
            params: Some(pb::QueryParams {
                tables: vec![],
                columns: vec![],
                is_all_columns: false,
                limit: None,
                predicate: str_to_expr_pb("@.age > 10".to_string()).ok(),
                sample_ratio: 1.0,
                extra: HashMap::new(),
            }),
            alias: None,
            meta_data: None,
        };

        let path_opr = pb::PathExpand {
            base: Some((edge_expand.clone(), getv.clone()).into()),
            start_tag: None,
            alias: None,
            hop_range: Some(pb::Range { lower: 1, upper: 4 }),
            path_opt: 0,
            result_opt: 0,
<<<<<<< HEAD
=======
            condition: None,
>>>>>>> c72e5f1b
        };

        let fused_edge_expand = pb::EdgeExpand {
            v_tag: None,
            direction: 0,
            params: Some(query_params(vec!["knows".into()], vec![])),
            expand_opt: 0, // expand vertex
            alias: None,
            meta_data: None,
        };
        let fused_getv_with_filter = pb::GetV {
            tag: None,
            opt: 4,
            params: Some(pb::QueryParams {
                tables: vec![],
                columns: vec![],
                is_all_columns: false,
                limit: None,
                predicate: str_to_expr_pb("@.age > 10".to_string()).ok(),
                sample_ratio: 1.0,
                extra: HashMap::new(),
            }),
            alias: None,
            meta_data: None,
        };
        let expected_path_opr = pb::PathExpand {
            base: Some((fused_edge_expand, fused_getv_with_filter).into()),
            start_tag: None,
            alias: None,
            hop_range: Some(pb::Range { lower: 1, upper: 4 }),
            path_opt: 0,
            result_opt: 0,
<<<<<<< HEAD
=======
            condition: None,
>>>>>>> c72e5f1b
        };

        let mut logical_plan = LogicalPlan::with_root(Node::new(0, source_opr.clone().into()));
        logical_plan
            .append_operator_as_node(path_opr.clone().into(), vec![0])
            .unwrap(); // node 1

        // Case without partition
        let mut builder = JobBuilder::default();
        let mut plan_meta = PlanMeta::default();
        logical_plan
            .add_job_builder(&mut builder, &mut plan_meta)
            .unwrap();

        let mut expected_builder = JobBuilder::default();
        expected_builder.add_scan_source(source_opr.clone());
        expected_builder.path_expand(expected_path_opr.clone());

        assert_eq!(builder, expected_builder);

        // Case with partition
        let mut builder = JobBuilder::default();
        let mut plan_meta = PlanMeta::default();
        plan_meta = plan_meta.with_partition();
        logical_plan
            .add_job_builder(&mut builder, &mut plan_meta)
            .unwrap();

        let mut expected_builder = JobBuilder::default();
        expected_builder.add_scan_source(source_opr);
        expected_builder.shuffle(None);
        expected_builder.path_expand(expected_path_opr);

        assert_eq!(builder, expected_builder);
    }

    #[test]
    fn orderby_as_physical() {
        let source_opr = pb::Scan {
            scan_opt: 0,
            alias: None,
            params: Some(query_params(vec![], vec![])),
            idx_predicate: None,
            meta_data: None,
        };

        let topby_opr = pb::OrderBy { pairs: vec![], limit: Some(pb::Range { lower: 10, upper: 11 }) };

        let mut logical_plan = LogicalPlan::with_root(Node::new(0, source_opr.clone().into()));
        logical_plan
            .append_operator_as_node(topby_opr.clone().into(), vec![0])
            .unwrap(); // node 1
        let mut builder = JobBuilder::default();
        let mut plan_meta = PlanMeta::default();
        let _ = logical_plan.add_job_builder(&mut builder, &mut plan_meta);

        let mut expected_builder = JobBuilder::default();
        expected_builder.add_scan_source(source_opr);
        expected_builder.order(topby_opr);

        assert_eq!(builder, expected_builder);
    }

    #[test]
    fn apply_as_physical_case1() {
        let mut plan = LogicalPlan::default();
        // g.V().as("0").where(out().as("1").has("lang", "java")).select("0").values("name")
        plan.meta = plan.meta.with_partition();

        // g.V("person")
        let scan = pb::Scan {
            scan_opt: 0,
            alias: Some(0.into()),
            params: Some(query_params(vec![], vec![])),
            idx_predicate: None,
            meta_data: None,
        };

        let opr_id = plan
            .append_operator_as_node(scan.clone().into(), vec![])
            .unwrap();

        // .out().as("1")
        let expand = pb::EdgeExpand {
            v_tag: None,
            direction: 0,
            params: Some(query_params(vec![], vec![])),
            expand_opt: 0,
            alias: Some(1.into()),
            meta_data: None,
        };

        let root_id = plan
            .append_operator_as_node(expand.clone().into(), vec![])
            .unwrap();

        // .has("lang", "Java")
        let select = pb::Select { predicate: str_to_expr_pb("@.lang == \"Java\"".to_string()).ok() };
        plan.append_operator_as_node(select.clone().into(), vec![root_id])
            .unwrap();

        let apply = pb::Apply { join_kind: 4, tags: vec![], subtask: root_id as i32, alias: None };
        let opr_id = plan
            .append_operator_as_node(apply.clone().into(), vec![opr_id])
            .unwrap();

        let project = pb::Project {
            mappings: vec![pb::project::ExprAlias {
                expr: str_to_expr_pb("@0.name".to_string()).ok(),
                alias: None,
            }],
            is_append: true,
            meta_data: vec![],
        };
        plan.append_operator_as_node(project.clone().into(), vec![opr_id])
            .unwrap();

        let mut builder = JobBuilder::default();
        let mut meta = plan.meta.clone();
        plan.add_job_builder(&mut builder, &mut meta)
            .unwrap();

        let mut expected_builder = JobBuilder::default();
        expected_builder.add_scan_source(scan);
        let auxilia = build_auxilia_with_predicates("@.lang == \"Java\"");

        let mut sub_builder = JobBuilder::default();
        sub_builder
            .shuffle(None)
            .edge_expand(expand.clone())
            .shuffle(None)
            .get_v(auxilia.clone());
        let apply_subplan = sub_builder.take_plan();
        expected_builder.apply(
            unsafe { std::mem::transmute(4) }, // SEMI
            apply_subplan,
            None,
        );
        expected_builder.shuffle(Some(0.into()));
        expected_builder.get_v(build_auxilia_with_tag_alias_columns(
            Some(0.into()),
            Some(0.into()),
            vec![],
        ));
        expected_builder.project(project);

        assert_eq!(expected_builder, builder);
    }

    #[test]
    fn apply_as_physical_with_expand_degree_fuse() {
        let mut plan = LogicalPlan::default();
        // g.V().as("0").select("0").by(out().count().as("degree"))
        // out().degree() fused
        plan.meta = plan.meta.with_partition();

        // g.V()
        let scan = pb::Scan {
            scan_opt: 0,
            alias: Some(0.into()),
            params: Some(query_params(vec![], vec![])),
            idx_predicate: None,
            meta_data: None,
        };

        let opr_id = plan
            .append_operator_as_node(scan.clone().into(), vec![])
            .unwrap();

        // .out().count()
        let mut expand = build_edgexpd(2, vec![], None);
        let subplan_id = plan
            .append_operator_as_node(expand.clone().into(), vec![])
            .unwrap();

        // Select("0").by()
        let apply =
            pb::Apply { join_kind: 4, tags: vec![], subtask: subplan_id as i32, alias: Some(1.into()) };
        plan.append_operator_as_node(apply.clone().into(), vec![opr_id])
            .unwrap();

        let mut builder = JobBuilder::default();
        let mut meta = plan.meta.clone();
        plan.add_job_builder(&mut builder, &mut meta)
            .unwrap();

        let mut expected_builder = JobBuilder::default();
        expected_builder.add_scan_source(scan);
        expected_builder.shuffle(None);
        expected_builder.project(pb::Project {
            mappings: vec![pb::project::ExprAlias {
                expr: str_to_expr_pb("@".to_string()).ok(),
                alias: Some(2.into()),
            }],
            is_append: true,
            meta_data: vec![],
        });

        expand.alias = Some(1.into()); // must carry `Apply`'s alias
        expected_builder.edge_expand(expand);
        expected_builder.project(pb::Project {
            mappings: vec![pb::project::ExprAlias {
                expr: str_to_expr_pb("@2".to_string()).ok(),
                alias: None,
            }],
            is_append: true,
            meta_data: vec![],
        });

        assert_eq!(expected_builder, builder);
    }

    #[test]
    fn apply_as_physical_with_select_expand_degree_fuse() {
        let mut plan = LogicalPlan::default();
        // g.V().as("0").select().by(select("0").out().count().as("degree"))
        // select("0").out().degree() fused
        plan.meta = plan.meta.with_partition();

        // g.V()
        let scan = pb::Scan {
            scan_opt: 0,
            alias: Some(0.into()),
            params: Some(query_params(vec![], vec![])),
            idx_predicate: None,
            meta_data: None,
        };

        let opr_id = plan
            .append_operator_as_node(scan.clone().into(), vec![])
            .unwrap();

        // .select("0").out().count()
        let project = pb::Project {
            mappings: vec![pb::project::ExprAlias {
                expr: str_to_expr_pb("@0".to_string()).ok(),
                alias: None,
            }],
            is_append: true,
            meta_data: vec![],
        };
        let mut expand = build_edgexpd(2, vec![], None);
        let subplan_id = plan
            .append_operator_as_node(project.clone().into(), vec![])
            .unwrap();
        plan.append_operator_as_node(expand.clone().into(), vec![subplan_id])
            .unwrap();

        // Select().by()
        let apply: pb::logical_plan::Operator =
            pb::Apply { join_kind: 4, tags: vec![], subtask: subplan_id as i32, alias: Some(1.into()) }
                .into();
        plan.append_operator_as_node(apply.clone(), vec![opr_id])
            .unwrap();

        let mut builder = JobBuilder::default();
        let mut meta = plan.meta.clone();
        plan.add_job_builder(&mut builder, &mut meta)
            .unwrap();

        let mut expected_builder = JobBuilder::default();
        expected_builder.add_scan_source(scan);
        expected_builder.shuffle(Some(0.into()));
        expected_builder.project(pb::Project {
            mappings: vec![pb::project::ExprAlias {
                expr: str_to_expr_pb("@".to_string()).ok(),
                alias: Some(2.into()),
            }],
            is_append: true,
            meta_data: vec![],
        });
        expand.v_tag = Some(0.into());
        expand.alias = Some(1.into()); // must carry `Apply`'s alias
        expected_builder.edge_expand(expand);
        expected_builder.project(pb::Project {
            mappings: vec![pb::project::ExprAlias {
                expr: str_to_expr_pb("@2".to_string()).ok(),
                alias: None,
            }],
            is_append: true,
            meta_data: vec![],
        });

        assert_eq!(expected_builder, builder);
    }

    #[test]
    fn join_plan_as_physical() {
        let source_opr = pb::Scan {
            scan_opt: 0,
            alias: None,
            params: Some(query_params(vec![], vec![])),
            idx_predicate: None,
            meta_data: None,
        };
        let expand_opr = pb::EdgeExpand {
            v_tag: None,
            direction: 0,
            params: Some(query_params(vec![], vec![])),
            expand_opt: 0,
            alias: None,
            meta_data: None,
        };
        let join_opr = pb::Join { left_keys: vec![], right_keys: vec![], kind: 0 };
        let limit_opr = pb::Limit { range: Some(pb::Range { lower: 10, upper: 11 }) };

        let mut logical_plan = LogicalPlan::with_root(Node::new(0, source_opr.clone().into()));
        logical_plan
            .append_operator_as_node(expand_opr.clone().into(), vec![0])
            .unwrap(); // node 1
        logical_plan
            .append_operator_as_node(expand_opr.clone().into(), vec![0])
            .unwrap(); // node 2
        logical_plan
            .append_operator_as_node(expand_opr.clone().into(), vec![2])
            .unwrap(); // node 3
        logical_plan
            .append_operator_as_node(join_opr.clone().into(), vec![1, 3])
            .unwrap(); // node 4
        logical_plan
            .append_operator_as_node(limit_opr.clone().into(), vec![4])
            .unwrap(); // node 5
        let mut builder = JobBuilder::default();
        let mut plan_meta = PlanMeta::default();
        let _ = logical_plan.add_job_builder(&mut builder, &mut plan_meta);

        let mut expected_builder = JobBuilder::default();
        expected_builder.add_scan_source(source_opr);
        let mut left_builder = JobBuilder::default();
        let mut right_builder = JobBuilder::default();
        left_builder.edge_expand(expand_opr.clone());
        right_builder.edge_expand(expand_opr.clone());
        right_builder.edge_expand(expand_opr);
        expected_builder.join(
            unsafe { std::mem::transmute(0) }, // INNER
            left_builder.take_plan(),
            right_builder.take_plan(),
            vec![],
            vec![],
        );
        expected_builder.limit(limit_opr);

        assert_eq!(builder, expected_builder);
    }

    #[test]
    fn intersection_as_physical() {
        let source_opr = pb::Scan {
            scan_opt: 0,
            alias: Some(0.into()),
            params: None,
            idx_predicate: None,
            meta_data: None,
        };

        // extend 0->1
        let expand_ab_opr_edge = pb::EdgeExpand {
            v_tag: Some(0.into()),
            direction: 0,
            params: None,
            expand_opt: pb::edge_expand::ExpandOpt::Edge as i32,
            alias: None,
            meta_data: None,
        };

        let get_b = pb::GetV {
            tag: None,
            opt: pb::get_v::VOpt::End as i32,
            params: None,
            alias: Some(1.into()),
            meta_data: None,
        };

        // extend 0->2, 1->2, and intersect on 2
        let expand_ac_opr_edge = pb::EdgeExpand {
            v_tag: Some(0.into()),
            direction: 0,
            params: None,
            expand_opt: pb::edge_expand::ExpandOpt::Edge as i32,
            alias: None,
            meta_data: None,
        };

        let mut expand_ac_opr_vertex = expand_ac_opr_edge.clone();
        expand_ac_opr_vertex.expand_opt = pb::edge_expand::ExpandOpt::Vertex as i32;
        expand_ac_opr_vertex.alias = Some(2.into());

        let expand_bc_opr_edge = pb::EdgeExpand {
            v_tag: Some(1.into()),
            direction: 0,
            params: None,
            expand_opt: pb::edge_expand::ExpandOpt::Edge as i32,
            alias: None,
            meta_data: None,
        };

        let mut expand_bc_opr_vertex = expand_bc_opr_edge.clone();
        expand_bc_opr_vertex.expand_opt = pb::edge_expand::ExpandOpt::Vertex as i32;
        expand_bc_opr_vertex.alias = Some(2.into());

        let get_c = pb::GetV {
            tag: None,
            opt: pb::get_v::VOpt::End as i32,
            params: None,
            alias: Some(2.into()),
            meta_data: None,
        };

        // parents are expand_ac_opr and expand_bc_opr
        let intersect_opr = pb::Intersect { parents: vec![4, 6], key: Some(2.into()) };

        let mut logical_plan = LogicalPlan::with_root(Node::new(0, source_opr.clone().into()));
        logical_plan
            .append_operator_as_node(expand_ab_opr_edge.clone().into(), vec![0])
            .unwrap(); // node 1
        logical_plan
            .append_operator_as_node(get_b.clone().into(), vec![1])
            .unwrap(); // node 2
        logical_plan
            .append_operator_as_node(expand_ac_opr_edge.clone().into(), vec![2])
            .unwrap(); // node 3
        logical_plan
            .append_operator_as_node(get_c.clone().into(), vec![3])
            .unwrap(); // node 4
        logical_plan
            .append_operator_as_node(expand_bc_opr_edge.clone().into(), vec![2])
            .unwrap(); // node 5
        logical_plan
            .append_operator_as_node(get_c.clone().into(), vec![5])
            .unwrap(); // node 6
        logical_plan
            .append_operator_as_node(intersect_opr.clone().into(), vec![4, 6])
            .unwrap(); // node 7
        let mut builder = JobBuilder::default();
        let mut plan_meta = PlanMeta::default();
        logical_plan
            .add_job_builder(&mut builder, &mut plan_meta)
            .unwrap();

        let unfold_opr = pb::Unfold { tag: Some(2.into()), alias: Some(2.into()), meta_data: None };
        // extend 0->1
        let fused_expand_ab_opr_vertex = pb::EdgeExpand {
            v_tag: Some(0.into()),
            direction: 0,
            params: None,
            expand_opt: pb::edge_expand::ExpandOpt::Vertex as i32,
            alias: Some(1.into()),
            meta_data: None,
        };
        let mut expected_builder = JobBuilder::default();
        expected_builder.add_scan_source(source_opr);
<<<<<<< HEAD
        expected_builder.edge_expand(expand_ab_opr_edge);
        expected_builder.get_v(get_b);
=======
        expected_builder.edge_expand(fused_expand_ab_opr_vertex);
>>>>>>> c72e5f1b

        let mut sub_builder_1 = JobBuilder::default();
        let mut sub_builder_2 = JobBuilder::default();
        sub_builder_1.edge_expand(expand_ac_opr_vertex.clone());
        sub_builder_2.edge_expand(expand_bc_opr_vertex.clone());
        expected_builder.intersect(vec![sub_builder_1.take_plan(), sub_builder_2.take_plan()], 2.into());
        expected_builder.unfold(unfold_opr);
        assert_eq!(builder, expected_builder);
    }

    #[test]
    fn intersection_with_auxilia_as_physical() {
        let source_opr = pb::Scan {
            scan_opt: 0,
            alias: Some(0.into()),
            params: None,
            idx_predicate: None,
            meta_data: None,
        };

        // extend 0->1
        let expand_ab_opr_edge = pb::EdgeExpand {
            v_tag: Some(0.into()),
            direction: 0,
            params: None,
            expand_opt: pb::edge_expand::ExpandOpt::Edge as i32,
            alias: None,
            meta_data: None,
        };

        let get_b = pb::GetV {
            tag: None,
            opt: pb::get_v::VOpt::End as i32,
            params: None,
            alias: Some(1.into()),
            meta_data: None,
        };

        // extend 0->2, 1->2, and intersect on 2
        let expand_ac_opr_edge = pb::EdgeExpand {
            v_tag: Some(0.into()),
            direction: 0,
            params: Some(query_params(vec![], vec!["id".into()])),
            expand_opt: pb::edge_expand::ExpandOpt::Edge as i32,
            alias: None,
            meta_data: None,
        };

        let mut expand_ac_opr_vertex = expand_ac_opr_edge.clone();
        expand_ac_opr_vertex.expand_opt = pb::edge_expand::ExpandOpt::Vertex as i32;
        expand_ac_opr_vertex.alias = Some(2.into());

        let expand_bc_opr_edge = pb::EdgeExpand {
            v_tag: Some(1.into()),
            direction: 0,
            params: Some(query_params(vec!["knows".into()], vec!["name".into()])),
            expand_opt: pb::edge_expand::ExpandOpt::Edge as i32,
            alias: None,
            meta_data: None,
        };

        let mut expand_bc_opr_vertex = expand_bc_opr_edge.clone();
        expand_bc_opr_vertex.expand_opt = pb::edge_expand::ExpandOpt::Vertex as i32;
        expand_bc_opr_vertex.alias = Some(2.into());

        let get_c = pb::GetV {
            tag: None,
            opt: pb::get_v::VOpt::End as i32,
            params: Some(query_params(vec!["person".into()], vec![])),
            alias: Some(2.into()),
            meta_data: None,
        };

        let mut get_c_filter = get_c.clone();
<<<<<<< HEAD
        get_c_filter.opt = 4;
        get_c_filter.alias = None;
=======
        get_c_filter.tag = Some(2.into());
        get_c_filter.opt = 4;
>>>>>>> c72e5f1b

        // parents are expand_ac_opr and expand_bc_opr
        let intersect_opr = pb::Intersect { parents: vec![4, 6], key: Some(2.into()) };

        let mut logical_plan = LogicalPlan::with_root(Node::new(0, source_opr.clone().into()));
        logical_plan
            .append_operator_as_node(expand_ab_opr_edge.clone().into(), vec![0])
            .unwrap(); // node 1
        logical_plan
            .append_operator_as_node(get_b.clone().into(), vec![1])
            .unwrap(); // node 2
        logical_plan
            .append_operator_as_node(expand_ac_opr_edge.clone().into(), vec![2])
            .unwrap(); // node 3
        logical_plan
            .append_operator_as_node(get_c.clone().into(), vec![3])
            .unwrap(); // node 4
        logical_plan
            .append_operator_as_node(expand_bc_opr_edge.clone().into(), vec![2])
            .unwrap(); // node 5
        logical_plan
            .append_operator_as_node(get_c.clone().into(), vec![5])
            .unwrap(); // node 6
        logical_plan
            .append_operator_as_node(intersect_opr.clone().into(), vec![4, 6])
            .unwrap(); // node 7
        let mut builder = JobBuilder::default();
        let mut plan_meta = PlanMeta::default();
        logical_plan
            .add_job_builder(&mut builder, &mut plan_meta)
            .unwrap();

        let unfold_opr = pb::Unfold { tag: Some(2.into()), alias: Some(2.into()), meta_data: None };
        // extend 0->1
        let fused_expand_ab_opr_vertex = pb::EdgeExpand {
            v_tag: Some(0.into()),
            direction: 0,
            params: None,
            expand_opt: pb::edge_expand::ExpandOpt::Vertex as i32,
            alias: Some(1.into()),
            meta_data: None,
        };
        let mut expected_builder = JobBuilder::default();
        expected_builder.add_scan_source(source_opr);
<<<<<<< HEAD
        expected_builder.edge_expand(expand_ab_opr_edge);
        expected_builder.get_v(get_b);
=======
        expected_builder.edge_expand(fused_expand_ab_opr_vertex);
>>>>>>> c72e5f1b

        let mut sub_builder_1 = JobBuilder::default();
        let mut sub_builder_2 = JobBuilder::default();
        sub_builder_1.edge_expand(expand_ac_opr_vertex.clone());
        sub_builder_2.edge_expand(expand_bc_opr_vertex.clone());
        expected_builder.intersect(vec![sub_builder_1.take_plan(), sub_builder_2.take_plan()], 2.into());
        expected_builder.unfold(unfold_opr);
        expected_builder.get_v(get_c_filter);
        assert_eq!(builder, expected_builder);
    }
}<|MERGE_RESOLUTION|>--- conflicted
+++ resolved
@@ -31,11 +31,7 @@
 use ir_physical_client::physical_builder::{JobBuilder, Plan};
 
 use crate::error::{IrError, IrResult};
-<<<<<<< HEAD
-use crate::glogue::query_params_to_get_v;
-=======
 use crate::glogue::combine_get_v_by_query_params;
->>>>>>> c72e5f1b
 use crate::plan::logical::{LogicalPlan, NodeType};
 use crate::plan::meta::PlanMeta;
 
@@ -254,36 +250,21 @@
             if edge_expand.is_some() && getv.is_none() {
                 // Must be the case of EdgeExpand with Opt=Vertex
                 if edge_expand.unwrap().expand_opt != pb::edge_expand::ExpandOpt::Vertex as i32 {
-<<<<<<< HEAD
-                    return Err(IrError::Unsupported(
-                        "Single EdgeExpand with Opt not Vertex in PathExpand".to_string(),
-                    ));
-=======
                     return Err(IrError::Unsupported(format!(
                         "ExpandBase in PathExpand {:?}",
                         expand_base
                     )));
->>>>>>> c72e5f1b
                 }
             } else if edge_expand.is_some() && getv.is_some() {
                 let edge_expand = edge_expand.unwrap();
                 let getv = getv.unwrap();
                 if edge_expand.expand_opt == pb::edge_expand::ExpandOpt::Edge as i32 {
-<<<<<<< HEAD
-                    let has_predicate = if let Some(params) = getv.params.as_ref() {
-                        params.predicate.is_some()
-                    } else {
-                        false
-                    };
-                    if has_predicate {
-=======
                     let has_getv_filter = if let Some(params) = getv.params.as_ref() {
                         params.is_queryable() || !params.tables.is_empty()
                     } else {
                         false
                     };
                     if has_getv_filter {
->>>>>>> c72e5f1b
                         // The case of EdgeExpand(Opt=Edge) + GetV(Filter)
                         // --> EdgeExpand(Opt=Vertex) + GetV(Self with Filter)
                         edge_expand.expand_opt = pb::edge_expand::ExpandOpt::Vertex as i32;
@@ -388,17 +369,6 @@
                     alias: getv.alias,
                     meta_data: None,
                 };
-<<<<<<< HEAD
-                getv.params = None;
-                getv.alias = None;
-                // opt = 4 means applying the filter to the vertex itself
-                // It only happens when previous EdgeExpand is ExpandV
-                // Therefore, GetV(Adj) only when opt != 4
-                if getv.opt != 4 {
-                    builder.get_v(getv);
-                }
-                // Suffle + GetV(Self)
-=======
                 params.tables.clear();
                 params.predicate.take();
                 params.is_all_columns = false;
@@ -407,7 +377,6 @@
                 // GetV(Adj) and try to fuse it with ExpandE
                 build_and_try_fuse_get_v(builder, getv)?;
                 // Shuffle + GetV(Self)
->>>>>>> c72e5f1b
                 if plan_meta.is_partition() {
                     builder.shuffle(None);
                 }
@@ -812,60 +781,11 @@
         .key
         .as_ref()
         .ok_or(IrError::ParsePbError("Empty tag in `Intersect` opr".into()))?;
-<<<<<<< HEAD
-    let mut vertex_params: Option<pb::QueryParams> = None;
-=======
     let mut auxilia: Option<pb::GetV> = None;
->>>>>>> c72e5f1b
     let mut intersect_plans: Vec<Plan> = vec![];
     for subplan in subplans {
         // subplan would be like:
         // 1. vec![ExpandE, GetV] for edge expand to intersect;
-<<<<<<< HEAD
-        // 2. vec![PathExpand, ExpandE, GetV] for path expand to intersect
-        let len = subplan.len();
-        if len < 2 {
-            Err(IrError::InvalidPattern(
-                "Subplan of Intersect at least has two operators: ExpandE + GetV".to_string(),
-            ))?
-        }
-        let mut sub_bldr = JobBuilder::new(builder.conf.clone());
-        for (idx, (_, opr)) in subplan.nodes.iter().enumerate() {
-            if idx + 2 < len {
-                opr.add_job_builder(builder, plan_meta)?;
-            }
-            // Handle outE + GetV
-            else if idx + 2 == len {
-                // idx >= 0, len >= 1, so unwrap is safe here
-                let last_opr = subplan.get_last_node().unwrap();
-                // check whether the last two operators are ExpandExpand and GetV
-                if let (Some(Edge(edgexpd)), Some(Vertex(get_v))) =
-                    (opr.borrow().opr.opr.as_ref(), last_opr.borrow().opr.opr.as_ref())
-                {
-                    if get_v.alias.is_none() || !get_v.alias.as_ref().unwrap().eq(intersect_tag) {
-                        Err(IrError::InvalidPattern("Cannot intersect on different tags".to_string()))?
-                    }
-                    if let Some(params) = get_v.params.as_ref() {
-                        vertex_params = Some(params.clone());
-                    }
-                    if plan_meta.is_partition() {
-                        sub_bldr.shuffle(edgexpd.v_tag.clone());
-                    }
-                    let mut edgexpd = edgexpd.clone();
-                    edgexpd.expand_opt = pb::edge_expand::ExpandOpt::Vertex as i32;
-                    edgexpd.alias = get_v.alias.clone();
-                    if plan_meta.is_partition() {
-                        sub_bldr.shuffle(edgexpd.v_tag.clone());
-                    }
-                    sub_bldr.edge_expand(edgexpd);
-                    break;
-                } else {
-                    Err(IrError::Unsupported(format!(
-                        "Should be `EdgeExpand` opr on Vertex for intersection, but the opr is {:?}",
-                        opr
-                    )))?
-                };
-=======
         // 2. vec![PathExpand, GetV] for path expand to intersect
         if subplan.len() != 2 {
             Err(IrError::InvalidPattern(format!(
@@ -946,7 +866,6 @@
                     get_v.opt = 4;
                     auxilia = Some(get_v.clone());
                 }
->>>>>>> c72e5f1b
             }
         };
         let sub_plan = sub_bldr.take_plan();
@@ -959,15 +878,9 @@
         meta_data: None,
     };
     unfold.add_job_builder(builder, plan_meta)?;
-<<<<<<< HEAD
-    if vertex_params.is_some() {
-        let get_v_filter = query_params_to_get_v(vertex_params, None, 4);
-        get_v_filter.add_job_builder(builder, plan_meta)?;
-=======
     if let Some(mut auxilia) = auxilia {
         auxilia.tag = Some(intersect_tag.clone());
         builder.get_v(auxilia);
->>>>>>> c72e5f1b
     }
     Ok(())
 }
@@ -1668,10 +1581,7 @@
             hop_range: Some(pb::Range { lower: 1, upper: 4 }),
             path_opt: 0,
             result_opt: 0,
-<<<<<<< HEAD
-=======
             condition: None,
->>>>>>> c72e5f1b
         };
 
         let fused_edge_expand = pb::EdgeExpand {
@@ -1689,10 +1599,7 @@
             hop_range: Some(pb::Range { lower: 1, upper: 4 }),
             path_opt: 0,
             result_opt: 0,
-<<<<<<< HEAD
-=======
             condition: None,
->>>>>>> c72e5f1b
         };
 
         let mut logical_plan = LogicalPlan::with_root(Node::new(0, source_opr.clone().into()));
@@ -1771,10 +1678,7 @@
             hop_range: Some(pb::Range { lower: 1, upper: 4 }),
             path_opt: 0,
             result_opt: 0,
-<<<<<<< HEAD
-=======
             condition: None,
->>>>>>> c72e5f1b
         };
 
         let fused_edge_expand = pb::EdgeExpand {
@@ -1807,10 +1711,7 @@
             hop_range: Some(pb::Range { lower: 1, upper: 4 }),
             path_opt: 0,
             result_opt: 0,
-<<<<<<< HEAD
-=======
             condition: None,
->>>>>>> c72e5f1b
         };
 
         let mut logical_plan = LogicalPlan::with_root(Node::new(0, source_opr.clone().into()));
@@ -2262,12 +2163,7 @@
         };
         let mut expected_builder = JobBuilder::default();
         expected_builder.add_scan_source(source_opr);
-<<<<<<< HEAD
-        expected_builder.edge_expand(expand_ab_opr_edge);
-        expected_builder.get_v(get_b);
-=======
         expected_builder.edge_expand(fused_expand_ab_opr_vertex);
->>>>>>> c72e5f1b
 
         let mut sub_builder_1 = JobBuilder::default();
         let mut sub_builder_2 = JobBuilder::default();
@@ -2342,13 +2238,8 @@
         };
 
         let mut get_c_filter = get_c.clone();
-<<<<<<< HEAD
-        get_c_filter.opt = 4;
-        get_c_filter.alias = None;
-=======
         get_c_filter.tag = Some(2.into());
         get_c_filter.opt = 4;
->>>>>>> c72e5f1b
 
         // parents are expand_ac_opr and expand_bc_opr
         let intersect_opr = pb::Intersect { parents: vec![4, 6], key: Some(2.into()) };
@@ -2393,12 +2284,7 @@
         };
         let mut expected_builder = JobBuilder::default();
         expected_builder.add_scan_source(source_opr);
-<<<<<<< HEAD
-        expected_builder.edge_expand(expand_ab_opr_edge);
-        expected_builder.get_v(get_b);
-=======
         expected_builder.edge_expand(fused_expand_ab_opr_vertex);
->>>>>>> c72e5f1b
 
         let mut sub_builder_1 = JobBuilder::default();
         let mut sub_builder_2 = JobBuilder::default();
