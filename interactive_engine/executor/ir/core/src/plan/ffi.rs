--- conflicted
+++ resolved
@@ -2226,10 +2226,7 @@
             hop_range: None,
             path_opt: unsafe { std::mem::transmute::<PathOpt, i32>(path_opt) },
             result_opt: unsafe { std::mem::transmute::<PathResultOpt, i32>(result_opt) },
-<<<<<<< HEAD
-=======
             condition: None,
->>>>>>> c72e5f1b
         });
 
         Box::into_raw(pathxpd) as *const c_void
