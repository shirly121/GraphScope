--- conflicted
+++ resolved
@@ -845,8 +845,6 @@
                 path.condition = predicate_pb.ok();
                 std::mem::forget(path);
             }
-<<<<<<< HEAD
-=======
             _ => unreachable!(),
         }
         FfiResult::success()
@@ -872,7 +870,6 @@
                 params.predicate = predicate_pb.ok();
                 std::mem::forget(params);
             }
->>>>>>> 3979f492
             _ => unreachable!(),
         }
         FfiResult::success()
