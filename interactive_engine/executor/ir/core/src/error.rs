//
//! Copyright 2020 Alibaba Group Holding Limited.
//!
//! Licensed under the Apache License, Version 2.0 (the "License");
//! you may not use this file except in compliance with the License.
//! You may obtain a copy of the License at
//!
//! http://www.apache.org/licenses/LICENSE-2.0
//!
//! Unless required by applicable law or agreed to in writing, software
//! distributed under the License is distributed on an "AS IS" BASIS,
//! WITHOUT WARRANTIES OR CONDITIONS OF ANY KIND, either express or implied.
//! See the License for the specific language governing permissions and
//! limitations under the License.
//!

use std::fmt;
use std::sync::PoisonError;

use ir_common::error::ParsePbError;
use ir_common::expr_parse::error::ExprError;
use ir_common::NameOrId;
use prost::EncodeError;

use crate::glogue::error::IrPatternError;

/// Record any error while transforming ir to a pegasus physical plan
#[derive(Debug, Clone)]
pub enum IrError {
    // Logical Errors
    TableNotExist(NameOrId),
    ColumnNotExist(NameOrId),
    ParentNodeNotExist(u32),
    TagNotExist(NameOrId),
    ParsePbError(ParsePbError),
    ParseExprError(ExprError),
    InvalidPattern(String),
    InvalidExtendPattern(IrPatternError),

    // Physical Errors
    PbEncodeError(EncodeError),
    MissingData(String),
    InvalidRange(i32, i32),

    // Common Errors
    Unsupported(String),

    // Catalog Errors
    InvalidCode(String),
}

pub type IrResult<T> = Result<T, IrError>;

impl fmt::Display for IrError {
    fn fmt(&self, f: &mut fmt::Formatter) -> fmt::Result {
        match self {
            IrError::TableNotExist(table) => {
                write!(f, "the given table(label): {:?} does not exist", table)
            }
            IrError::ColumnNotExist(col) => {
                write!(f, "the given column(property): {:?} does not exist", col)
            }
            IrError::TagNotExist(tag) => write!(f, "the given tag: {:?} does not exist", tag),
            IrError::ParentNodeNotExist(node) => {
                write!(f, "the given parent node: {:?} does not exist", node)
            }
            IrError::ParsePbError(err) => write!(f, "parse pb error: {:?}", err),
            IrError::ParseExprError(err) => write!(f, "parse expression error: {:?}", err),
            IrError::InvalidPattern(s) => write!(f, "invalid pattern: {:?}", s),
            IrError::InvalidExtendPattern(err) => {
                write!(f, "invalid pattern with ExtendStrategy: {:?}", err)
            }
            IrError::PbEncodeError(err) => write!(f, "encoding protobuf error: {:?}", err),
            IrError::MissingData(s) => write!(f, "missing required data: {:?}", s),
            IrError::InvalidRange(lo, up) => {
                write!(f, "invalid range ({:?}, {:?})", lo, up)
            }
            IrError::Unsupported(s) => write!(f, "{:?}: is not supported", s),
            IrError::InvalidCode(s) => write!(f, "the code for {:?} is invalid", s),
        }
    }
}

impl std::error::Error for IrError {}

impl From<ParsePbError> for IrError {
    fn from(err: ParsePbError) -> Self {
        Self::ParsePbError(err)
    }
}

impl From<EncodeError> for IrError {
    fn from(err: EncodeError) -> Self {
        Self::PbEncodeError(err)
    }
}

impl From<ExprError> for IrError {
    fn from(err: ExprError) -> Self {
        Self::ParseExprError(err)
    }
}

<<<<<<< HEAD
impl<Guard> From<PoisonError<Guard>> for IrError {
    // Todo: Define error more clearly
    fn from(_: PoisonError<Guard>) -> Self {
        IrError::MissingData("Load Meta fails, lock may be hold by other threads".to_string())
=======
impl From<IrPatternError> for IrError {
    fn from(err: IrPatternError) -> Self {
        Self::InvalidExtendPattern(err)
>>>>>>> a51110b6
    }
}<|MERGE_RESOLUTION|>--- conflicted
+++ resolved
@@ -101,15 +101,9 @@
     }
 }
 
-<<<<<<< HEAD
 impl<Guard> From<PoisonError<Guard>> for IrError {
     // Todo: Define error more clearly
     fn from(_: PoisonError<Guard>) -> Self {
         IrError::MissingData("Load Meta fails, lock may be hold by other threads".to_string())
-=======
-impl From<IrPatternError> for IrError {
-    fn from(err: IrPatternError) -> Self {
-        Self::InvalidExtendPattern(err)
->>>>>>> a51110b6
     }
 }