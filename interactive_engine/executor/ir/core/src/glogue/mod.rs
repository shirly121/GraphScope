//
//! Copyright 2020 Alibaba Group Holding Limited.
//!
//! Licensed under the Apache License, Version 2.0 (the "License");
//! you may not use this file except in compliance with the License.
//! You may obtain a copy of the License at
//!
//! http://www.apache.org/licenses/LICENSE-2.0
//!
//! Unless required by applicable law or agreed to in writing, software
//! distributed under the License is distributed on an "AS IS" BASIS,
//! WITHOUT WARRANTIES OR CONDITIONS OF ANY KIND, either express or implied.
//! See the License for the specific language governing permissions and
//! limitations under the License.

use std::cmp::Ordering;
use std::collections::HashMap;

use ir_common::generated::algebra as pb;
use ir_common::generated::common as common_pb;
use ir_common::KeyId;

use crate::glogue::error::IrPatternResult;

pub type PatternId = usize;
pub type PatternLabelId = ir_common::LabelId;
pub type DynIter<'a, T> = Box<dyn Iterator<Item = T> + 'a>;

pub mod error;
pub mod extend_step;
pub mod pattern;

pub type PatternDirection = pb::edge_expand::Direction;

pub(crate) fn query_params(
    tables: Vec<common_pb::NameOrId>, columns: Vec<common_pb::NameOrId>,
    predicate: Option<common_pb::Expression>,
) -> pb::QueryParams {
    pb::QueryParams {
        tables,
        columns,
        is_all_columns: false,
        limit: None,
        predicate,
        sample_ratio: 1.0,
        extra: HashMap::new(),
    }
}

pub(crate) fn query_params_to_get_v(
    params: Option<pb::QueryParams>, alias: Option<KeyId>, opt: i32,
) -> pb::GetV {
    pb::GetV { tag: None, opt, params, alias: alias.map(|id| id.into()), meta_data: None }
}

<<<<<<< HEAD
pub(crate) fn connect_query_params(params1: pb::QueryParams, params2: pb::QueryParams) -> pb::QueryParams {
=======
pub fn combine_query_params(params1: pb::QueryParams, params2: pb::QueryParams) -> pb::QueryParams {
>>>>>>> c72e5f1b
    let mut params = params1;
    params.tables.extend(params2.tables);
    params.columns.extend(params2.columns);
    params.is_all_columns &= params2.is_all_columns;
    params.limit = {
        let limit1 = params.limit;
        let limit2 = params2.limit;
        limit1.and_then(|range1| {
            limit2.map(|range2| pb::Range {
                lower: std::cmp::max(range1.lower, range2.lower),
                upper: std::cmp::min(range1.upper, range2.upper),
            })
        })
    };
    params.predicate = {
        let predicate1 = params.predicate;
        let predicate2 = params2.predicate;
<<<<<<< HEAD
        predicate1.and_then(|expr1| predicate2.map(|expr2| connect_exprs(expr1, expr2)))
=======
        predicate1.and_then(|expr1| predicate2.map(|expr2| combine_exprs(expr1, expr2)))
>>>>>>> c72e5f1b
    };
    if params2.sample_ratio < params.sample_ratio {
        params.sample_ratio = params2.sample_ratio
    }
    params.extra.extend(params2.extra);
    params
}

<<<<<<< HEAD
fn connect_exprs(expr1: common_pb::Expression, expr2: common_pb::Expression) -> common_pb::Expression {
=======
pub fn combine_exprs(expr1: common_pb::Expression, expr2: common_pb::Expression) -> common_pb::Expression {
>>>>>>> c72e5f1b
    let left_brace = common_pb::ExprOpr {
        node_type: None,
        item: Some(common_pb::expr_opr::Item::Brace(common_pb::expr_opr::Brace::LeftBrace as i32)),
    };
    let right_brace = common_pb::ExprOpr {
        node_type: None,
        item: Some(common_pb::expr_opr::Item::Brace(common_pb::expr_opr::Brace::RightBrace as i32)),
    };
    let and_opr = common_pb::ExprOpr {
        node_type: None,
        item: Some(common_pb::expr_opr::Item::Logical(common_pb::Logical::And as i32)),
    };
    // (expr1) and (expr2)
    let mut expr_oprs = vec![left_brace.clone()];
    expr_oprs.extend(expr1.operators);
    expr_oprs.push(right_brace.clone());
    expr_oprs.push(and_opr);
    expr_oprs.push(left_brace);
    expr_oprs.extend(expr2.operators);
    expr_oprs.push(right_brace);
    common_pb::Expression { operators: expr_oprs }
}

<<<<<<< HEAD
=======
pub fn combine_get_v_by_query_params(get_v_1: pb::GetV, get_v_2: pb::GetV) -> pb::GetV {
    let mut get_v = get_v_1;
    if let Some(params2) = get_v_2.params {
        if let Some(params1) = get_v.params {
            get_v.params = Some(combine_query_params(params1, params2));
        } else {
            get_v.params = Some(params2)
        }
    }
    get_v
}

>>>>>>> c72e5f1b
pub trait PatternOrderTrait<D> {
    fn compare(&self, left: &D, right: &D) -> IrPatternResult<Ordering>;
}

pub trait PatternWeightTrait<W: PartialOrd> {
    fn get_vertex_weight(&self, vid: PatternId) -> IrPatternResult<W>;
    fn get_adjacencies_weight(&self, vid: PatternId) -> IrPatternResult<W>;
}<|MERGE_RESOLUTION|>--- conflicted
+++ resolved
@@ -53,11 +53,7 @@
     pb::GetV { tag: None, opt, params, alias: alias.map(|id| id.into()), meta_data: None }
 }
 
-<<<<<<< HEAD
-pub(crate) fn connect_query_params(params1: pb::QueryParams, params2: pb::QueryParams) -> pb::QueryParams {
-=======
 pub fn combine_query_params(params1: pb::QueryParams, params2: pb::QueryParams) -> pb::QueryParams {
->>>>>>> c72e5f1b
     let mut params = params1;
     params.tables.extend(params2.tables);
     params.columns.extend(params2.columns);
@@ -75,11 +71,7 @@
     params.predicate = {
         let predicate1 = params.predicate;
         let predicate2 = params2.predicate;
-<<<<<<< HEAD
-        predicate1.and_then(|expr1| predicate2.map(|expr2| connect_exprs(expr1, expr2)))
-=======
         predicate1.and_then(|expr1| predicate2.map(|expr2| combine_exprs(expr1, expr2)))
->>>>>>> c72e5f1b
     };
     if params2.sample_ratio < params.sample_ratio {
         params.sample_ratio = params2.sample_ratio
@@ -88,11 +80,7 @@
     params
 }
 
-<<<<<<< HEAD
-fn connect_exprs(expr1: common_pb::Expression, expr2: common_pb::Expression) -> common_pb::Expression {
-=======
 pub fn combine_exprs(expr1: common_pb::Expression, expr2: common_pb::Expression) -> common_pb::Expression {
->>>>>>> c72e5f1b
     let left_brace = common_pb::ExprOpr {
         node_type: None,
         item: Some(common_pb::expr_opr::Item::Brace(common_pb::expr_opr::Brace::LeftBrace as i32)),
@@ -116,8 +104,6 @@
     common_pb::Expression { operators: expr_oprs }
 }
 
-<<<<<<< HEAD
-=======
 pub fn combine_get_v_by_query_params(get_v_1: pb::GetV, get_v_2: pb::GetV) -> pb::GetV {
     let mut get_v = get_v_1;
     if let Some(params2) = get_v_2.params {
@@ -130,7 +116,6 @@
     get_v
 }
 
->>>>>>> c72e5f1b
 pub trait PatternOrderTrait<D> {
     fn compare(&self, left: &D, right: &D) -> IrPatternResult<Ordering>;
 }
