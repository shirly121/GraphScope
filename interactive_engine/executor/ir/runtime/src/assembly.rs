--- conflicted
+++ resolved
@@ -225,17 +225,11 @@
                                 range
                             ))))?;
                         }
-<<<<<<< HEAD
                         // TODO: how about first gen_key, then compare and at last map back into Record?
                         stream = stream
                             .key_by(move |record| cmp_key.get_kv(record))?
-                            .sort_limit_by((range.upper - 1) as u32, move |a, b| {
-                                cmp.compare(&a.key, &b.key)
-                            })?
+                            .sort_limit_by(range.upper as u32, move |a, b| cmp.compare(&a.key, &b.key))?
                             .map(|pair| Ok(pair.value))?;
-=======
-                        stream = stream.sort_limit_by(range.upper as u32, move |a, b| cmp.compare(a, b))?;
->>>>>>> 3979f492
                     } else {
                         stream = stream
                             .key_by(move |record| cmp_key.get_kv(record))?
@@ -560,14 +554,6 @@
                         .filter_map_with_name("PathStart", move |input| path_start_func.exec(input))?;
                     // path base expand
                     let mut base_expand_plan = vec![];
-<<<<<<< HEAD
-                    base_expand_plan.push(base.clone().into());
-                    let repartition = pb::Repartition {
-                        strategy: Some(pb::repartition::Strategy::ToAnother(pb::repartition::Shuffle {
-                            shuffle_key: None,
-                        })),
-                    };
-=======
                     if let Some(edge_expand) = base.edge_expand.take() {
                         base_expand_plan.push(edge_expand.into());
                     } else {
@@ -576,18 +562,21 @@
                             base
                         ))))?;
                     }
->>>>>>> 3979f492
                     if let OpKind::Repartition(_) = &prev_op_kind {
                         // the case when base expand needs repartition
-                        base_expand_plan.push(repartition.clone().into());
-                    }
-<<<<<<< HEAD
-=======
+                        base_expand_plan.push(
+                            pb::Repartition {
+                                strategy: Some(pb::repartition::Strategy::ToAnother(
+                                    pb::repartition::Shuffle { shuffle_key: None },
+                                )),
+                            }
+                            .into(),
+                        );
+                    }
                     if let Some(getv) = base.get_v.take() {
                         base_expand_plan.push(getv.clone().into());
                     }
 
->>>>>>> 3979f492
                     for _ in 0..range.lower {
                         stream = self.install(stream, &base_expand_plan)?;
                     }
@@ -599,12 +588,6 @@
                                 .udf_gen
                                 .gen_filter(algebra_pb::Select { predicate: Some(condition.clone()) })?;
                             until.set_until(func);
-<<<<<<< HEAD
-                        }
-                        stream = stream.iterate_emit_until(until, EmitKind::Before, |start| {
-                            self.install(start, &base_expand_plan[..])
-                        })?;
-=======
                             // Notice that if UNTIL condition set, we expand path without `Emit`
                             stream = stream
                                 .iterate_until(until, |start| self.install(start, &base_expand_plan[..]))?;
@@ -613,7 +596,6 @@
                                 self.install(start, &base_expand_plan[..])
                             })?;
                         }
->>>>>>> 3979f492
                     }
                     // path end
                     let path_end_func = self.udf_gen.gen_path_end(path)?;
