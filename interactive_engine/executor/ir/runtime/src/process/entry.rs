--- conflicted
+++ resolved
@@ -236,11 +236,7 @@
 
     fn get_property(&self, key: &NameOrId) -> Option<PropertyValue> {
         match self.get_type() {
-<<<<<<< HEAD
-            EntryType::Vertex | EntryType::Edge => self
-=======
             EntryType::Vertex | EntryType::Edge | EntryType::Path => self
->>>>>>> 3979f492
                 .inner
                 .as_graph_element()
                 .unwrap()
@@ -251,11 +247,7 @@
 
     fn get_all_properties(&self) -> Option<HashMap<NameOrId, Object>> {
         match self.get_type() {
-<<<<<<< HEAD
-            EntryType::Vertex | EntryType::Edge => self
-=======
             EntryType::Vertex | EntryType::Edge | EntryType::Path => self
->>>>>>> 3979f492
                 .inner
                 .as_graph_element()
                 .unwrap()
