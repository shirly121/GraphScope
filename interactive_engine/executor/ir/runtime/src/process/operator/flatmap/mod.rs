--- conflicted
+++ resolved
@@ -21,7 +21,7 @@
 use ir_common::generated::algebra as algebra_pb;
 use pegasus::api::function::{DynIter, FlatMapFunction};
 
-use crate::error::FnGenResult;
+use crate::error::{FnGenError, FnGenResult};
 use crate::process::record::Record;
 
 pub trait FlatMapFuncGen {
@@ -36,16 +36,9 @@
         match self {
             algebra_pb::logical_plan::operator::Opr::Edge(edge_expand) => edge_expand.gen_flat_map(),
             algebra_pb::logical_plan::operator::Opr::Vertex(get_vertex) => get_vertex.gen_flat_map(),
-<<<<<<< HEAD
             algebra_pb::logical_plan::operator::Opr::Unfold(unfold) => unfold.gen_flat_map(),
-            _ => Err(ParsePbError::from("algebra_pb op is not a flatmap"))?,
-=======
-            algebra_pb::logical_plan::operator::Opr::Unfold(_unfold) => {
-                Err(FnGenError::unsupported_error("unfold is not supported yet"))
-            }
             algebra_pb::logical_plan::operator::Opr::Fused(fused) => fused.gen_flat_map(),
             _ => Err(ParsePbError::ParseError(format!("the operator: {:?} is not a `FlatMap`", self)))?,
->>>>>>> e7a6655f
         }
     }
 }