/**
 * Copyright 2020 Alibaba Group Holding Limited.
 *
 * Licensed under the Apache License, Version 2.0 (the "License");
 * you may not use this file except in compliance with the License.
 * You may obtain a copy of the License at
 *
 * http://www.apache.org/licenses/LICENSE-2.0
 *
 * Unless required by applicable law or agreed to in writing, software
 * distributed under the License is distributed on an "AS IS" BASIS,
 * WITHOUT WARRANTIES OR CONDITIONS OF ANY KIND, either express or implied.
 * See the License for the specific language governing permissions and
 * limitations under the License.
 */

syntax = "proto3";
package physical;
option java_package = "com.alibaba.graphscope.gaia.proto";
option java_outer_classname = "GraphAlgebraPhysical";

import "common.proto";
import "expr.proto";
import "schema.proto";
import "type.proto";
import "algebra.proto";
import "google/protobuf/wrappers.proto";
import "cypher_write.proto";

// To project a relation on certain attributes or further their properties
message Project {
  message ExprAlias {
    // The expression to be aliased
    common.Expression expr = 1;
    // The alias that is either given by the query or by the system
    google.protobuf.Int32Value alias = 2;
  }
  // A list of [expression -> alias] to be projected from the graph relation.
  // e.g., project_{a.birthday / 100 % 100 as birth_month }
  repeated ExprAlias mappings = 1;
  // An indicator to tell the runtime whether the projected value is appending to or replacing
  // existing relation.
  bool is_append = 2;
}


message GroupBy {
  // To define the function to be applied on each group after performing grouping. For example,
  // GROUPBY({a, b}, COUNT_DISTINCT(c, d) as e), one shall count distinct present of the pairs
  // (c, d), and alias the count as e.
  message AggFunc {
    enum Aggregate {
      SUM = 0;
      MIN = 1;
      MAX = 2;
      COUNT = 3;
      COUNT_DISTINCT = 4;
      TO_LIST = 5;
      TO_SET = 6;
      AVG = 7;
      FIRST = 8;
    }

    // The variables to apply this aggregation
    repeated common.Variable vars = 1;
    // The aggregate function
    Aggregate aggregate = 2;
    // The alias for the aggregated value
    google.protobuf.Int32Value alias = 3;
  }
  message KeyAlias {
    // The key to perform grouping
    common.Variable key = 1;
    // The alias for the key
    google.protobuf.Int32Value alias = 2;
  }
  // A collection of key-alias mappings
  repeated KeyAlias mappings = 1;
  // The grouping functions
  repeated AggFunc functions = 2;
}

message Unfold {
  // The tag of a graph relation that **must** refer to a data of collection type
  google.protobuf.Int32Value tag = 1;
  // The alias tag for the elements that are unfolded from the collection
  google.protobuf.Int32Value alias = 2;
}

message Union {
  repeated PhysicalPlan sub_plans = 1;
}

message Intersect {
  repeated PhysicalPlan sub_plans = 1;
  int32 key = 2;
}

message Join {
  enum JoinKind {
    // Inner join
    INNER = 0;
    // Left outer join
    LEFT_OUTER = 1;
    // Right outer join
    RIGHT_OUTER = 2;
    // Full outer join
    FULL_OUTER = 3;
    // Left semi-join, right alternative can be naturally adapted
    SEMI = 4;
    // Left anti-join, right alternative can be naturally adapted
    ANTI = 5;
    // aka. Cartesian product
    TIMES = 6;
  }
  // The key to perform Join (on results output by left_plan)
  repeated common.Variable left_keys = 1;
  // The key to perform Join (on results output by right_plan)
  repeated common.Variable right_keys = 2;
  JoinKind join_kind = 3;
  PhysicalPlan left_plan = 4;
  PhysicalPlan right_plan = 5;
}

message Apply {
  // Define how to join the result of the subtask back to the original relation
  Join.JoinKind join_kind = 1;
  // The variables to perform grouping, or segmenting.
  // If not specified, it is an Apply; otherwise, it is a SegmentApply
  repeated common.Variable keys = 2;
  // The subtask will be perform on certain tags as keys of the input relation
  PhysicalPlan sub_plan = 3;
  // Define the alias of output from `Apply`. Optional Field.
  google.protobuf.Int32Value alias = 4;
}

// Scan is an operator that transforms the source data format (defined by the database)
// into internal data format (defined/used by runtime)
message Scan {
  enum ScanOpt {
    // Scanning the vertices
    VERTEX = 0;
    // Scanning the edges
    EDGE = 1;
    // Scanning a relational table
    TABLE = 2;
  }
  ScanOpt scan_opt = 1;
  // The alias of the item if it is a vertex or edge
  google.protobuf.Int32Value alias = 2;
  // The required parameters for the scan
  algebra.QueryParams params = 3;
  // The optional filtering predicate for the field that have been indexed
  algebra.IndexPredicate idx_predicate = 4;
  // The flag that indicates to SCAN + COUNT
  bool is_count_only = 5;
}

// It is typical to use the operator when:
// 1. The input entry is an edge entry, and to obtain some properties (or filter) on the adjacent vertex of the input edge
// 2. The input entry is a vertex entry, and directly obtain some properties (or filter) on the input vertex
message GetV {
  enum VOpt {
    // The case when getting the start vertex of the edge
    START = 0;
    // The case when getting the end vertex of the edge/path
    END = 1;
    // The case when getting the other vertex of the edge. We are calibrating to Gremlin's bothE.otherV semantics
    OTHER = 2;
    // The case when getting both vertices of the edge
    BOTH = 3;
    // The case when tag refers to vertices
    ITSELF = 4;
  }
  // The tag that refers to the edge/path where the end vertex will be retrieved
  google.protobuf.Int32Value tag = 1;
  // Determine what vertex to get from the tagged object
  VOpt opt = 2;
  // The query parameters of getting vertices
  algebra.QueryParams params = 3;
  // The alias of this vertex
  google.protobuf.Int32Value alias = 4;
}

message EdgeExpand {
  enum Direction {
    OUT = 0;
    IN = 1;
    BOTH = 2;
  }
  enum ExpandOpt {
    VERTEX = 0;
    EDGE = 1;
    DEGREE = 2;
  }
  // The tag that refers to the starting vertex
  google.protobuf.Int32Value v_tag = 1;
  // The direction of the expanded edge
  Direction direction = 2;
  // The query parameters define the condition that the edge/end vertex must satisfy.
  // Note that whether the query parameters apply to the edge or end vertex depends on
  // the `is_edge` indicator, with one exception that the `tables` parameter in `EdgeExpand`
  // **always** applies to the edge for now (may be fixed later) .
  algebra.QueryParams params = 3;
  // An optional alias for the object of the expansion
  google.protobuf.Int32Value alias = 4;
  // Expand option, i.e., expand vertices/edges/degree.
  ExpandOpt expand_opt = 5;
  // Whether the expand is optional, if true, the expand will return a `None` if the edge does not exist
  bool is_optional = 6;
}

message PathExpand {
  // The expand base of PathExpand
  message ExpandBase {
    // Can either be a single EdgeExpand (with ExpandOpt = Vertex), or EdgeExpand (with ExpandOpt = Edge) + GetV
    EdgeExpand edge_expand = 1;
    GetV get_V = 2;
  }
  enum PathOpt {
    // an arbitrary path, in which both vertex/edge may duplicate
    ARBITRARY = 0;
    // a path without vertex duplications
    SIMPLE = 1;
    // a path without edge duplications
    TRAIL = 2;
  }
  // Define what result is required for this path. We currently support `EndV` and `AllV`, while an option to
  // include all edges and vertices may be needed in the future.
  enum ResultOpt {
     // only end vertex is required for this expansion
     END_V = 0;
     // all vertices of this path are required for this expansion.
     ALL_V = 1;
     // all vertices and edges of this path are required for this expansion.
     ALL_V_E = 2;
  }
  // A path expansion has a base of edge expansion
  ExpandBase base = 1;
  // The tag that refers to the starting vertex
  google.protobuf.Int32Value start_tag = 2;
  // An optional alias for the object of the expansion
  google.protobuf.Int32Value alias = 3;
  // The range that defines the minimum and maximum number of hops of the path expansion.
  // This is optional, if not set, the minimum number is 1, and the maximum is INT_MAX
  algebra.Range hop_range = 4;
  // Path option, including to expand an arbitrary path or a simple path
  PathOpt path_opt = 5;
  // Result option, including to take end vertex (EndV), or whole path (AllV), for this expansion
  ResultOpt result_opt = 6;
  // A condition formulated as an expression predicate
  common.Expression condition = 7;
  // Whether the path expand is optional, if true, the path expand will return a `None` if the path does not exist
  bool is_optional = 8;
}

message Sink {
  message OptTag {
     google.protobuf.Int32Value tag = 1;
  }
  // Define the tags of columns to sink. If no tags given, sink all **tagged** columns by default.
  repeated OptTag tags = 1;
  // Define the target of sink, e.g., to Client as default, to Graph such as Vineyard etc.
  algebra.Sink.SinkTarget sink_target = 2;
}

message Repartition {
  message Shuffle {
    google.protobuf.Int32Value shuffle_key = 1;
  }
  message Broadcast {}
  oneof Strategy {
    Shuffle to_another  = 1;
    Broadcast to_others  = 2;
  }
}

// A dummy node to delegate a source opr for multiple scan cases.
message Root {}

// denote an operator to call a registered procedure
message ProcedureCall {
  // name of the procedure
  common.NameOrId signature_name = 1;
  // arguments to call the procedure
  repeated common.Expression call_arguments = 2;
  // to support `CALL...YIELD...` syntax in Cypher, if `YIELD *` is given, yield_all is true
  bool yield_all = 3;
  // list variables to yield
  repeated common.Variable yield_variables = 4;
}

message PhysicalOpr {
  message Operator {
    oneof op_kind {
      Project project = 1;
      algebra.Select select = 2;
      GroupBy group_by = 3;
      algebra.OrderBy order_by = 4;
      algebra.Dedup dedup = 5;
      Unfold unfold = 6;
      algebra.Limit limit = 7;
      Scan scan = 8;
      Sink sink = 9;
      Apply apply = 10;
      Join join = 11;
      Union union = 12;
      Intersect intersect = 13;
      Repartition repartition = 14;
      Root root = 16;
      algebra.Sample sample = 17;
      // Saving the room for relational operators
      GetV vertex = 30;
      EdgeExpand edge = 31;
      PathExpand path = 32;
<<<<<<< HEAD

      // write operators
      cypher.Set set = 33;
      cypher.Load load = 34;
      cypher.Delete delete = 35;
=======
      ProcedureCall procedure_call = 33;
>>>>>>> 5e4de66e
    }
  }
  message MetaData {
    common.IrDataType type = 1;
    int32 alias = 2;
  }
  // The node's operator
  Operator opr = 1;
  // The meta data of outputs of operator
  repeated MetaData meta_data = 2;
}

message PhysicalPlan {
  int32 plan_id = 1;
  repeated PhysicalOpr plan = 2;
}<|MERGE_RESOLUTION|>--- conflicted
+++ resolved
@@ -24,6 +24,7 @@
 import "schema.proto";
 import "type.proto";
 import "algebra.proto";
+import "stored_procedure.proto";
 import "google/protobuf/wrappers.proto";
 import "cypher_write.proto";
 
@@ -280,14 +281,7 @@
 
 // denote an operator to call a registered procedure
 message ProcedureCall {
-  // name of the procedure
-  common.NameOrId signature_name = 1;
-  // arguments to call the procedure
-  repeated common.Expression call_arguments = 2;
-  // to support `CALL...YIELD...` syntax in Cypher, if `YIELD *` is given, yield_all is true
-  bool yield_all = 3;
-  // list variables to yield
-  repeated common.Variable yield_variables = 4;
+  procedure.Query query = 1;
 }
 
 message PhysicalOpr {
@@ -313,15 +307,12 @@
       GetV vertex = 30;
       EdgeExpand edge = 31;
       PathExpand path = 32;
-<<<<<<< HEAD
 
       // write operators
       cypher.Set set = 33;
       cypher.Load load = 34;
       cypher.Delete delete = 35;
-=======
-      ProcedureCall procedure_call = 33;
->>>>>>> 5e4de66e
+      ProcedureCall procedure_call = 36;
     }
   }
   message MetaData {
