--- conflicted
+++ resolved
@@ -470,14 +470,10 @@
 }
 
 // A dummy node to delegate a source opr for multiple scan cases.
-<<<<<<< HEAD
-message RootScan {}
+message Root {}
 
 // A node for auxiliary suggesting branches when dealing with logical plan with nested branches
 message Branch {}
-=======
-message Root {}
->>>>>>> f71a08d7
 
 // A logical plan of graph relation algebra forms a DAG, where each node is an operator and the
 // edge indicates the execution flow.
@@ -499,13 +495,9 @@
       As as = 14;
       Intersect intersect = 15;
       Sink sink = 16;
-<<<<<<< HEAD
-      RootScan root = 17;
-      Branch branch = 18;
-=======
       Root root = 17;
       Sample sample = 18;
->>>>>>> f71a08d7
+      Branch branch = 19;
       // Saving the room for relational operators
       GetV vertex = 30;
       EdgeExpand edge = 31;
