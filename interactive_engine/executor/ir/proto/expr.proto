/**
 * Copyright 2020 Alibaba Group Holding Limited.
 *
 * Licensed under the Apache License, Version 2.0 (the "License");
 * you may not use this file except in compliance with the License.
 * You may obtain a copy of the License at
 *
 * http://www.apache.org/licenses/LICENSE-2.0
 *
 * Unless required by applicable law or agreed to in writing, software
 * distributed under the License is distributed on an "AS IS" BASIS,
 * WITHOUT WARRANTIES OR CONDITIONS OF ANY KIND, either express or implied.
 * See the License for the specific language governing permissions and
 * limitations under the License.
 */

syntax = "proto3";
package common;
option java_package = "com.alibaba.graphscope.gaia.proto";
option java_outer_classname = "OuterExpression";

import "common.proto";
import "type.proto";

message IdKey {}

message LabelKey {}

message LengthKey {}

message AllKey {}

// Use `NameOrId` as key item, which is the same as `Option<NameOrId>`
message NameOrIdKey {
  common.NameOrId key = 1;
}

message Property {
  oneof item {
    // Get id from the entity
    IdKey id = 2;
    // Get label from the entity
    LabelKey label = 3;
    // Get length from the entity
    LengthKey len = 4;
    // Get all properties
    AllKey all = 5;
    // Get property of key from the entity
    common.NameOrId key = 6;
  }
}

enum Logical {
  // A binary equality operator
  EQ  = 0;
  // A binary inequality operator
  NE  = 1;
  // A binary less-than operator
  LT  = 2;
  // A binary less-than-equal operator
  LE  = 3;
  // A binary greater-than operator
  GT  = 4;
  // A binary greater-than-equal operator
  GE  = 5;
  // A binary containment check operator, e.g 1 WITHIN [1, 2, 3, 4]
  WITHIN = 6;
  // A binary not-containment check operator, e.g 5 WITHOUT [1, 2, 3, 4]
  WITHOUT = 7;
  // A binary operator to verify whether a string is a prefix of another string
  STARTSWITH = 8;
  // A binary operator to verify whether a string is a suffix of another string
  ENDSWITH = 9;
  // A binary logical and operator.
  AND = 10;
  // A binary logical or operator.
  OR = 11;
  // A unary logical not operator.
  NOT = 12;
  // A unary logical isnull operator
  ISNULL = 13;
  // A binary operator to verify whether a string matches a regular expression
  REGEX = 14;
}

enum Arithmetic {
  // A binary addition operator
  ADD = 0;
  // A binary subtraction operator
  SUB = 1;
  // A binary multiplication operator
  MUL = 2;
  // A binary division operator
  DIV = 3;
  // A binary modulo operator
  MOD = 4;
  // A binary exponentiation operator
  EXP = 5;
  // A binary bitwise and operator
  BITAND = 6;
  // A binary bitwise or operator
  BITOR = 7;
  // A binary bitwise or operator
  BITXOR = 8;
  // A binary bitwise left-shift operator
  BITLSHIFT = 9;
  // A binary bitwise right-shift operator
  BITRSHIFT = 10;
}

message Variable {
  // The alias of a graph relation, which is required for a variable
  common.NameOrId tag = 1;
  // The property of a nested attribute (vertex/edge) of a graph relation, r.a.key, optional
  Property property = 2;
  // The data of type of Property
  common.IrDataType node_type = 3;
}

// Path function to rechieve properties of each vertex or edge (or both) in a path.
// e.g., project `a.name`, `a.[name, age]`, or `a.{name, age}`, where `a` refers to a path
message PathFunction {
  // rechieve properties from a path to a list
  message PathElementKeys {
    repeated Property keys = 1;
  }
  // rechieve properties from a path to a map
  message PathElementKeyValues {
    message PathElementKeyValue {
      common.Value key = 1;
      Property val = 2;
    }
    repeated PathElementKeyValue key_vals = 1;
  }
  // the option of PathFunction, e.g., rechieve the properties of each vertex, edge, or both, in a path
  enum FuncOpt {
    VERTEX = 0;
    EDGE = 1;
    VERTEX_EDGE = 2;
  }
  // The alias of a graph path
  common.NameOrId tag = 1;
  oneof path_key {
    // e.g., project name, and return the property of each entry in the path, 
    // and return [marko, josh]
    Property property = 2;
    // e.g., project [name, age] to a list of properties of each entry in the path, 
    // and [[marko, 29], [josh, 27]]
    PathElementKeys vars = 3;
    // e.g., project {name, age} to a map of properties of each entry in the path,
    // and return [{name: marko, age: 29}, {name: josh, age: 27}]
    PathElementKeyValues map = 4;
  }
  FuncOpt opt = 5;
  common.IrDataType node_type = 6;
}

message VariableKeys {
  repeated Variable keys = 1;
}

message VariableKeyValue {
  common.Value key = 1;
  oneof value {
    Variable val = 2;
    PathFunction path_func = 3;
    VariableKeyValues nested = 4;
  }
}

// A nested kv projection, which is used to project a nested structure of key-value pairs
// e.g., for a single kv projection,
// to project [VariableKeyValue('name', a.name), VariableKeyValue('age', a.age)], where `a` refers to a vertex,
// it outputs a map of {'name': 'marko', 'age': 27};
// or to project [VariableKeyValue('tagP', PathFunction{tag: a, path_key: PathElementKeys{keys: [name, age]}})], where `a` refers to a path (with two vertices in it),
// it outputs a map of {'tagP': [{'name': 'marko', 'age': 27}, {'name': 'josh', 'age', 29}]}.
// For a more complex nested projection, 
// to project [VariableKeyValue('tagA', nested{[VariableKeyValue('name', a.name), VariableKeyValue('age', a.age)]}), 
//             VariableKeyValue('tagP', nested{[VariableKeyValue('name', p.name), VariableKeyValue('age', p.age)]})],
// where `a` refers to a vertex, and `p` refers to a path (with two vertices in it),
// it outputs a map of {'tagA': {'name': 'marko', 'age': 27}, 'tagP': [{'name': 'marko', 'age': 27}, {'name': 'josh', 'age', 29}]}.
message VariableKeyValues {
  repeated VariableKeyValue key_vals = 1;
}

// dynamic param
message DynamicParam {
  string name = 1;
  int32 index = 2;
  common.IrDataType data_type = 3;
}

message Case {
  // Pair of when <expr> then <expr>
  message WhenThen {
    Expression when_expression = 1;
    Expression then_result_expression = 2;
  }
  // A case operator always follows with a sequence of when_then pairs, e.g.
  // CASE WHEN a.name == 'Marko' THEN 1
  //      WHEN a.name == 'John' THEN 2
  repeated WhenThen when_then_expressions = 1;
  // The trailed else expression:  ELSE 3
  Expression else_result_expression = 2;
}

<<<<<<< HEAD
// extract interval from a given expression which should be of temporal type 
message Extract {
  enum Interval {
    YEAR = 0;
    MONTH = 1;
    DAY = 2;
    HOUR = 3;
    MINUTE = 4;
    SECOND = 5;
    MILLISECOND = 6;
  }
  Interval interval = 1;
}

// denote time interval, i.e. 3 DAYS, 4 HOURS, 5 MINUTES
message TimeInterval {
    Extract.Interval interval = 1;

    oneof value {
        common.Value const = 2;
        DynamicParam param = 3;
    }
}

message DateTimeMinus {
    Extract.Interval interval = 1;
}

// e.g., supposing p1 refers to path[v1->v2->v3], p2 refers to path[v5->v4->v3],
// then PathCONCAT((p1, END), (p2, END))) outputs [v1->v2->v3->v4->v5]
message PathConcat {
   // Enum that defines the endpoint of a path where the concatenation will occur.
  enum Endpoint {
    START = 0;
    END = 1;
  }
  message ConcatPathInfo {
    Variable path_tag = 1;
    Endpoint endpoint = 2;
  }
  ConcatPathInfo left = 1;
  ConcatPathInfo right = 2;
}

message UserDefinedFunction {
  string name = 1;
  repeated Expression parameters = 2;
=======
// denote a user-defined function call which is an expression type
message FunctionCall {
  // name of the function
  string signature_name = 1;
  // arguments to call the function
  repeated Expression call_arguments = 2;
>>>>>>> 5e4de66e
}

// An operator of expression is one of Logical, Arithmetic, Const and Variable.
message ExprOpr {
  enum Brace {
    LEFT_BRACE = 0;  // (
    RIGHT_BRACE = 1;  // )
  }
  oneof item {
    Logical logical = 2;
    Arithmetic arith = 3;
    common.Value const = 4;
    Variable var = 5;
    Brace brace = 6;
    VariableKeys vars = 7;
    VariableKeys var_map = 8;
    // dynamic param in expression
    DynamicParam param = 9;
    Case case = 10;
<<<<<<< HEAD
    Extract extract = 11;
    // TODO: the new definition for var_map, that allows user-given key name, and nested maps. Will remove the old var_map finally.
    VariableKeyValues map = 13;
    TimeInterval time_interval = 14;
    DateTimeMinus date_time_minus = 15;
    PathConcat path_concat = 16;
    PathFunction path_func = 17;
    UserDefinedFunction udf_func = 18;
=======
    FunctionCall function_call = 11;
>>>>>>> 5e4de66e
  }
  // The data of type of ExprOpr
  common.IrDataType node_type = 12;
}

// An inner representation of an expression
message Expression {
  repeated ExprOpr operators = 1;
}
<|MERGE_RESOLUTION|>--- conflicted
+++ resolved
@@ -204,7 +204,6 @@
   Expression else_result_expression = 2;
 }
 
-<<<<<<< HEAD
 // extract interval from a given expression which should be of temporal type 
 message Extract {
   enum Interval {
@@ -252,14 +251,13 @@
 message UserDefinedFunction {
   string name = 1;
   repeated Expression parameters = 2;
-=======
+}
 // denote a user-defined function call which is an expression type
 message FunctionCall {
   // name of the function
   string signature_name = 1;
   // arguments to call the function
   repeated Expression call_arguments = 2;
->>>>>>> 5e4de66e
 }
 
 // An operator of expression is one of Logical, Arithmetic, Const and Variable.
@@ -279,7 +277,6 @@
     // dynamic param in expression
     DynamicParam param = 9;
     Case case = 10;
-<<<<<<< HEAD
     Extract extract = 11;
     // TODO: the new definition for var_map, that allows user-given key name, and nested maps. Will remove the old var_map finally.
     VariableKeyValues map = 13;
@@ -288,9 +285,7 @@
     PathConcat path_concat = 16;
     PathFunction path_func = 17;
     UserDefinedFunction udf_func = 18;
-=======
-    FunctionCall function_call = 11;
->>>>>>> 5e4de66e
+    FunctionCall function_call = 19;
   }
   // The data of type of ExprOpr
   common.IrDataType node_type = 12;
