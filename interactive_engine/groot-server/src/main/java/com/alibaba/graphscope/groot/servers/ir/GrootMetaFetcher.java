--- conflicted
+++ resolved
@@ -16,25 +16,6 @@
 
 package com.alibaba.graphscope.groot.servers.ir;
 
-<<<<<<< HEAD
-import com.alibaba.graphscope.common.ir.meta.schema.IrGraphSchema;
-import com.alibaba.graphscope.common.store.IrMeta;
-import com.alibaba.graphscope.common.store.IrMetaFetcher;
-import com.alibaba.graphscope.common.store.SnapshotId;
-import com.alibaba.graphscope.groot.common.schema.api.GraphSchema;
-import com.alibaba.graphscope.groot.common.schema.api.GraphStatistics;
-import com.alibaba.graphscope.groot.common.schema.api.SchemaFetcher;
-
-import org.slf4j.Logger;
-import org.slf4j.LoggerFactory;
-
-import java.util.*;
-
-public class GrootMetaFetcher implements IrMetaFetcher {
-    private static final Logger logger = LoggerFactory.getLogger(GrootMetaFetcher.class);
-
-    private final SchemaFetcher schemaFetcher;
-=======
 import com.alibaba.graphscope.common.ir.meta.IrMeta;
 import com.alibaba.graphscope.common.ir.meta.IrMetaTracker;
 import com.alibaba.graphscope.common.ir.meta.fetcher.IrMetaFetcher;
@@ -47,7 +28,6 @@
 
 public class GrootMetaFetcher extends IrMetaFetcher {
     private static final Logger logger = LoggerFactory.getLogger(GrootMetaFetcher.class);
->>>>>>> 5b533594
 
     public GrootMetaFetcher(IrMetaReader reader, IrMetaTracker tracker) {
         super(reader, tracker);
@@ -55,30 +35,10 @@
 
     @Override
     public Optional<IrMeta> fetch() {
-<<<<<<< HEAD
-        Map<Long, GraphSchema> pair = this.schemaFetcher.getSchemaSnapshotPair();
-
-        if (!pair.isEmpty()) {
-            Map.Entry<Long, GraphSchema> entry = pair.entrySet().iterator().next();
-            Long snapshotId = entry.getKey();
-            GraphSchema schema = entry.getValue();
-
-            SnapshotId si = new SnapshotId(true, snapshotId);
-            IrGraphSchema irSchema = new IrGraphSchema(schema, true);
-            GraphStatistics statistics = this.schemaFetcher.getStatistics();
-            logger.info("Statistics: {}", statistics == null ? null : statistics.toString());
-            if (statistics == null) {
-                return Optional.of(new IrMeta(si, irSchema));
-            } else {
-                return Optional.of(new IrMeta(si, irSchema, statistics));
-            }
-        } else {
-=======
         try {
             return Optional.of(reader.readMeta());
         } catch (Exception e) {
             logger.warn("fetch ir meta from groot failed: {}", e);
->>>>>>> 5b533594
             return Optional.empty();
         }
     }
