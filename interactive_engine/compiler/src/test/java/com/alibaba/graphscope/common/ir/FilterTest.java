/*
 * Copyright 2020 Alibaba Group Holding Limited.
 *
 * Licensed under the Apache License, Version 2.0 (the "License");
 * you may not use this file except in compliance with the License.
 * You may obtain a copy of the License at
 *
 * http://www.apache.org/licenses/LICENSE-2.0
 *
 * Unless required by applicable law or agreed to in writing, software
 * distributed under the License is distributed on an "AS IS" BASIS,
 * WITHOUT WARRANTIES OR CONDITIONS OF ANY KIND, either express or implied.
 * See the License for the specific language governing permissions and
 * limitations under the License.
 */

package com.alibaba.graphscope.common.ir;

import com.alibaba.graphscope.common.ir.tools.GraphBuilder;
import com.alibaba.graphscope.common.ir.tools.GraphStdOperatorTable;
import com.alibaba.graphscope.common.ir.tools.config.GraphOpt;
import com.alibaba.graphscope.common.ir.tools.config.LabelConfig;
import com.alibaba.graphscope.common.ir.tools.config.SourceConfig;

import org.apache.calcite.rel.RelNode;
import org.apache.calcite.rel.logical.LogicalValues;
import org.apache.calcite.rex.RexNode;
import org.junit.Assert;
import org.junit.Test;

public class FilterTest {
    // source([person]).filter("XXX") are fused
    @Test
    public void equal_1_test() {
        GraphBuilder builder = Utils.mockGraphBuilder();
        SourceConfig sourceConfig =
                new SourceConfig(GraphOpt.Source.VERTEX, new LabelConfig(false).addLabel("person"));
        RexNode equal =
                builder.source(sourceConfig)
                        .call(
                                GraphStdOperatorTable.EQUALS,
                                builder.variable(null, "age"),
                                builder.literal(10));
        RelNode filter = builder.filter(equal).build();
        Assert.assertEquals(
                "GraphLogicalSource(tableConfig=[{isAll=false, tables=[person]}], alias=[~DEFAULT],"
                        + " fusedFilter=[[=(DEFAULT.age, 10)]], opt=[VERTEX])",
                filter.explain().trim());
    }

    // source([person]).as('x').filter("XXX") are fused
    @Test
    public void equal_2_test() {
        GraphBuilder builder = Utils.mockGraphBuilder();
        SourceConfig sourceConfig =
                new SourceConfig(
                        GraphOpt.Source.VERTEX, new LabelConfig(false).addLabel("person"), "x");
        RexNode equal =
                builder.source(sourceConfig)
                        .call(
                                GraphStdOperatorTable.EQUALS,
                                builder.variable(null, "age"),
                                builder.literal(10));
        RelNode filter = builder.filter(equal).build();
        Assert.assertEquals(
                "GraphLogicalSource(tableConfig=[{isAll=false, tables=[person]}], alias=[x],"
                        + " fusedFilter=[[=(DEFAULT.age, 10)]], opt=[VERTEX])",
                filter.explain().trim());
    }

    @Test
    public void greater_1_test() {
        GraphBuilder builder = Utils.mockGraphBuilder();
        SourceConfig sourceConfig =
                new SourceConfig(GraphOpt.Source.VERTEX, new LabelConfig(false).addLabel("person"));
        RexNode greater =
                builder.source(sourceConfig)
                        .call(
                                GraphStdOperatorTable.GREATER_THAN,
                                builder.variable(null, "age"),
                                builder.literal(10));
        RelNode filter = builder.filter(greater).build();
        Assert.assertEquals(
                "GraphLogicalSource(tableConfig=[{isAll=false, tables=[person]}], alias=[~DEFAULT],"
                        + " fusedFilter=[[>(DEFAULT.age, 10)]], opt=[VERTEX])",
                filter.explain().trim());
    }

    // 20 > 10 -> always returns true, ignore the condition
    @Test
    public void greater_2_test() {
        GraphBuilder builder = Utils.mockGraphBuilder();
        SourceConfig sourceConfig =
                new SourceConfig(GraphOpt.Source.VERTEX, new LabelConfig(false).addLabel("person"));
        RexNode greater =
                builder.source(sourceConfig)
                        .call(
                                GraphStdOperatorTable.GREATER_THAN,
                                builder.literal(20),
                                builder.literal(10));
        RelNode filter = builder.filter(greater).build();
        Assert.assertEquals(
                "GraphLogicalSource(tableConfig=[{isAll=false, tables=[person]}], alias=[~DEFAULT],"
                        + " opt=[VERTEX])",
                filter.explain().trim());
    }

    /**
     * 10 > 20 -> always returns false, create {@link LogicalValues} which carries all data types of the node before the filter
     */
    @Test
    public void greater_3_test() {
        GraphBuilder builder = Utils.mockGraphBuilder();
        SourceConfig sourceConfig =
                new SourceConfig(GraphOpt.Source.VERTEX, new LabelConfig(false).addLabel("person"));
        RexNode greater =
                builder.source(sourceConfig)
                        .call(
                                GraphStdOperatorTable.GREATER_THAN,
                                builder.literal(10),
                                builder.literal(20));
        // the node before the filter
        RelNode previous = builder.peek();
        RelNode filter = builder.filter(greater).build();
        Assert.assertEquals(filter.getClass(), LogicalValues.class);
        Assert.assertEquals(filter.getRowType(), previous.getRowType());
    }

    @Test
    public void greater_4_test() {
        GraphBuilder builder = Utils.mockGraphBuilder();
        SourceConfig sourceConfig = new SourceConfig(GraphOpt.Source.VERTEX, new LabelConfig(true));
        RexNode greater =
                builder.source(sourceConfig)
                        .call(
                                GraphStdOperatorTable.GREATER_THAN,
                                builder.variable(null, "age"),
                                builder.literal(10));
        RelNode filter = builder.filter(greater).build();
        Assert.assertEquals(
                "GraphLogicalSource(tableConfig=[{isAll=true, tables=[software, person]}],"
                        + " alias=[~DEFAULT], fusedFilter=[[>(DEFAULT.age, 10)]], opt=[VERTEX])",
                filter.explain().trim());
    }

    @Test
<<<<<<< HEAD
    public void and_test() {
        GraphBuilder builder = IrUtils.mockGraphBuilder();
=======
    public void and_1_test() {
        GraphBuilder builder = Utils.mockGraphBuilder();
>>>>>>> a078bf0a
        SourceConfig sourceConfig =
                new SourceConfig(GraphOpt.Source.VERTEX, new LabelConfig(false).addLabel("person"));
        RexNode condition1 =
                builder.source(sourceConfig)
                        .call(
                                GraphStdOperatorTable.GREATER_THAN,
                                builder.variable(null, "age"),
                                builder.literal(20));
        RexNode condition2 =
                builder.call(
                        GraphStdOperatorTable.EQUALS,
                        builder.variable(null, "name"),
                        builder.literal("marko"));
        RelNode filter = builder.filter(condition1, condition2).build();
        Assert.assertEquals(
                "GraphLogicalSource(tableConfig=[{isAll=false, tables=[person]}], alias=[~DEFAULT],"
                        + " fusedFilter=[[AND(>(DEFAULT.age, 20), =(DEFAULT.name, 'marko'))]],"
                        + " opt=[VERTEX])",
                filter.explain().trim());
    }

    @Test
    public void and_2_test() {
        GraphBuilder builder = Utils.mockGraphBuilder();
        SourceConfig sourceConfig =
                new SourceConfig(GraphOpt.Source.VERTEX, new LabelConfig(false).addLabel("person"));
        RexNode condition1 =
                builder.source(sourceConfig)
                        .call(
                                GraphStdOperatorTable.GREATER_THAN,
                                builder.variable(null, "age"),
                                builder.literal(20));
        RexNode condition2 =
                builder.call(
                        GraphStdOperatorTable.LESS_THAN,
                        builder.variable(null, "age"),
                        builder.literal(30));
        RelNode filter =
                builder.filter(builder.call(GraphStdOperatorTable.AND, condition1, condition2))
                        .build();
        Assert.assertEquals(
                "GraphLogicalSource(tableConfig=[{isAll=false, tables=[person]}], alias=[~DEFAULT],"
                    + " fusedFilter=[[AND(>(DEFAULT.age, 20), <(DEFAULT.age, 30))]], opt=[VERTEX])",
                filter.explain().trim());
    }
}<|MERGE_RESOLUTION|>--- conflicted
+++ resolved
@@ -144,13 +144,8 @@
     }
 
     @Test
-<<<<<<< HEAD
-    public void and_test() {
-        GraphBuilder builder = IrUtils.mockGraphBuilder();
-=======
     public void and_1_test() {
         GraphBuilder builder = Utils.mockGraphBuilder();
->>>>>>> a078bf0a
         SourceConfig sourceConfig =
                 new SourceConfig(GraphOpt.Source.VERTEX, new LabelConfig(false).addLabel("person"));
         RexNode condition1 =
@@ -193,7 +188,8 @@
                         .build();
         Assert.assertEquals(
                 "GraphLogicalSource(tableConfig=[{isAll=false, tables=[person]}], alias=[~DEFAULT],"
-                    + " fusedFilter=[[AND(>(DEFAULT.age, 20), <(DEFAULT.age, 30))]], opt=[VERTEX])",
+                        + " fusedFilter=[[AND(>(DEFAULT.age, 20), =(DEFAULT.name, 'marko'))]],"
+                        + " opt=[VERTEX])",
                 filter.explain().trim());
     }
 }