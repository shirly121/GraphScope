/*
 * Copyright 2020 Alibaba Group Holding Limited.
 *
 * Licensed under the Apache License, Version 2.0 (the "License");
 * you may not use this file except in compliance with the License.
 * You may obtain a copy of the License at
 *
 * http://www.apache.org/licenses/LICENSE-2.0
 *
 * Unless required by applicable law or agreed to in writing, software
 * distributed under the License is distributed on an "AS IS" BASIS,
 * WITHOUT WARRANTIES OR CONDITIONS OF ANY KIND, either express or implied.
 * See the License for the specific language governing permissions and
 * limitations under the License.
 */

package com.alibaba.graphscope.common.ir.runtime;

import com.alibaba.graphscope.common.config.Configs;
import com.alibaba.graphscope.common.ir.Utils;
import com.alibaba.graphscope.common.ir.runtime.ffi.FfiPhysicalBuilder;
import com.alibaba.graphscope.common.ir.tools.GraphBuilder;
import com.alibaba.graphscope.common.ir.tools.GraphRexBuilder;
import com.alibaba.graphscope.common.ir.tools.GraphStdOperatorTable;
import com.alibaba.graphscope.common.ir.tools.LogicalPlan;
import com.alibaba.graphscope.common.ir.tools.config.*;
import com.alibaba.graphscope.common.utils.FileUtils;
import com.google.common.collect.ImmutableMap;

import org.apache.calcite.rel.RelNode;
import org.junit.Assert;
import org.junit.Test;

public class FfiLogicalPlanTest {
    // Match (x:person)-[:knows*1..3]->(:person {age: 10})
    // Return count(*)
    @Test
    public void logical_plan_1_test() throws Exception {
        GraphBuilder builder = Utils.mockGraphBuilder();
        PathExpandConfig.Builder pxdBuilder = PathExpandConfig.newBuilder(builder);
        GetVConfig getVConfig =
                new GetVConfig(GraphOpt.GetV.END, new LabelConfig(false).addLabel("person"));
        PathExpandConfig pxdConfig =
                pxdBuilder
                        .expand(
                                new ExpandConfig(
                                        GraphOpt.Expand.OUT,
                                        new LabelConfig(false).addLabel("knows")))
                        .getV(getVConfig)
                        .range(1, 3)
                        .pathOpt(GraphOpt.PathExpandPath.SIMPLE)
                        .resultOpt(GraphOpt.PathExpandResult.ALL_V)
                        .build();
        RelNode aggregate =
                builder.source(
                                new SourceConfig(
                                        GraphOpt.Source.VERTEX,
                                        new LabelConfig(false).addLabel("person"),
                                        "x"))
                        .pathExpand(pxdConfig)
                        .getV(getVConfig)
                        .filter(
                                builder.call(
                                        GraphStdOperatorTable.EQUALS,
                                        pxdBuilder.variable(null, "age"),
                                        pxdBuilder.literal(10)))
                        .aggregate(builder.groupKey(), builder.count(builder.variable("x")))
                        .build();
        Assert.assertEquals(
                "GraphLogicalAggregate(keys=[{variables=[], aliases=[]}], values=[[{operands=[x],"
                    + " aggFunction=COUNT, alias='$f0', distinct=false}]])\n"
                    + "  GraphLogicalGetV(tableConfig=[{isAll=false, tables=[person]}],"
                    + " alias=[DEFAULT], fusedFilter=[[=(DEFAULT.age, 10)]], opt=[END])\n"
                    + "    GraphLogicalPathExpand(expand=[GraphLogicalExpand(tableConfig=[{isAll=false,"
                    + " tables=[knows]}], alias=[DEFAULT], opt=[OUT])\n"
                    + "], getV=[GraphLogicalGetV(tableConfig=[{isAll=false, tables=[person]}],"
                    + " alias=[DEFAULT], opt=[END])\n"
                    + "], offset=[1], fetch=[3], path_opt=[SIMPLE], result_opt=[ALL_V],"
                    + " alias=[DEFAULT])\n"
                    + "      GraphLogicalSource(tableConfig=[{isAll=false, tables=[person]}],"
                    + " alias=[x], opt=[VERTEX])",
                aggregate.explain().trim());
        try (PhysicalBuilder<byte[]> ffiBuilder =
                new FfiPhysicalBuilder(
                        getMockGraphConfig(),
                        Utils.schemaMeta,
                        new LogicalPlan(aggregate, false))) {
            Assert.assertEquals(
                    FileUtils.readJsonFromResource("ffi_logical_plan_1.json"),
                    ffiBuilder.explain());
        }
    }

    // Match (x:person) where x.age = $age
    @Test
    public void logical_plan_2_test() throws Exception {
        GraphBuilder builder = Utils.mockGraphBuilder();
        RelNode filter =
                builder.source(
                                new SourceConfig(
                                        GraphOpt.Source.VERTEX,
                                        new LabelConfig(false).addLabel("person"),
                                        "x"))
                        .filter(
                                builder.call(
                                        GraphStdOperatorTable.EQUALS,
                                        builder.variable("x", "age"),
                                        ((GraphRexBuilder) builder.getRexBuilder())
                                                .makeGraphDynamicParam("age", 0)))
                        .build();
        Assert.assertEquals(
                "GraphLogicalSource(tableConfig=[{isAll=false, tables=[person]}], alias=[x],"
                        + " fusedFilter=[[=(DEFAULT.age, ?0)]], opt=[VERTEX])",
                filter.explain().trim());
        try (PhysicalBuilder<byte[]> ffiBuilder =
                new FfiPhysicalBuilder(
                        getMockGraphConfig(), Utils.schemaMeta, new LogicalPlan(filter, false))) {
            Assert.assertEquals(
                    FileUtils.readJsonFromResource("ffi_logical_plan_2.json"),
                    ffiBuilder.explain());
        }
    }

<<<<<<< HEAD
    @Test
    public void logical_plan_3_test() throws Exception {
        LogicalPlan logicalPlan =
                com.alibaba.graphscope.cypher.antlr4.Utils.evalLogicalPlan(
                        "Call query_ic2(10l, 20120112l)");
        try (PhysicalBuilder<byte[]> ffiBuilder = new ProcedurePhysicalBuilder(logicalPlan)) {
            Assert.assertEquals(
                    FileUtils.readJsonFromResource("call_procedure.json"), ffiBuilder.explain());
=======
    // Match (n) Return distinct n;
    @Test
    public void logical_plan_3_test() throws Exception {
        GraphBuilder builder = Utils.mockGraphBuilder();
        RelNode project =
                builder.source(
                                new SourceConfig(
                                        GraphOpt.Source.VERTEX,
                                        new LabelConfig(false).addLabel("person"),
                                        "n"))
                        .aggregate(builder.groupKey(builder.variable("n")))
                        .build();
        Assert.assertEquals(
                "GraphLogicalAggregate(keys=[{variables=[n], aliases=[n]}], values=[[]])\n"
                        + "  GraphLogicalSource(tableConfig=[{isAll=false, tables=[person]}],"
                        + " alias=[n], opt=[VERTEX])",
                project.explain().trim());
        try (PhysicalBuilder<byte[]> ffiBuilder =
                new FfiPhysicalBuilder(
                        getMockGraphConfig(), Utils.schemaMeta, new LogicalPlan(project, false))) {
            Assert.assertEquals(
                    FileUtils.readJsonFromResource("ffi_logical_plan_3.json"),
                    ffiBuilder.explain());
>>>>>>> f0a779e8
        }
    }

    private Configs getMockGraphConfig() {
        return new Configs(ImmutableMap.of("servers", "1", "workers", "1"));
    }
}<|MERGE_RESOLUTION|>--- conflicted
+++ resolved
@@ -121,16 +121,6 @@
         }
     }
 
-<<<<<<< HEAD
-    @Test
-    public void logical_plan_3_test() throws Exception {
-        LogicalPlan logicalPlan =
-                com.alibaba.graphscope.cypher.antlr4.Utils.evalLogicalPlan(
-                        "Call query_ic2(10l, 20120112l)");
-        try (PhysicalBuilder<byte[]> ffiBuilder = new ProcedurePhysicalBuilder(logicalPlan)) {
-            Assert.assertEquals(
-                    FileUtils.readJsonFromResource("call_procedure.json"), ffiBuilder.explain());
-=======
     // Match (n) Return distinct n;
     @Test
     public void logical_plan_3_test() throws Exception {
@@ -154,7 +144,17 @@
             Assert.assertEquals(
                     FileUtils.readJsonFromResource("ffi_logical_plan_3.json"),
                     ffiBuilder.explain());
->>>>>>> f0a779e8
+        }
+    }
+
+    @Test
+    public void logical_plan_4_test() throws Exception {
+        LogicalPlan logicalPlan =
+                com.alibaba.graphscope.cypher.antlr4.Utils.evalLogicalPlan(
+                        "Call query_ic2(10l, 20120112l)");
+        try (PhysicalBuilder<byte[]> ffiBuilder = new ProcedurePhysicalBuilder(logicalPlan)) {
+            Assert.assertEquals(
+                    FileUtils.readJsonFromResource("call_procedure.json"), ffiBuilder.explain());
         }
     }
 
