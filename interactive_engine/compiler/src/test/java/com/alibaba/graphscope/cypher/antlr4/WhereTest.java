--- conflicted
+++ resolved
@@ -114,7 +114,69 @@
 
     @Test
     public void where_6_test() {
-<<<<<<< HEAD
+        RelNode before =
+                Utils.eval(
+                                "Match (a:person)-[]->()-[]->(b:person) Where Not a=b AND NOT"
+                                        + " (a:person)-[]->(b:person) Return a, b")
+                        .build();
+        Assert.assertEquals(
+                "GraphLogicalProject(a=[a], b=[b], isAppend=[false])\n"
+                    + "  LogicalFilter(condition=[AND(NOT(=(a, b)), NOT(EXISTS({\n"
+                    + "GraphLogicalGetV(tableConfig=[{isAll=false, tables=[person]}], alias=[b],"
+                    + " opt=[END])\n"
+                    + "  GraphLogicalExpand(tableConfig=[{isAll=true, tables=[created, knows]}],"
+                    + " alias=[DEFAULT], opt=[OUT])\n"
+                    + "    GraphLogicalSource(tableConfig=[{isAll=false, tables=[person]}],"
+                    + " alias=[a], opt=[VERTEX])\n"
+                    + "})))])\n"
+                    + "    GraphLogicalSingleMatch(input=[null],"
+                    + " sentence=[GraphLogicalGetV(tableConfig=[{isAll=false, tables=[person]}],"
+                    + " alias=[b], opt=[END])\n"
+                    + "  GraphLogicalExpand(tableConfig=[{isAll=true, tables=[created, knows]}],"
+                    + " alias=[DEFAULT], opt=[OUT])\n"
+                    + "    GraphLogicalGetV(tableConfig=[{isAll=true, tables=[software, person]}],"
+                    + " alias=[DEFAULT], opt=[END])\n"
+                    + "      GraphLogicalExpand(tableConfig=[{isAll=true, tables=[created,"
+                    + " knows]}], alias=[DEFAULT], opt=[OUT])\n"
+                    + "        GraphLogicalSource(tableConfig=[{isAll=false, tables=[person]}],"
+                    + " alias=[a], opt=[VERTEX])\n"
+                    + "], matchOpt=[INNER])",
+                before.explain().trim());
+
+        RelOptPlanner planner =
+                com.alibaba.graphscope.common.ir.Utils.mockPlanner(
+                        NotMatchToAntiJoinRule.Config.DEFAULT);
+        planner.setRoot(before);
+        RelNode after = planner.findBestExp();
+        Assert.assertEquals(
+                "GraphLogicalProject(a=[a], b=[b], isAppend=[false])\n"
+                    + "  LogicalFilter(condition=[<>(a, b)])\n"
+                    + "    LogicalJoin(condition=[AND(=(a, a), =(b, b))], joinType=[anti])\n"
+                    + "      GraphLogicalSingleMatch(input=[null],"
+                    + " sentence=[GraphLogicalGetV(tableConfig=[{isAll=false, tables=[person]}],"
+                    + " alias=[b], opt=[END])\n"
+                    + "  GraphLogicalExpand(tableConfig=[{isAll=true, tables=[created, knows]}],"
+                    + " alias=[DEFAULT], opt=[OUT])\n"
+                    + "    GraphLogicalGetV(tableConfig=[{isAll=true, tables=[software, person]}],"
+                    + " alias=[DEFAULT], opt=[END])\n"
+                    + "      GraphLogicalExpand(tableConfig=[{isAll=true, tables=[created,"
+                    + " knows]}], alias=[DEFAULT], opt=[OUT])\n"
+                    + "        GraphLogicalSource(tableConfig=[{isAll=false, tables=[person]}],"
+                    + " alias=[a], opt=[VERTEX])\n"
+                    + "], matchOpt=[INNER])\n"
+                    + "      GraphLogicalSingleMatch(input=[null],"
+                    + " sentence=[GraphLogicalGetV(tableConfig=[{isAll=false, tables=[person]}],"
+                    + " alias=[b], opt=[END])\n"
+                    + "  GraphLogicalExpand(tableConfig=[{isAll=true, tables=[created, knows]}],"
+                    + " alias=[DEFAULT], opt=[OUT])\n"
+                    + "    GraphLogicalSource(tableConfig=[{isAll=false, tables=[person]}],"
+                    + " alias=[a], opt=[VERTEX])\n"
+                    + "], matchOpt=[INNER])",
+                after.explain().trim());
+    }
+
+    @Test
+    public void where_7_test() {
         RelNode where =
                 Utils.eval(
                                 "Match (a:software) With a.creationDate as creationDate Where"
@@ -133,7 +195,7 @@
 
     // expect to throw exceptions
     @Test
-    public void where_7_test() {
+    public void where_8_test() {
         try {
             RelNode where =
                     Utils.eval(
@@ -152,66 +214,5 @@
             return;
         }
         Assert.fail("should have thrown exceptions for property 'name' is not a date type");
-=======
-        RelNode before =
-                Utils.eval(
-                                "Match (a:person)-[]->()-[]->(b:person) Where Not a=b AND NOT"
-                                        + " (a:person)-[]->(b:person) Return a, b")
-                        .build();
-        Assert.assertEquals(
-                "GraphLogicalProject(a=[a], b=[b], isAppend=[false])\n"
-                    + "  LogicalFilter(condition=[AND(NOT(=(a, b)), NOT(EXISTS({\n"
-                    + "GraphLogicalGetV(tableConfig=[{isAll=false, tables=[person]}], alias=[b],"
-                    + " opt=[END])\n"
-                    + "  GraphLogicalExpand(tableConfig=[{isAll=true, tables=[created, knows]}],"
-                    + " alias=[DEFAULT], opt=[OUT])\n"
-                    + "    GraphLogicalSource(tableConfig=[{isAll=false, tables=[person]}],"
-                    + " alias=[a], opt=[VERTEX])\n"
-                    + "})))])\n"
-                    + "    GraphLogicalSingleMatch(input=[null],"
-                    + " sentence=[GraphLogicalGetV(tableConfig=[{isAll=false, tables=[person]}],"
-                    + " alias=[b], opt=[END])\n"
-                    + "  GraphLogicalExpand(tableConfig=[{isAll=true, tables=[created, knows]}],"
-                    + " alias=[DEFAULT], opt=[OUT])\n"
-                    + "    GraphLogicalGetV(tableConfig=[{isAll=true, tables=[software, person]}],"
-                    + " alias=[DEFAULT], opt=[END])\n"
-                    + "      GraphLogicalExpand(tableConfig=[{isAll=true, tables=[created,"
-                    + " knows]}], alias=[DEFAULT], opt=[OUT])\n"
-                    + "        GraphLogicalSource(tableConfig=[{isAll=false, tables=[person]}],"
-                    + " alias=[a], opt=[VERTEX])\n"
-                    + "], matchOpt=[INNER])",
-                before.explain().trim());
-
-        RelOptPlanner planner =
-                com.alibaba.graphscope.common.ir.Utils.mockPlanner(
-                        NotMatchToAntiJoinRule.Config.DEFAULT);
-        planner.setRoot(before);
-        RelNode after = planner.findBestExp();
-        Assert.assertEquals(
-                "GraphLogicalProject(a=[a], b=[b], isAppend=[false])\n"
-                    + "  LogicalFilter(condition=[<>(a, b)])\n"
-                    + "    LogicalJoin(condition=[AND(=(a, a), =(b, b))], joinType=[anti])\n"
-                    + "      GraphLogicalSingleMatch(input=[null],"
-                    + " sentence=[GraphLogicalGetV(tableConfig=[{isAll=false, tables=[person]}],"
-                    + " alias=[b], opt=[END])\n"
-                    + "  GraphLogicalExpand(tableConfig=[{isAll=true, tables=[created, knows]}],"
-                    + " alias=[DEFAULT], opt=[OUT])\n"
-                    + "    GraphLogicalGetV(tableConfig=[{isAll=true, tables=[software, person]}],"
-                    + " alias=[DEFAULT], opt=[END])\n"
-                    + "      GraphLogicalExpand(tableConfig=[{isAll=true, tables=[created,"
-                    + " knows]}], alias=[DEFAULT], opt=[OUT])\n"
-                    + "        GraphLogicalSource(tableConfig=[{isAll=false, tables=[person]}],"
-                    + " alias=[a], opt=[VERTEX])\n"
-                    + "], matchOpt=[INNER])\n"
-                    + "      GraphLogicalSingleMatch(input=[null],"
-                    + " sentence=[GraphLogicalGetV(tableConfig=[{isAll=false, tables=[person]}],"
-                    + " alias=[b], opt=[END])\n"
-                    + "  GraphLogicalExpand(tableConfig=[{isAll=true, tables=[created, knows]}],"
-                    + " alias=[DEFAULT], opt=[OUT])\n"
-                    + "    GraphLogicalSource(tableConfig=[{isAll=false, tables=[person]}],"
-                    + " alias=[a], opt=[VERTEX])\n"
-                    + "], matchOpt=[INNER])",
-                after.explain().trim());
->>>>>>> 89503716
     }
 }