--- conflicted
+++ resolved
@@ -16,10 +16,7 @@
 
 package com.alibaba.graphscope.cypher.antlr4;
 
-<<<<<<< HEAD
-=======
 import com.alibaba.graphscope.common.ir.planner.rules.FilterMatchRule;
->>>>>>> aec84b89
 import com.alibaba.graphscope.common.ir.planner.rules.NotExistToAntiJoinRule;
 
 import org.apache.calcite.plan.RelOptPlanner;
@@ -178,8 +175,6 @@
                     + "], matchOpt=[INNER])",
                 after.explain().trim());
     }
-<<<<<<< HEAD
-=======
 
     // 'b is null' cannot be pushed down, for the conversion will change the semantics
     @Test
@@ -266,5 +261,4 @@
                     + "], matchOpt=[INNER])",
                 after.explain().trim());
     }
->>>>>>> aec84b89
 }