--- conflicted
+++ resolved
@@ -611,68 +611,7 @@
     }
 
     @Test
-    public void shortest_path_test() {
-<<<<<<< HEAD
-        // convert 'shortestpath' modifier to 'path_opt=[ANY_SHORTEST]' in IR, and 'all
-        // shortestpath' to 'path_opt=[ALL_SHORTEST]'
-        RelNode rel =
-                Utils.eval(
-                                "MATCH"
-                                    + " shortestPath((person1:person)-[path:knows*1..5]->(person2:person))"
-                                    + " Return count(person1)")
-                        .build();
-        Assert.assertEquals(
-                "GraphLogicalAggregate(keys=[{variables=[], aliases=[]}],"
-                    + " values=[[{operands=[person1], aggFunction=COUNT, alias='$f0',"
-                    + " distinct=false}]])\n"
-                    + "  GraphLogicalSingleMatch(input=[null],"
-                    + " sentence=[GraphLogicalGetV(tableConfig=[{isAll=false, tables=[person]}],"
-                    + " alias=[person2], opt=[END])\n"
-                    + "  GraphLogicalPathExpand(expand=[GraphLogicalExpand(tableConfig=[{isAll=false,"
-                    + " tables=[knows]}], alias=[_], opt=[OUT])\n"
-                    + "], getV=[GraphLogicalGetV(tableConfig=[{isAll=false, tables=[person]}],"
-                    + " alias=[_], opt=[END])\n"
-                    + "], offset=[1], fetch=[4], path_opt=[ANY_SHORTEST], result_opt=[ALL_V_E],"
-                    + " alias=[path])\n"
-                    + "    GraphLogicalSource(tableConfig=[{isAll=false, tables=[person]}],"
-                    + " alias=[person1], opt=[VERTEX])\n"
-                    + "], matchOpt=[INNER])",
-                rel.explain().trim());
-    }
-
-    @Test
-    public void optional_shortest_path_test() {
-        GraphBuilder builder =
-                com.alibaba.graphscope.common.ir.Utils.mockGraphBuilder(optimizer, irMeta);
-        RelNode node =
-                Utils.eval(
-                                "Match (p1: person {id: $id1})\n"
-                                        + "Optional Match shortestPath((p1:person {id:"
-                                        + " $id1})-[k:knows*1..5]->(p2:person {id: $id2}))\n"
-                                        + "WITH\n"
-                                        + "CASE WHEN k is null then -1\n"
-                                        + "ELSE length(k)\n"
-                                        + "END as len\n"
-                                        + "RETURN len;",
-                                builder)
-                        .build();
-        RelNode after = optimizer.optimize(node, new GraphIOProcessor(builder, irMeta));
-        Assert.assertEquals(
-                "GraphLogicalProject(len=[len], isAppend=[false])\n"
-                    + "  GraphLogicalProject(len=[CASE(IS NULL(k), -(1), k.~len)],"
-                    + " isAppend=[false])\n"
-                    + "    GraphLogicalGetV(tableConfig=[{isAll=false, tables=[person]}],"
-                    + " alias=[p2], fusedFilter=[[=(_.id, ?1)]], opt=[END])\n"
-                    + "     "
-                    + " GraphLogicalPathExpand(expand=[GraphLogicalExpand(tableConfig=[{isAll=false,"
-                    + " tables=[knows]}], alias=[_], opt=[OUT])\n"
-                    + "], getV=[GraphLogicalGetV(tableConfig=[{isAll=false, tables=[person]}],"
-                    + " alias=[_], opt=[END])\n"
-                    + "], offset=[1], fetch=[4], path_opt=[ANY_SHORTEST], result_opt=[ALL_V_E],"
-                    + " alias=[k], start_alias=[p1], optional=[true])\n"
-                    + "        GraphLogicalSource(tableConfig=[{isAll=false, tables=[person]}],"
-                    + " alias=[p1], opt=[VERTEX], uniqueKeyFilters=[=(_.id, ?0)])",
-=======
+    public void procedure_shortest_path_test() {
         GraphBuilder builder =
                 com.alibaba.graphscope.common.ir.Utils.mockGraphBuilder(optimizer, irMeta);
         LogicalPlanVisitor logicalPlanVisitor = new LogicalPlanVisitor(builder, irMeta);
@@ -708,7 +647,70 @@
                     + " alias=[_], startAlias=[person1], opt=[OUT], physicalOpt=[VERTEX])\n"
                     + "            GraphLogicalSource(tableConfig=[{isAll=false, tables=[person]}],"
                     + " alias=[person1], opt=[VERTEX], uniqueKeyFilters=[=(_.id, ?0)])",
->>>>>>> 6aa557c1
                 after.explain().trim());
     }
+
+    @Test
+    public void shortest_path_test() {
+        // convert 'shortestpath' modifier to 'path_opt=[ANY_SHORTEST]' in IR, and 'all
+        // shortestpath' to 'path_opt=[ALL_SHORTEST]'
+        RelNode rel =
+                Utils.eval(
+                                "MATCH"
+                                    + " shortestPath((person1:person)-[path:knows*1..5]->(person2:person))"
+                                    + " Return count(person1)")
+                        .build();
+        Assert.assertEquals(
+                "GraphLogicalAggregate(keys=[{variables=[], aliases=[]}],"
+                    + " values=[[{operands=[person1], aggFunction=COUNT, alias='$f0',"
+                    + " distinct=false}]])\n"
+                    + "  GraphLogicalSingleMatch(input=[null],"
+                    + " sentence=[GraphLogicalGetV(tableConfig=[{isAll=false, tables=[person]}],"
+                    + " alias=[person2], opt=[END])\n"
+                    + "  GraphLogicalPathExpand(expand=[GraphLogicalExpand(tableConfig=[{isAll=false,"
+                    + " tables=[knows]}], alias=[_], opt=[OUT])\n"
+                    + "], getV=[GraphLogicalGetV(tableConfig=[{isAll=false, tables=[person]}],"
+                    + " alias=[_], opt=[END])\n"
+                    + "], offset=[1], fetch=[4], path_opt=[ANY_SHORTEST], result_opt=[ALL_V_E],"
+                    + " alias=[path])\n"
+                    + "    GraphLogicalSource(tableConfig=[{isAll=false, tables=[person]}],"
+                    + " alias=[person1], opt=[VERTEX])\n"
+                    + "], matchOpt=[INNER])",
+                rel.explain().trim());
+    }
+
+    @Test
+    public void optional_shortest_path_test() {
+        GraphBuilder builder =
+                com.alibaba.graphscope.common.ir.Utils.mockGraphBuilder(optimizer, irMeta);
+        RelNode node =
+                Utils.eval(
+                                "Match (p1: person {id: $id1})\n"
+                                        + "Optional Match shortestPath((p1:person {id:"
+                                        + " $id1})-[k:knows*1..5]->(p2:person {id: $id2}))\n"
+                                        + "WITH\n"
+                                        + "CASE WHEN k is null then -1\n"
+                                        + "ELSE length(k)\n"
+                                        + "END as len\n"
+                                        + "RETURN len;",
+                                builder)
+                        .build();
+        RelNode after = optimizer.optimize(node, new GraphIOProcessor(builder, irMeta));
+        Assert.assertEquals(
+                "GraphLogicalProject(len=[len], isAppend=[false])\n"
+                    + "  GraphLogicalProject(len=[CASE(IS NULL(k), -(1), k.~len)],"
+                    + " isAppend=[false])\n"
+                    + "    GraphLogicalGetV(tableConfig=[{isAll=false, tables=[person]}],"
+                    + " alias=[p2], fusedFilter=[[=(_.id, ?1)]], opt=[END])\n"
+                    + "     "
+                    + " GraphLogicalPathExpand(expand=[GraphLogicalExpand(tableConfig=[{isAll=false,"
+                    + " tables=[knows]}], alias=[_], opt=[OUT])\n"
+                    + "], getV=[GraphLogicalGetV(tableConfig=[{isAll=false, tables=[person]}],"
+                    + " alias=[_], opt=[END])\n"
+                    + "], offset=[1], fetch=[4], path_opt=[ANY_SHORTEST], result_opt=[ALL_V_E],"
+                    + " alias=[k], start_alias=[p1], optional=[true])\n"
+                    + "        GraphLogicalSource(tableConfig=[{isAll=false, tables=[person]}],"
+                    + " alias=[p1], opt=[VERTEX], uniqueKeyFilters=[=(_.id, ?0)])",
+                after.explain().trim());
+    }
 }