/*
 * Copyright 2020 Alibaba Group Holding Limited.
 *
 * Licensed under the Apache License, Version 2.0 (the "License");
 * you may not use this file except in compliance with the License.
 * You may obtain a copy of the License at
 *
 * http://www.apache.org/licenses/LICENSE-2.0
 *
 * Unless required by applicable law or agreed to in writing, software
 * distributed under the License is distributed on an "AS IS" BASIS,
 * WITHOUT WARRANTIES OR CONDITIONS OF ANY KIND, either express or implied.
 * See the License for the specific language governing permissions and
 * limitations under the License.
 */

package com.alibaba.graphscope.cypher.antlr4;

import com.alibaba.graphscope.common.ir.planner.rules.NotMatchToAntiJoinRule;
import com.alibaba.graphscope.common.ir.rel.graph.GraphLogicalSource;
import com.alibaba.graphscope.common.ir.tools.LogicalPlan;

import org.apache.calcite.plan.RelOptPlanner;
import org.apache.calcite.rel.RelNode;
import org.apache.calcite.rex.RexCall;
import org.apache.calcite.sql.type.SqlTypeName;
import org.junit.Assert;
import org.junit.Test;

public class MatchTest {
    @Test
    public void match_1_test() {
        RelNode source = Utils.eval("Match (n) Return n").build();
        Assert.assertEquals(
                "GraphLogicalProject(n=[n], isAppend=[false])\n"
                    + "  GraphLogicalSource(tableConfig=[{isAll=true, tables=[software, person]}],"
                    + " alias=[n], opt=[VERTEX])",
                source.explain().trim());
    }

    @Test
    public void match_2_test() {
        RelNode source =
                Utils.eval("Match (n:person)-[x:knows]->(y:person) Return n, x, y").build();
        Assert.assertEquals(
                "GraphLogicalProject(n=[n], x=[x], y=[y], isAppend=[false])\n"
                    + "  GraphLogicalSingleMatch(input=[null],"
                    + " sentence=[GraphLogicalGetV(tableConfig=[{isAll=false, tables=[person]}],"
                    + " alias=[y], opt=[END])\n"
                    + "  GraphLogicalExpand(tableConfig=[{isAll=false, tables=[knows]}], alias=[x],"
                    + " opt=[OUT])\n"
                    + "    GraphLogicalSource(tableConfig=[{isAll=false, tables=[person]}],"
                    + " alias=[n], opt=[VERTEX])\n"
                    + "], matchOpt=[INNER])",
                source.explain().trim());
    }

    @Test
    public void match_3_test() {
        RelNode match = Utils.eval("Match (a)-[]->(b), (b)-[]->(c) Return a, b, c").build();
        Assert.assertEquals(
                "GraphLogicalProject(a=[a], b=[b], c=[c], isAppend=[false])\n"
                    + "  GraphLogicalMultiMatch(input=[null],"
                    + " sentences=[{s0=[GraphLogicalGetV(tableConfig=[{isAll=true,"
                    + " tables=[software, person]}], alias=[b], opt=[END])\n"
                    + "  GraphLogicalExpand(tableConfig=[{isAll=true, tables=[created, knows]}],"
                    + " alias=[DEFAULT], opt=[OUT])\n"
                    + "    GraphLogicalSource(tableConfig=[{isAll=true, tables=[software,"
                    + " person]}], alias=[a], opt=[VERTEX])\n"
                    + "], s1=[GraphLogicalGetV(tableConfig=[{isAll=true, tables=[software,"
                    + " person]}], alias=[c], opt=[END])\n"
                    + "  GraphLogicalExpand(tableConfig=[{isAll=true, tables=[created, knows]}],"
                    + " alias=[DEFAULT], opt=[OUT])\n"
                    + "    GraphLogicalSource(tableConfig=[{isAll=true, tables=[software,"
                    + " person]}], alias=[b], opt=[VERTEX])\n"
                    + "]}])",
                match.explain().trim());
    }

    // for the sentence `(a:person)-[b:knows*1..3]-(c:person)`:
    // b is a path_expand operator, expand base should be `knows` type, getV base should be any
    // vertex types adjacent to knows (currently we have not implemented type inference based on
    // graph schema, so all vertex types are considered here)
    // c is a getV operator which should be `person` type
    @Test
    public void match_4_test() {
        RelNode match =
                Utils.eval(
                                "Match (a:person)-[b:knows*1..3 {weight:1.0}]->(c:person {name:"
                                        + " 'marko'}) Return a, b")
                        .build();
        Assert.assertEquals(
                "GraphLogicalProject(a=[a], b=[b], isAppend=[false])\n"
                    + "  GraphLogicalSingleMatch(input=[null],"
                    + " sentence=[GraphLogicalGetV(tableConfig=[{isAll=false, tables=[person]}],"
                    + " alias=[c], fusedFilter=[[=(DEFAULT.name, 'marko')]], opt=[END])\n"
                    + "  GraphLogicalPathExpand(expand=[GraphLogicalExpand(tableConfig=[{isAll=false,"
                    + " tables=[knows]}], alias=[DEFAULT], fusedFilter=[[=(DEFAULT.weight,"
                    + " 1.0E0)]], opt=[OUT])\n"
                    + "], getV=[GraphLogicalGetV(tableConfig=[{isAll=true, tables=[software,"
                    + " person]}], alias=[DEFAULT], opt=[END])\n"
                    + "], offset=[1], fetch=[2], path_opt=[ARBITRARY], result_opt=[END_V],"
                    + " alias=[b])\n"
                    + "    GraphLogicalSource(tableConfig=[{isAll=false, tables=[person]}],"
                    + " alias=[a], opt=[VERTEX])\n"
                    + "], matchOpt=[INNER])",
                match.explain().trim());
    }

    @Test
    public void match_5_test() {
        RelNode match = Utils.eval("Match (n:person {age: $age}) Return n").build();
        Assert.assertEquals(
                "GraphLogicalProject(n=[n], isAppend=[false])\n"
                        + "  GraphLogicalSource(tableConfig=[{isAll=false, tables=[person]}],"
                        + " alias=[n], fusedFilter=[[=(DEFAULT.age, ?0)]], opt=[VERTEX])",
                match.explain().trim());
    }

    @Test
    public void match_6_test() {
        RelNode project = Utils.eval("Match (a:person {id: 2l}) Return a").build();
        GraphLogicalSource source = (GraphLogicalSource) project.getInput(0);
        RexCall condition = (RexCall) source.getFilters().get(0);
        Assert.assertEquals(
                SqlTypeName.BIGINT, condition.getOperands().get(1).getType().getSqlTypeName());
    }

<<<<<<< HEAD
    @Test
    public void match_7_test() {
        LogicalPlan plan =
                Utils.evalLogicalPlan(
                        "Match (n:person {name: $name}) Where n.age = $age Return n.id;");
        Assert.assertEquals(
                "[Parameter{name='name', dataType=CHAR(1)}, Parameter{name='age',"
                        + " dataType=INTEGER}]",
                plan.getDynamicParams().toString());
        Assert.assertEquals("RecordType(BIGINT id)", plan.getOutputType().toString());
    }

    // add a new test case for match without any dynamic params
    @Test
    public void match_8_test() {
        LogicalPlan plan = Utils.evalLogicalPlan("Match (n:person) Return n.id;");
        Assert.assertTrue(plan.getDynamicParams().isEmpty());
        Assert.assertEquals("RecordType(BIGINT id)", plan.getOutputType().toString());
    }

    // add a new test case for match with multiple dynamic params
    @Test
    public void match_9_test() {
        LogicalPlan plan =
                Utils.evalLogicalPlan(
                        "Match (n:person {name: $name, age: $age}) Where n.id > 10 Return n.id,"
                                + " n.name;");
        Assert.assertEquals(
                "[Parameter{name='name', dataType=CHAR(1)}, Parameter{name='age',"
                        + " dataType=INTEGER}]",
                plan.getDynamicParams().toString());
        Assert.assertEquals("RecordType(BIGINT id, CHAR(1) name)", plan.getOutputType().toString());
=======
    // Match (a:person)-[x:knows]->(b:person), (b:person)-[:knows]-(c:person)
    // Optional Match (a:person)-[]->(c:person)
    // Return a
    @Test
    public void match_7_test() {
        RelNode multiMatch =
                Utils.eval(
                                "Match (a:person)-[x:knows]->(b:person),"
                                        + " (b:person)-[:knows]-(c:person) Optional Match"
                                        + " (a:person)-[]->(c:person) Return a")
                        .build();
        Assert.assertEquals(
                "GraphLogicalProject(a=[a], isAppend=[false])\n"
                    + "  LogicalJoin(condition=[AND(=(a, a), =(c, c))], joinType=[left])\n"
                    + "    GraphLogicalMultiMatch(input=[null],"
                    + " sentences=[{s0=[GraphLogicalGetV(tableConfig=[{isAll=false,"
                    + " tables=[person]}], alias=[b], opt=[END])\n"
                    + "  GraphLogicalExpand(tableConfig=[{isAll=false, tables=[knows]}], alias=[x],"
                    + " opt=[OUT])\n"
                    + "    GraphLogicalSource(tableConfig=[{isAll=false, tables=[person]}],"
                    + " alias=[a], opt=[VERTEX])\n"
                    + "], s1=[GraphLogicalGetV(tableConfig=[{isAll=false, tables=[person]}],"
                    + " alias=[c], opt=[OTHER])\n"
                    + "  GraphLogicalExpand(tableConfig=[{isAll=false, tables=[knows]}],"
                    + " alias=[DEFAULT], opt=[BOTH])\n"
                    + "    GraphLogicalSource(tableConfig=[{isAll=false, tables=[person]}],"
                    + " alias=[b], opt=[VERTEX])\n"
                    + "]}])\n"
                    + "    GraphLogicalSingleMatch(input=[null],"
                    + " sentence=[GraphLogicalGetV(tableConfig=[{isAll=false, tables=[person]}],"
                    + " alias=[c], opt=[END])\n"
                    + "  GraphLogicalExpand(tableConfig=[{isAll=true, tables=[created, knows]}],"
                    + " alias=[DEFAULT], opt=[OUT])\n"
                    + "    GraphLogicalSource(tableConfig=[{isAll=false, tables=[person]}],"
                    + " alias=[a], opt=[VERTEX])\n"
                    + "], matchOpt=[INNER])",
                multiMatch.explain().trim());
    }

    @Test
    public void match_8_test() {
        RelNode multiMatch = Utils.eval("Match (a) Where not (a)-[c]-(b) Return a Limit 1").build();
        Assert.assertEquals(
                "GraphLogicalSort(fetch=[1])\n"
                    + "  GraphLogicalProject(a=[a], isAppend=[false])\n"
                    + "    LogicalFilter(condition=[NOT(EXISTS({\n"
                    + "GraphLogicalGetV(tableConfig=[{isAll=true, tables=[software, person]}],"
                    + " alias=[b], opt=[OTHER])\n"
                    + "  GraphLogicalExpand(tableConfig=[{isAll=true, tables=[created, knows]}],"
                    + " alias=[c], opt=[BOTH])\n"
                    + "    GraphLogicalSource(tableConfig=[{isAll=true, tables=[software,"
                    + " person]}], alias=[a], opt=[VERTEX])\n"
                    + "}))])\n"
                    + "      GraphLogicalSource(tableConfig=[{isAll=true, tables=[software,"
                    + " person]}], alias=[a], opt=[VERTEX])",
                multiMatch.explain().trim());
        RelOptPlanner planner =
                com.alibaba.graphscope.common.ir.Utils.mockPlanner(
                        NotMatchToAntiJoinRule.Config.DEFAULT);
        planner.setRoot(multiMatch);
        RelNode after = planner.findBestExp();
        Assert.assertEquals(
                "GraphLogicalSort(fetch=[1])\n"
                    + "  GraphLogicalProject(a=[a], isAppend=[false])\n"
                    + "    LogicalJoin(condition=[=(a, a)], joinType=[anti])\n"
                    + "      GraphLogicalSource(tableConfig=[{isAll=true, tables=[software,"
                    + " person]}], alias=[a], opt=[VERTEX])\n"
                    + "      GraphLogicalSingleMatch(input=[null],"
                    + " sentence=[GraphLogicalGetV(tableConfig=[{isAll=true, tables=[software,"
                    + " person]}], alias=[b], opt=[OTHER])\n"
                    + "  GraphLogicalExpand(tableConfig=[{isAll=true, tables=[created, knows]}],"
                    + " alias=[c], opt=[BOTH])\n"
                    + "    GraphLogicalSource(tableConfig=[{isAll=true, tables=[software,"
                    + " person]}], alias=[a], opt=[VERTEX])\n"
                    + "], matchOpt=[INNER])",
                after.explain().trim());
>>>>>>> 20be508d
    }
}<|MERGE_RESOLUTION|>--- conflicted
+++ resolved
@@ -126,40 +126,6 @@
                 SqlTypeName.BIGINT, condition.getOperands().get(1).getType().getSqlTypeName());
     }
 
-<<<<<<< HEAD
-    @Test
-    public void match_7_test() {
-        LogicalPlan plan =
-                Utils.evalLogicalPlan(
-                        "Match (n:person {name: $name}) Where n.age = $age Return n.id;");
-        Assert.assertEquals(
-                "[Parameter{name='name', dataType=CHAR(1)}, Parameter{name='age',"
-                        + " dataType=INTEGER}]",
-                plan.getDynamicParams().toString());
-        Assert.assertEquals("RecordType(BIGINT id)", plan.getOutputType().toString());
-    }
-
-    // add a new test case for match without any dynamic params
-    @Test
-    public void match_8_test() {
-        LogicalPlan plan = Utils.evalLogicalPlan("Match (n:person) Return n.id;");
-        Assert.assertTrue(plan.getDynamicParams().isEmpty());
-        Assert.assertEquals("RecordType(BIGINT id)", plan.getOutputType().toString());
-    }
-
-    // add a new test case for match with multiple dynamic params
-    @Test
-    public void match_9_test() {
-        LogicalPlan plan =
-                Utils.evalLogicalPlan(
-                        "Match (n:person {name: $name, age: $age}) Where n.id > 10 Return n.id,"
-                                + " n.name;");
-        Assert.assertEquals(
-                "[Parameter{name='name', dataType=CHAR(1)}, Parameter{name='age',"
-                        + " dataType=INTEGER}]",
-                plan.getDynamicParams().toString());
-        Assert.assertEquals("RecordType(BIGINT id, CHAR(1) name)", plan.getOutputType().toString());
-=======
     // Match (a:person)-[x:knows]->(b:person), (b:person)-[:knows]-(c:person)
     // Optional Match (a:person)-[]->(c:person)
     // Return a
@@ -236,6 +202,39 @@
                     + " person]}], alias=[a], opt=[VERTEX])\n"
                     + "], matchOpt=[INNER])",
                 after.explain().trim());
->>>>>>> 20be508d
+    }
+
+    @Test
+    public void match_9_test() {
+        LogicalPlan plan =
+                Utils.evalLogicalPlan(
+                        "Match (n:person {name: $name}) Where n.age = $age Return n.id;");
+        Assert.assertEquals(
+                "[Parameter{name='name', dataType=CHAR(1)}, Parameter{name='age',"
+                        + " dataType=INTEGER}]",
+                plan.getDynamicParams().toString());
+        Assert.assertEquals("RecordType(BIGINT id)", plan.getOutputType().toString());
+    }
+
+    // add a new test case for match without any dynamic params
+    @Test
+    public void match_10_test() {
+        LogicalPlan plan = Utils.evalLogicalPlan("Match (n:person) Return n.id;");
+        Assert.assertTrue(plan.getDynamicParams().isEmpty());
+        Assert.assertEquals("RecordType(BIGINT id)", plan.getOutputType().toString());
+    }
+
+    // add a new test case for match with multiple dynamic params
+    @Test
+    public void match_11_test() {
+        LogicalPlan plan =
+                Utils.evalLogicalPlan(
+                        "Match (n:person {name: $name, age: $age}) Where n.id > 10 Return n.id,"
+                                + " n.name;");
+        Assert.assertEquals(
+                "[Parameter{name='name', dataType=CHAR(1)}, Parameter{name='age',"
+                        + " dataType=INTEGER}]",
+                plan.getDynamicParams().toString());
+        Assert.assertEquals("RecordType(BIGINT id, CHAR(1) name)", plan.getOutputType().toString());
     }
 }