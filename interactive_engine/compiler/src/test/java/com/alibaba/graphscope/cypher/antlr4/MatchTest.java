--- conflicted
+++ resolved
@@ -16,11 +16,7 @@
 
 package com.alibaba.graphscope.cypher.antlr4;
 
-<<<<<<< HEAD
-import com.alibaba.graphscope.common.ir.planner.rules.NotExistToAntiJoinRule;
-=======
 import com.alibaba.graphscope.common.ir.planner.rules.NotMatchToAntiJoinRule;
->>>>>>> 89503716
 import com.alibaba.graphscope.common.ir.rel.graph.GraphLogicalSource;
 
 import org.apache.calcite.plan.RelOptPlanner;
@@ -187,11 +183,7 @@
                 multiMatch.explain().trim());
         RelOptPlanner planner =
                 com.alibaba.graphscope.common.ir.Utils.mockPlanner(
-<<<<<<< HEAD
-                        NotExistToAntiJoinRule.Config.DEFAULT);
-=======
                         NotMatchToAntiJoinRule.Config.DEFAULT);
->>>>>>> 89503716
         planner.setRoot(multiMatch);
         RelNode after = planner.findBestExp();
         Assert.assertEquals(
