--- conflicted
+++ resolved
@@ -1513,7 +1513,17 @@
     }
 
     @Test
-<<<<<<< HEAD
+    public void g_V_as_a_select_expr_id_a_test() {
+        // the condition is fused into source and identified as primary key filtering
+        RelNode node = eval("g.V().as('a').where(expr(elementId(a) = 2))");
+        Assert.assertEquals(
+                "GraphLogicalProject(a=[a], isAppend=[false])\n"
+                    + "  GraphLogicalSource(tableConfig=[{isAll=true, tables=[software, person]}],"
+                    + " alias=[a], opt=[VERTEX], uniqueKeyFilters=[=(_.~id, 2)])",
+                node.explain().trim());
+    }
+
+    @Test
     public void g_V_match_as_a_out_as_b_count_test() {
         RelNode node = eval("g.V().match(as(\"a\").out().as(\"b\")).count()");
         Assert.assertEquals(
@@ -1527,15 +1537,6 @@
                     + "    GraphLogicalSource(tableConfig=[{isAll=false, tables=[person]}],"
                     + " alias=[a], opt=[VERTEX])\n"
                     + "], matchOpt=[INNER])",
-=======
-    public void g_V_as_a_select_expr_id_a_test() {
-        // the condition is fused into source and identified as primary key filtering
-        RelNode node = eval("g.V().as('a').where(expr(elementId(a) = 2))");
-        Assert.assertEquals(
-                "GraphLogicalProject(a=[a], isAppend=[false])\n"
-                    + "  GraphLogicalSource(tableConfig=[{isAll=true, tables=[software, person]}],"
-                    + " alias=[a], opt=[VERTEX], uniqueKeyFilters=[=(_.~id, 2)])",
->>>>>>> 784525a5
                 node.explain().trim());
     }
 }