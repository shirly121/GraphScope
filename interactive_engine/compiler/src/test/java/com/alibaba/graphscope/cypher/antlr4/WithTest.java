--- conflicted
+++ resolved
@@ -154,11 +154,6 @@
                 project.explain().trim());
     }
 
-<<<<<<< HEAD
-    @Test
-    public void with_10_test() {
-        RelNode project =
-=======
     // with + optional match
     @Test
     public void with_10_test() {
@@ -193,7 +188,6 @@
     @Test
     public void with_11_test() {
         RelNode project =
->>>>>>> b9dcbe66
                 Utils.eval("Match (a:person)-[k:knows*1..2]->(b:person) Return length(k)").build();
         Assert.assertEquals(
                 "GraphLogicalProject(~len=[k.~len], isAppend=[false])\n"
@@ -211,10 +205,9 @@
                     + "], matchOpt=[INNER])",
                 project.explain().trim());
     }
-<<<<<<< HEAD
-
-    @Test
-    public void with_11_test() {
+
+    @Test
+    public void with_12_test() {
         RelNode project =
                 Utils.eval("Match (a:person) Return head(collect(a.name)) as name").build();
         Assert.assertEquals(
@@ -226,6 +219,4 @@
                 project.explain().trim());
         Assert.assertEquals("RecordType(CHAR(1) name)", project.getRowType().toString());
     }
-=======
->>>>>>> b9dcbe66
 }