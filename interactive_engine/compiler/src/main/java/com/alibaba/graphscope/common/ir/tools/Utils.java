--- conflicted
+++ resolved
@@ -18,16 +18,9 @@
 
 import com.alibaba.graphscope.common.ir.meta.schema.CommonOptTable;
 import com.alibaba.graphscope.common.ir.rel.CommonTableScan;
-<<<<<<< HEAD
-import com.alibaba.graphscope.common.ir.rel.GraphExtendIntersect;
-import com.alibaba.graphscope.common.ir.rel.GraphPattern;
-import com.alibaba.graphscope.common.ir.rel.metadata.glogue.pattern.Pattern;
-import com.google.common.collect.*;
-=======
 import com.google.common.collect.Lists;
 import com.google.common.collect.Range;
 import com.google.common.collect.Sets;
->>>>>>> 2ebe3515
 
 import org.apache.calcite.plan.RelOptUtil;
 import org.apache.calcite.rel.RelNode;
@@ -39,7 +32,6 @@
 import org.apache.calcite.util.Sarg;
 
 import java.util.List;
-import java.util.Map;
 import java.util.Set;
 
 public class Utils {
@@ -119,49 +111,4 @@
         }
         return builder.toString();
     }
-
-    public static String toString(RelNode node) {
-        return toString("root:", node, Sets.newHashSet());
-    }
-
-    private static String toString(String header, RelNode node, Set<String> dedup) {
-        StringBuilder builder = new StringBuilder();
-        if (!header.isEmpty()) {
-            dedup.add(header);
-            builder.append(header).append("\n");
-        }
-        builder.append(RelOptUtil.toString(node));
-        List<RelNode> inputs = Lists.newArrayList(node.getInputs());
-        while (!inputs.isEmpty()) {
-            RelNode input = inputs.remove(0);
-            if (input instanceof CommonTableScan) {
-                CommonOptTable optTable = (CommonOptTable) ((CommonTableScan) input).getTable();
-                String name = optTable.getQualifiedName().get(0) + ":";
-                if (!dedup.contains(name)) {
-                    builder.append(toString(name, optTable.getCommon(), dedup));
-                }
-            }
-            inputs.addAll(input.getInputs());
-        }
-        return builder.toString();
-    }
-
-    public static Map<Integer, Pattern> getAllPatterns(RelNode rel) {
-        List<RelNode> queue = Lists.newArrayList(rel);
-        Map<Integer, Pattern> patterns = Maps.newLinkedHashMap();
-        while (!queue.isEmpty()) {
-            RelNode cur = queue.remove(0);
-            if (cur instanceof GraphExtendIntersect) {
-                Pattern src = ((GraphExtendIntersect) cur).getGlogueEdge().getSrcPattern();
-                Pattern dst = ((GraphExtendIntersect) cur).getGlogueEdge().getDstPattern();
-                patterns.put(src.getPatternId(), src);
-                patterns.put(dst.getPatternId(), dst);
-            } else if (cur instanceof GraphPattern) {
-                Pattern pattern = ((GraphPattern) cur).getPattern();
-                patterns.put(pattern.getPatternId(), pattern);
-            }
-            queue.addAll(cur.getInputs());
-        }
-        return patterns;
-    }
 }