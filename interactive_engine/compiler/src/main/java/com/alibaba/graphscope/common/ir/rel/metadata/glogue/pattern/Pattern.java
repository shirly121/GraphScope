package com.alibaba.graphscope.common.ir.rel.metadata.glogue.pattern;

import com.alibaba.graphscope.common.ir.rel.metadata.glogue.ExtendEdge;
import com.alibaba.graphscope.common.ir.rel.metadata.glogue.ExtendStep;
import com.alibaba.graphscope.common.ir.rel.metadata.glogue.utils.Combinations;
import com.alibaba.graphscope.common.ir.rel.metadata.schema.EdgeTypeId;
import com.alibaba.graphscope.common.ir.rel.metadata.schema.GlogueSchema;
<<<<<<< HEAD

=======
>>>>>>> e762fc81
import org.jgrapht.Graph;
import org.jgrapht.GraphMapping;
import org.jgrapht.alg.color.ColorRefinementAlgorithm;
import org.jgrapht.alg.connectivity.ConnectivityInspector;
import org.jgrapht.alg.interfaces.VertexColoringAlgorithm.Coloring;
import org.jgrapht.alg.isomorphism.ColorRefinementIsomorphismInspector;
import org.jgrapht.alg.isomorphism.VF2GraphIsomorphismInspector;
import org.jgrapht.graph.AsUndirectedGraph;
import org.jgrapht.graph.SimpleDirectedGraph;
import org.slf4j.Logger;
import org.slf4j.LoggerFactory;

import java.util.*;

public class Pattern {
    /// pattern id, i.e., the index of the pattern in Glogue
    private int id;
    /// pattern graph, i.e., the topology of the pattern
    private final Graph<PatternVertex, PatternEdge> patternGraph;
    /// maxVertexId and maxEdgeId to record the max vertex id and max edge id in the
    /// pattern
    private int maxVertexId;
    private int maxEdgeId;
    // PatternOrder is used for reordering vertices in Pattern.
    // Noticed that it is not an identifier of Pattern. i.e., two patterns with same
    // pattern ordering may not be isomorphic.
    private PatternOrder patternOrder;

    private final ConnectivityInspector<PatternVertex, PatternEdge> connectivityInspector;

<<<<<<< HEAD
=======
    private static Logger logger = LoggerFactory.getLogger(Pattern.class);

>>>>>>> e762fc81
    // vertex type comparator and edge type comparator are used for isomorphism
    // inspector
    static final Comparator<PatternVertex> vertexTypeComparator =
            (o1, o2) -> {
                if (o1.getVertexTypeIds().size() != o2.getVertexTypeIds().size()) {
                    return o1.getVertexTypeIds().size() - o2.getVertexTypeIds().size();
                } else {
                    ArrayList<Integer> o1List = new ArrayList<>(o1.getVertexTypeIds());
                    o1List.sort(Integer::compareTo);
                    ArrayList<Integer> o2List = new ArrayList<>(o2.getVertexTypeIds());
                    o2List.sort(Integer::compareTo);
                    for (int i = 0; i < o1List.size(); i++) {
                        if (!o1List.get(i).equals(o2List.get(i))) {
                            return o1List.get(i) - o2List.get(i);
                        }
                    }
                    return 0;
                }
            };
    static final Comparator<PatternEdge> edgeTypeComparator =
            (o1, o2) -> {
                if (o1.getEdgeTypeIds().size() != o2.getEdgeTypeIds().size()) {
                    return o1.getEdgeTypeIds().size() - o2.getEdgeTypeIds().size();
                } else {
                    ArrayList<EdgeTypeId> o1List = new ArrayList<>(o1.getEdgeTypeIds());
                    o1List.sort(
                            Comparator.comparingInt(EdgeTypeId::getSrcLabelId)
                                    .thenComparingInt(EdgeTypeId::getDstLabelId)
                                    .thenComparingInt(EdgeTypeId::getEdgeLabelId));
                    ArrayList<EdgeTypeId> o2List = new ArrayList<>(o2.getEdgeTypeIds());
                    o2List.sort(
                            Comparator.comparingInt(EdgeTypeId::getSrcLabelId)
                                    .thenComparingInt(EdgeTypeId::getDstLabelId)
                                    .thenComparingInt(EdgeTypeId::getEdgeLabelId));
                    for (int i = 0; i < o1List.size(); i++) {
                        if (!o1List.get(i).equals(o2List.get(i))) {
                            return o1List.get(i).compareTo(o2List.get(i));
                        }
                    }
                    return 0;
                }
            };

    // by default, simple directed graph is used for pattern representation.
    public Pattern() {
        this.patternGraph = new SimpleDirectedGraph<PatternVertex, PatternEdge>(PatternEdge.class);
        this.connectivityInspector = new ConnectivityInspector<>(this.patternGraph);
        this.maxVertexId = 0;
        this.maxEdgeId = 0;
    }

    public Pattern(Graph<PatternVertex, PatternEdge> patternGraph) {
        this.patternGraph = patternGraph;
        this.connectivityInspector = new ConnectivityInspector<>(this.patternGraph);
        this.maxVertexId = patternGraph.vertexSet().size();
        this.maxEdgeId = patternGraph.edgeSet().size();
        this.reordering();
    }

    public Pattern(Pattern pattern) {
        this.patternGraph = new SimpleDirectedGraph<PatternVertex, PatternEdge>(PatternEdge.class);
        this.connectivityInspector = new ConnectivityInspector<>(this.patternGraph);
        for (PatternVertex vertex : pattern.getVertexSet()) {
            addVertex(vertex);
        }
        for (PatternEdge edge : pattern.getEdgeSet()) {
            addEdge(edge.getSrcVertex(), edge.getDstVertex(), edge);
        }
        this.maxVertexId = pattern.maxVertexId;
        this.maxEdgeId = pattern.maxEdgeId;
        this.patternOrder = pattern.patternOrder;
    }

    public Pattern(PatternVertex vertex) {
        this.patternGraph = new SimpleDirectedGraph<PatternVertex, PatternEdge>(PatternEdge.class);
        this.connectivityInspector = new ConnectivityInspector<>(this.patternGraph);
        this.patternGraph.addVertex(vertex);
        this.maxVertexId = 1;
        this.maxEdgeId = 0;
        this.reordering();
    }

    public void setPatternId(int id) {
        this.id = id;
    }

    public Integer getVertexNumber() {
        return this.maxVertexId;
    }

    public Integer getEdgeNumber() {
        return this.maxEdgeId;
    }

    public Set<PatternVertex> getVertexSet() {
        return this.patternGraph.vertexSet();
    }

    public Set<PatternEdge> getEdgeSet() {
        return this.patternGraph.edgeSet();
    }

    public Set<PatternEdge> getEdgesOf(PatternVertex vertex) {
        return this.patternGraph.edgesOf(vertex);
    }

    /// Find all possible ExtendSteps of current pattern based on the given
    /// GlogueSchema
    public List<ExtendStep> getExtendSteps(GlogueSchema schema) {
        // For each vertexType in GlogueSchema (i.e., targetPatternVertexType),
        // consider all possible extend steps from each vertex in current pattern (i.e.,
        // srcPatternVertexType) to targetPatternVertexType.
        List<ExtendStep> extendSteps = new ArrayList<>();
        // Get all vertex labels from pattern meta as the possible extend target vertex
        List<Integer> targetVertexTypes = schema.getVertexTypes();
        // targetVertexTypeId -> List of ExtendEdges extend to targetVertex
        Map<Integer, List<ExtendEdge>> extendEdgesWithDstType = new HashMap<>();
        for (Integer targetVertexType : targetVertexTypes) {
            Set<Integer> consideredGroup = new HashSet<>();
            for (PatternVertex srcPatternVertex : this.getVertexSet()) {
                Integer srcVertexOrder = this.getVertexOrder(srcPatternVertex);
                if (consideredGroup.contains(this.getVertexGroup(srcPatternVertex))) {
                    // Notice that before consider extend edges, skip if the
                    // srcPatternVertexType is already considered (i.e., if any
                    // vertex from the same color group is already considered)
                    continue;
                } else {
                    consideredGroup.add(srcVertexOrder);
                }
                if (!srcPatternVertex.isDistinct()) {
                    throw new UnsupportedOperationException(
                            "In ExtendStep, srcPatternVertex "
                                    + srcPatternVertex
                                    + " is not supported");
                }
                Integer srcVertexType = srcPatternVertex.getVertexTypeIds().get(0);
                // Get all adjacent edges from srcVertex to targetVertex
                List<EdgeTypeId> outEdges = schema.getEdgeTypes(srcVertexType, targetVertexType);
                for (EdgeTypeId outEdge : outEdges) {
                    if (srcVertexType.equals(outEdge.getSrcLabelId())) {
                        ExtendEdge extendEdge =
                                new ExtendEdge(srcVertexOrder, outEdge, PatternDirection.OUT);
                        if (extendEdgesWithDstType.containsKey(outEdge.getDstLabelId())) {
                            extendEdgesWithDstType.get(outEdge.getDstLabelId()).add(extendEdge);
                        } else {
                            extendEdgesWithDstType.put(
                                    outEdge.getDstLabelId(),
                                    new ArrayList<ExtendEdge>(Arrays.asList(extendEdge)));
                        }
                    } else {
                        throw new UnsupportedOperationException(
                                "In ExtendStep, srcVertexType "
                                        + srcVertexType
                                        + " is not equal to outEdge srcLabelId "
                                        + outEdge.getSrcLabelId());
                    }
                }
                // Get all adjacent edges from targetVertex to srcVertex
                // TODO: be very careful here: if we allow "both" direction in schema, e.g.,
                // person-knows-person, then we need to consider the duplications in outEdges
                // and inEdges; that is, when extend a new person, then only one edge expanded.
                List<EdgeTypeId> inEdges = schema.getEdgeTypes(targetVertexType, srcVertexType);
                for (EdgeTypeId inEdge : inEdges) {
                    if (srcVertexType.equals(inEdge.getDstLabelId())) {
                        ExtendEdge extendEdge =
                                new ExtendEdge(srcVertexOrder, inEdge, PatternDirection.IN);
                        if (extendEdgesWithDstType.containsKey(inEdge.getSrcLabelId())) {
                            extendEdgesWithDstType.get(inEdge.getSrcLabelId()).add(extendEdge);
                        } else {
                            extendEdgesWithDstType.put(
                                    inEdge.getSrcLabelId(),
                                    new ArrayList<ExtendEdge>(Arrays.asList(extendEdge)));
                        }
                    } else {
                        throw new UnsupportedOperationException(
                                "In ExtendStep, srcVertexType "
                                        + srcVertexType
                                        + " is not equal to inEdge dstLabelId "
                                        + inEdge.getDstLabelId());
                    }
                }
            }
        }

        // get all subsets of extendEdgesWithDstId. Each subset corresponds to a
        // possible extend.
        for (Map.Entry entry : extendEdgesWithDstType.entrySet()) {
            List<ExtendEdge> orginalSet = (List<ExtendEdge>) entry.getValue();
            for (int k = 1; k <= orginalSet.size(); k++) {
                List<List<ExtendEdge>> subsets = Combinations.getCombinations(orginalSet, k);
                // TODO: a subset with duplicated edges, should be filter out?
                // ! e.g., do we need extend pattern like: person <-> person
                for (List<ExtendEdge> subset : subsets) {
                    extendSteps.add(new ExtendStep((Integer) entry.getKey(), subset));
                }
            }
        }

        return extendSteps;
    }

    /// Extend current pattern with the given extendStep, and return the new
    /// pattern.
    public Pattern extend(ExtendStep extendStep) {
        Pattern newPattern = new Pattern(this);
        Integer targetVertexTypeId = extendStep.getTargetVertexType();
        PatternVertex targetVertex =
                new SinglePatternVertex(targetVertexTypeId, newPattern.maxVertexId);
        newPattern.addVertex(targetVertex);
        for (ExtendEdge extendEdge : extendStep.getExtendEdges()) {
            PatternDirection dir = extendEdge.getDirection();
            Integer srcVertexOrder = extendEdge.getSrcVertexOrder();
            PatternVertex srcVertex = newPattern.getVertexByOrder(srcVertexOrder);
            EdgeTypeId edgeTypeId = extendEdge.getEdgeTypeId();
            // TODO: be very careful if we allow "both" direction in schema
            if (dir.equals(PatternDirection.OUT)) {
<<<<<<< HEAD
                System.out.println(
                        "To extend: " + srcVertex + " -> " + targetVertex + " " + edgeTypeId);
                PatternEdge edge =
                        new SinglePatternEdge(
                                srcVertex, targetVertex, edgeTypeId, newPattern.maxEdgeId);
                newPattern.addEdge(srcVertex, targetVertex, edge);
            } else {
                System.out.println(
                        "To extend: " + targetVertex + " -> " + srcVertex + " " + edgeTypeId);
                PatternEdge edge =
                        new SinglePatternEdge(
                                targetVertex, srcVertex, edgeTypeId, newPattern.maxEdgeId);
=======
                logger.debug("To extend: " + srcVertex + " -> " + targetVertex + " " + edgeTypeId);
                PatternEdge edge = new SinglePatternEdge(srcVertex, targetVertex, edgeTypeId, newPattern.maxEdgeId);
                newPattern.addEdge(srcVertex, targetVertex, edge);
            } else {
                logger.debug("To extend: " + targetVertex + " -> " + srcVertex + " " + edgeTypeId);
                PatternEdge edge = new SinglePatternEdge(targetVertex, srcVertex, edgeTypeId, newPattern.maxEdgeId);
>>>>>>> e762fc81
                newPattern.addEdge(targetVertex, srcVertex, edge);
            }
        }
        newPattern.reordering();
        return newPattern;
    }

    public void reordering() {
        PatternOrderCanonicalLabelingImpl patternOrder =
                new PatternOrderCanonicalLabelingImpl(this.patternGraph);
        this.patternOrder = patternOrder;
    }

    public boolean addVertex(Integer type) {
        PatternVertex vertex = new SinglePatternVertex(type, this.maxVertexId);
        return addVertex(vertex);
    }

    // add a pattern vertex into pattern, and increase pattern's maxVertexId
    public boolean addVertex(PatternVertex vertex) {
        boolean added = this.patternGraph.addVertex(vertex);
        if (added) {
            this.maxVertexId++;
        }
        return added;
    }

    /**
     * Remove a vertex with its adjacent edges from pattern, and return the connected components of the remaining pattern.
     * @param vertex
     * @return
     */
    public List<Set<PatternVertex>> removeVertex(PatternVertex vertex) {
        boolean removed = this.patternGraph.removeVertex(vertex);
        if (removed) {
            this.maxVertexId = this.patternGraph.vertexSet().size();
            this.maxEdgeId = this.patternGraph.edgeSet().size();
            this.reordering();
        }
        return this.connectivityInspector.connectedSets();
    }

    public int getDegree(PatternVertex vertex) {
        return this.patternGraph.degreeOf(vertex);
    }

    public boolean addEdge(
            PatternVertex srcVertex, PatternVertex dstVertex, EdgeTypeId edgeTypeId) {
        PatternEdge edge = new SinglePatternEdge(srcVertex, dstVertex, edgeTypeId, this.maxEdgeId);
        return addEdge(srcVertex, dstVertex, edge);
    }

    // add a pattern edge into pattern, and increase pattern's maxEdgeId
    public boolean addEdge(PatternVertex srcVertex, PatternVertex dstVertex, PatternEdge edge) {
        boolean added = this.patternGraph.addEdge(srcVertex, dstVertex, edge);
        if (added) {
            this.maxEdgeId++;
        }
        return added;
    }

    public PatternVertex getVertexById(Integer vertexId) {
        // TODO: more efficient way to find vertex by id
        for (PatternVertex vertex : this.patternGraph.vertexSet()) {
            if (vertex.getId().equals(vertexId)) {
                return vertex;
            }
        }
        return null;
    }

    public PatternVertex getVertexByOrder(int vertexId) {
        return this.patternOrder.getVertexByOrder(vertexId);
    }

    public Integer getVertexOrder(PatternVertex vertex) {
        return this.patternOrder.getVertexOrder(vertex);
    }

    public Integer getVertexGroup(PatternVertex vertex) {
        return this.patternOrder.getVertexGroup(vertex);
    }

    public int getPatternId() {
        return this.id;
    }

    @Override
    public String toString() {
        return "Pattern "
                + this.id
                + " Vertices: "
                + this.patternGraph.vertexSet().toString()
                + ", PatternEdges: "
                + this.patternGraph.edgeSet().toString()
                + ", PatternOrder: "
                + this.patternOrder;
    }

    private boolean preCheck(Pattern other) {
        // compare vertex number and edge number
        if (this.maxVertexId != other.maxVertexId || this.maxEdgeId != other.maxEdgeId) {
            return false;
        }
        // compare pattern order
        if (this.patternOrder == null) {
            this.reordering();
        }
        if (other.patternOrder == null) {
            other.reordering();
        }
        if (!this.patternOrder.equals(other.patternOrder)) {
            // TODO: remove this, this is for debugging
            VF2GraphIsomorphismInspector<PatternVertex, PatternEdge> isomorphismInspector =
                    new VF2GraphIsomorphismInspector<PatternVertex, PatternEdge>(
                            this.patternGraph,
                            other.patternGraph,
                            vertexTypeComparator,
                            edgeTypeComparator);
            if (isomorphismInspector.isomorphismExists()) {
<<<<<<< HEAD
                System.out.println(
                        "!!!Notice that different pattern order, but the same pattern!!!");
                System.out.println("pattern1 v.s. pattern2: \n" + this + "\n" + other);
=======
                logger.debug("!!!Notice that different pattern order, but the same pattern!!!");
                logger.debug("pattern1 v.s. pattern2: \n" + this + "\n" + other);
>>>>>>> e762fc81
                return true;
            } else {
                return false;
            }
        }
        return true;
    }

    public boolean isIsomorphicTo(Pattern other) {
        return isIsomorphicTo(other, vertexTypeComparator, edgeTypeComparator);
    }

    public boolean isIsomorphicTo(
            Pattern other,
            Comparator<PatternVertex> vertexComparator,
            Comparator<PatternEdge> edgeComparator) {
        if (this == other) {
            return true;
        } else if (!this.preCheck(other)) {
            return false;
        } else {
            Iterator<GraphMapping<PatternVertex, PatternEdge>> mappings =
                    getIsomorphicMappings(other, vertexComparator, edgeComparator);
            return mappings.hasNext();
        }
    }

    public Optional<PatternMapping> getIsomorphicMapping(Pattern other) {
        Iterator<GraphMapping<PatternVertex, PatternEdge>> mappings =
                getIsomorphicMappings(other, vertexTypeComparator, edgeTypeComparator);
        if (mappings.hasNext()) {
            return Optional.of(new PatternMapping(mappings.next()));
        } else {
            return Optional.empty();
        }
    }

    private Iterator<GraphMapping<PatternVertex, PatternEdge>> getIsomorphicMappings(
            Pattern other,
            Comparator<PatternVertex> vertexComparator,
            Comparator<PatternEdge> edgeComparator) {
        VF2GraphIsomorphismInspector<PatternVertex, PatternEdge> isomorphismInspector =
                new VF2GraphIsomorphismInspector<PatternVertex, PatternEdge>(
                        this.patternGraph, other.patternGraph, vertexComparator, edgeComparator);
        return isomorphismInspector.getMappings();
    }

    @Override
    public boolean equals(Object o) {
        //        if (this == o) return true;
        //        if (o == null || getClass() != o.getClass()) return false;
        //        Pattern pattern = (Pattern) o;
        //        return id == pattern.id && maxVertexId == pattern.maxVertexId && maxEdgeId ==
        // pattern.maxEdgeId && Objects.equals(patternGraph, pattern.patternGraph) &&
        // Objects.equals(patternOrder, pattern.patternOrder);
        if (o instanceof Pattern) {
            Pattern other = (Pattern) o;
            return isIsomorphicTo(other);
        }
        return false;
    }

    @Override
    public int hashCode() {
        // return Objects.hash(id, patternGraph, maxVertexId, maxEdgeId, patternOrder);
        return this.patternGraph.hashCode();
    }

    public static void main(String[] args) {
        // v0: software
        // v1: person
        // v2: person
        PatternVertex v0 = new SinglePatternVertex(1, 0);
        PatternVertex v1 = new SinglePatternVertex(0, 1);
        PatternVertex v2 = new SinglePatternVertex(0, 2);

        // person -> software
        EdgeTypeId e1 = new EdgeTypeId(0, 1, 1);
        // person -> person
        EdgeTypeId e2 = new EdgeTypeId(0, 0, 0);

        // p1 -> s0 <- p2
        Pattern p = new Pattern();
        p.addVertex(v0);
        p.addVertex(v1);
        p.addVertex(v2);
        p.addEdge(v1, v0, e1);
        p.addEdge(v2, v0, e1);

        System.out.println("pattern p " + p);

        // p0 -> s1 <- p2
        Pattern p1 = new Pattern();

        PatternVertex v00 = new SinglePatternVertex(0, 0);
        PatternVertex v11 = new SinglePatternVertex(1, 1);
        PatternVertex v22 = new SinglePatternVertex(0, 2);
        p1.addVertex(v00);
        p1.addVertex(v11);
        p1.addVertex(v22);
        p1.addEdge(v00, v11, e1);
        p1.addEdge(v22, v11, e1);
        System.out.println("pattern p1 " + p1);

        // p1 -> s0 -> p2
        Pattern p4 = new Pattern();
        p4.addVertex(v0);
        p4.addVertex(v1);
        p4.addVertex(v2);
        p4.addEdge(v1, v0, e1);
        // a fake edge
        EdgeTypeId e3 = new EdgeTypeId(1, 0, 2);
        p4.addEdge(v0, v2, e3);

        VF2GraphIsomorphismInspector isomorphismInspector =
                new VF2GraphIsomorphismInspector(p.patternGraph, p1.patternGraph);
        System.out.println(
                "pattern isomorphic of p v.s. p1 " + isomorphismInspector.isomorphismExists());

        Graph<PatternVertex, PatternEdge> undirectedP = new AsUndirectedGraph<>(p.patternGraph);
        Graph<PatternVertex, PatternEdge> undirectedP1 = new AsUndirectedGraph<>(p1.patternGraph);

        // ColorRefinementIsomorphismInspector colorRefinementIsomorphismInspector = new
        // ColorRefinementIsomorphismInspector(
        // p.patternGraph, p1.patternGraph);

        ColorRefinementIsomorphismInspector colorRefinementIsomorphismInspector =
                new ColorRefinementIsomorphismInspector(undirectedP, undirectedP1);

        // TODO: throws exception when using color refinement to check isomorphism on
        // directed graph
        System.out.println(
                "pattern isomorphic check of p v.s. p1 by color refinement "
                        + colorRefinementIsomorphismInspector.isomorphismExists());

        ColorRefinementIsomorphismInspector colorRefinementIsomorphismInspector04 =
                new ColorRefinementIsomorphismInspector(p.patternGraph, p4.patternGraph);

        System.out.println(
                "pattern isomorphic check of p v.s. p4 by color refinement "
                        + colorRefinementIsomorphismInspector04.isomorphismExists());

        // p2 -> s0 <- p1 + p1 -> p2
        Pattern p2 = new Pattern(p);
        p2.addEdge(v1, v2, e2);
        System.out.println("pattern p2 " + p2);

        Pattern p3 = new Pattern(p);
        p3.addEdge(v2, v1, e2);
        System.out.println("pattern p3 " + p3);

        System.out.println("pattern 2 equals pattern 3 " + p2.equals(p3));

        VF2GraphIsomorphismInspector isomorphismInspector23 =
                new VF2GraphIsomorphismInspector(p2.patternGraph, p3.patternGraph);
        System.out.println(
                "pattern isomorphic of p2 v.s. p3 " + isomorphismInspector23.isomorphismExists());

        ColorRefinementIsomorphismInspector colorRefinementIsomorphismInspector23 =
                new ColorRefinementIsomorphismInspector(p2.patternGraph, p3.patternGraph);

        System.out.println(
                "pattern isomorphic check of p2 v.s. p3 by color refinement "
                        + colorRefinementIsomorphismInspector23.isomorphismExists());

        System.out.println("mappings:");

        System.out.println("vf2 mappings of p v.s. p1:");
        Iterator<GraphMapping<PatternVertex, PatternEdge>> mappings =
                isomorphismInspector.getMappings();
        while (mappings.hasNext()) {
            GraphMapping<PatternVertex, PatternEdge> mapping = mappings.next();
            System.out.println("mapping " + mapping);
            for (PatternVertex vertex : p2.patternGraph.vertexSet()) {
                System.out.println(
                        "vertex "
                                + vertex
                                + " mapping "
                                + mapping.getVertexCorrespondence(vertex, true)
                                + ", "
                                + mapping.getVertexCorrespondence(vertex, false));
            }
        }

        // TODO: throws exception

        // System.out.println("color refinement mapping checking of p v.s. p1:");
        // Iterator<GraphMapping<PatternVertex, PatternEdge>> colorRefinementMappings =
        // colorRefinementIsomorphismInspector
        // .getMappings();
        // while (colorRefinementMappings.hasNext()) {
        // GraphMapping<PatternVertex, PatternEdge> mapping =
        // colorRefinementMappings.next();
        // System.out.println("mapping " + mapping);
        // for (PatternVertex vertex : p2.patternGraph.vertexSet()) {
        // System.out.println(
        // "vertex " + vertex + " mapping " + mapping.getVertexCorrespondence(vertex,
        // true) + ", "
        // + mapping.getVertexCorrespondence(vertex, false));

        // }
        // }

        System.out.println("vf2 mapping checking of p2 v.s. p3:");
        Iterator<GraphMapping<PatternVertex, PatternEdge>> mappings23 =
                isomorphismInspector23.getMappings();
        while (mappings23.hasNext()) {
            GraphMapping<PatternVertex, PatternEdge> mapping = mappings23.next();
            System.out.println("mapping " + mapping);
            for (PatternVertex vertex : p2.patternGraph.vertexSet()) {
                System.out.println(
                        "vertex "
                                + vertex
                                + " mapping "
                                + mapping.getVertexCorrespondence(vertex, true)
                                + ", "
                                + mapping.getVertexCorrespondence(vertex, false));
            }
        }

        System.out.println("color refinement mapping checking of p2 v.s. p3:");
        Iterator<GraphMapping<PatternVertex, PatternEdge>> colorRefinementMappings23 =
                colorRefinementIsomorphismInspector23.getMappings();
        while (colorRefinementMappings23.hasNext()) {
            GraphMapping<PatternVertex, PatternEdge> mapping = colorRefinementMappings23.next();
            System.out.println("mapping " + mapping);
            for (PatternVertex vertex : p2.patternGraph.vertexSet()) {
                System.out.println(
                        "vertex "
                                + vertex
                                + " mapping "
                                + mapping.getVertexCorrespondence(vertex, true)
                                + ", "
                                + mapping.getVertexCorrespondence(vertex, false));
            }
        }

        System.out.println("Graph colors: ...");
        ColorRefinementAlgorithm colorRefinementAlgorithm =
                new ColorRefinementAlgorithm(p.patternGraph);
        Coloring<PatternVertex> color = colorRefinementAlgorithm.getColoring();
        System.out.println("p color " + color);
        ColorRefinementAlgorithm colorRefinementAlgorithm1 =
                new ColorRefinementAlgorithm(p1.patternGraph);
        Coloring<PatternVertex> color1 = colorRefinementAlgorithm1.getColoring();
        System.out.println("p1 color " + color1);

        PatternOrderCanonicalLabelingImpl canonicalLabelManager =
                new PatternOrderCanonicalLabelingImpl(p.patternGraph);
        System.out.println("p0 canonical label " + canonicalLabelManager.toString());
        PatternOrderCanonicalLabelingImpl canonicalLabelManager1 =
                new PatternOrderCanonicalLabelingImpl(p1.patternGraph);
        System.out.println("p1 canonical label " + canonicalLabelManager1.toString());

        PatternOrderCanonicalLabelingImpl canonicalLabelManager2 =
                new PatternOrderCanonicalLabelingImpl(p2.patternGraph);
        System.out.println("p2 canonical label " + canonicalLabelManager2.toString());
        PatternOrderCanonicalLabelingImpl canonicalLabelManager3 =
                new PatternOrderCanonicalLabelingImpl(p3.patternGraph);
        System.out.println("p3 canonical label " + canonicalLabelManager3.toString());

        Pattern p5 = new Pattern();
        p5.addVertex(v0);
        p5.addVertex(v1);
        PatternVertex v222 = new SinglePatternVertex(0, 2);
        p5.addVertex(v222);
        p5.addEdge(v1, v0, e1);
        p5.addEdge(v1, v222, e2);

        Pattern p6 = new Pattern();
        p6.addVertex(v0);
        p6.addVertex(v1);
        PatternVertex v2222 = new SinglePatternVertex(1, 2);
        p6.addVertex(v2222);
        p6.addEdge(v1, v0, e1);
        p6.addEdge(v1, v2222, e1);

        System.out.println("p5 " + p5);
        System.out.println("p6 " + p6);

        Graph<PatternVertex, PatternEdge> undirectedP5 = new AsUndirectedGraph<>(p5.patternGraph);
        Graph<PatternVertex, PatternEdge> undirectedP6 = new AsUndirectedGraph<>(p6.patternGraph);

        ColorRefinementIsomorphismInspector colorRefinementIsomorphismInspector56 =
                new ColorRefinementIsomorphismInspector(undirectedP5, undirectedP6);

        System.out.println(
                "pattern isomorphic check of p5 v.s. p6 by color refinement "
                        + colorRefinementIsomorphismInspector56.isomorphismExists());

        // software
        PatternVertex v70 = new SinglePatternVertex(1, 0);
        // person
        PatternVertex v71 = new SinglePatternVertex(0, 1);
        // software <- person
        Pattern p7 = new Pattern();
        p7.addVertex(v70);
        p7.addVertex(v71);
        p7.addEdge(v71, v70, e1);

        // person
        PatternVertex v80 = new SinglePatternVertex(0, 0);
        // software
        PatternVertex v81 = new SinglePatternVertex(1, 1);
        // person -> software
        Pattern p8 = new Pattern();
        p8.addVertex(v80);
        p8.addVertex(v81);
        p8.addEdge(v80, v81, e1);

        System.out.println("p7 " + p7);
        System.out.println("p8 " + p8);
        PatternOrderCanonicalLabelingImpl canonicalLabelManager7 =
                new PatternOrderCanonicalLabelingImpl(p7.patternGraph);
        System.out.println("p7 canonical label " + canonicalLabelManager7.toString());
        PatternOrderCanonicalLabelingImpl canonicalLabelManager8 =
                new PatternOrderCanonicalLabelingImpl(p8.patternGraph);
        System.out.println("p8 canonical label " + canonicalLabelManager8.toString());

        /// fuzzy pattern test
        List<Integer> fuzzyVertexTypes = new ArrayList<>();
        fuzzyVertexTypes.add(0);
        fuzzyVertexTypes.add(1);
        List<EdgeTypeId> fuzzEdgeTypeIds = new ArrayList<>();
        fuzzEdgeTypeIds.add(new EdgeTypeId(0, 0, 0));
        fuzzEdgeTypeIds.add(new EdgeTypeId(0, 1, 1));

        PatternVertex fuzzyV0 = new FuzzyPatternVertex(fuzzyVertexTypes, 0);
        PatternVertex fuzzyV1 = new FuzzyPatternVertex(new ArrayList<>(fuzzyVertexTypes), 1);
        PatternEdge fuzzyE1 = new SinglePatternEdge(fuzzyV0, fuzzyV1, e2, 0);
        PatternEdge fuzzyE2 = new SinglePatternEdge(fuzzyV1, fuzzyV0, e2, 1);
        Pattern fuzzyP = new Pattern();
        fuzzyP.addVertex(fuzzyV0);
        fuzzyP.addVertex(fuzzyV1);
        fuzzyP.addEdge(fuzzyV0, fuzzyV1, fuzzyE1);
        fuzzyP.addEdge(fuzzyV1, fuzzyV0, fuzzyE2);

        System.out.println("fuzzy pattern " + fuzzyP);

        fuzzyP.reordering();
        System.out.println("fuzzy pattern order " + fuzzyP.patternOrder);

        PatternVertex fuzzyV00 = new FuzzyPatternVertex(fuzzyVertexTypes, 0);
        PatternVertex singleV11 = new SinglePatternVertex(1, 1);
        PatternEdge fuzzyE11 = new SinglePatternEdge(fuzzyV00, singleV11, e2, 0);
        PatternEdge fuzzyE22 = new SinglePatternEdge(singleV11, fuzzyV00, e2, 1);
        Pattern fuzzyP1 = new Pattern();
        fuzzyP1.addVertex(fuzzyV00);
        fuzzyP1.addVertex(singleV11);
        fuzzyP1.addEdge(fuzzyV00, singleV11, fuzzyE11);
        fuzzyP1.addEdge(singleV11, fuzzyV00, fuzzyE22);

        System.out.println("fuzzy pattern 1 " + fuzzyP1);

        fuzzyP1.reordering();
        System.out.println("fuzzy pattern 1 order " + fuzzyP1.patternOrder);

        PatternVertex singleV000 = new SinglePatternVertex(1, 0);
        PatternVertex singleV111 = new SinglePatternVertex(1, 1);
        PatternEdge fuzzyEdge111 =
                new FuzzyPatternEdge(singleV000, singleV111, new ArrayList<>(fuzzEdgeTypeIds), 0);
        PatternEdge fuzzyEdge222 =
                new FuzzyPatternEdge(singleV111, singleV000, new ArrayList<>(fuzzEdgeTypeIds), 1);
        Pattern fuzzyP2 = new Pattern();
        fuzzyP2.addVertex(singleV000);
        fuzzyP2.addVertex(singleV111);
        fuzzyP2.addEdge(singleV000, singleV111, fuzzyEdge111);
        fuzzyP2.addEdge(singleV111, singleV000, fuzzyEdge222);

        System.out.println("fuzzy pattern 2 " + fuzzyP2);

        fuzzyP2.reordering();
        System.out.println("fuzzy pattern 2 order " + fuzzyP2.patternOrder);

        PatternVertex fuzzyV0000 = new FuzzyPatternVertex(new ArrayList<>(fuzzyVertexTypes), 0);
        PatternVertex singleV1111 = new SinglePatternVertex(1, 1);
        PatternEdge fuzzyEdge1111 =
                new FuzzyPatternEdge(fuzzyV0000, singleV1111, new ArrayList<>(fuzzEdgeTypeIds), 0);
        PatternEdge fuzzyEdge2222 =
                new FuzzyPatternEdge(singleV1111, fuzzyV0000, new ArrayList<>(fuzzEdgeTypeIds), 1);
        Pattern fuzzyP3 = new Pattern();
        fuzzyP3.addVertex(fuzzyV0000);
        fuzzyP3.addVertex(singleV1111);
        fuzzyP3.addEdge(fuzzyV0000, singleV1111, fuzzyEdge1111);
        fuzzyP3.addEdge(singleV1111, fuzzyV0000, fuzzyEdge2222);

        System.out.println("fuzzy pattern 3 " + fuzzyP3);

        fuzzyP3.reordering();
        System.out.println("fuzzy pattern 3 order " + fuzzyP3.patternOrder);

        PatternVertex fuzzyV00000 = new FuzzyPatternVertex(new ArrayList<>(fuzzyVertexTypes), 0);
        PatternVertex fuzzyV11111 = new FuzzyPatternVertex(new ArrayList<>(fuzzyVertexTypes), 1);
        PatternEdge fuzzyEdge11111 =
                new FuzzyPatternEdge(fuzzyV00000, fuzzyV11111, new ArrayList<>(fuzzEdgeTypeIds), 0);
        PatternEdge fuzzyEdge22222 =
                new FuzzyPatternEdge(fuzzyV11111, fuzzyV00000, new ArrayList<>(fuzzEdgeTypeIds), 1);
        Pattern fuzzyP4 = new Pattern();
        fuzzyP4.addVertex(fuzzyV00000);
        fuzzyP4.addVertex(fuzzyV11111);
        fuzzyP4.addEdge(fuzzyV00000, fuzzyV11111, fuzzyEdge11111);
        fuzzyP4.addEdge(fuzzyV11111, fuzzyV00000, fuzzyEdge22222);

        System.out.println("fuzzy pattern 4 " + fuzzyP4);

        fuzzyP4.reordering();
        System.out.println("fuzzy pattern 4 order " + fuzzyP4.patternOrder);

        VF2GraphIsomorphismInspector isomorphismInspectorFuzzy =
                new VF2GraphIsomorphismInspector(
                        fuzzyP.patternGraph,
                        fuzzyP1.patternGraph,
                        vertexTypeComparator,
                        edgeTypeComparator);
        System.out.println(
                "fuzzy pattern isomorphic of p v.s. p1 "
                        + isomorphismInspectorFuzzy.isomorphismExists());

        VF2GraphIsomorphismInspector isomorphismInspectorFuzzy1 =
                new VF2GraphIsomorphismInspector(
                        fuzzyP.patternGraph,
                        fuzzyP2.patternGraph,
                        vertexTypeComparator,
                        edgeTypeComparator);
        System.out.println(
                "fuzzy pattern isomorphic of p v.s. p2 "
                        + isomorphismInspectorFuzzy1.isomorphismExists());

        VF2GraphIsomorphismInspector isomorphismInspectorFuzzy2 =
                new VF2GraphIsomorphismInspector(
                        fuzzyP.patternGraph,
                        fuzzyP3.patternGraph,
                        vertexTypeComparator,
                        edgeTypeComparator);

        System.out.println(
                "fuzzy pattern isomorphic of p v.s. p3 "
                        + isomorphismInspectorFuzzy2.isomorphismExists());

        VF2GraphIsomorphismInspector isomorphismInspectorFuzzy3 =
                new VF2GraphIsomorphismInspector(
                        fuzzyP.patternGraph,
                        fuzzyP4.patternGraph,
                        vertexTypeComparator,
                        edgeTypeComparator);

        System.out.println(
                "fuzzy pattern isomorphic of p v.s. p4 "
                        + isomorphismInspectorFuzzy3.isomorphismExists());

        // test for pattern order
        PatternVertex v100 = new SinglePatternVertex(0, 0);
        PatternVertex v101 = new SinglePatternVertex(1, 1);
        PatternVertex v102 = new SinglePatternVertex(2, 0);
        PatternVertex v103 = new SinglePatternVertex(3, 1);
        PatternEdge e100 = new SinglePatternEdge(v100, v101, e1, 0);
        PatternEdge e101 = new SinglePatternEdge(v102, v103, e1, 0);

        Pattern p100 = new Pattern();
        p100.addVertex(v100);
        p100.addVertex(v101);
        p100.addEdge(v100, v101, e100);
        p100.reordering();
        Pattern p101 = new Pattern();
        p101.addVertex(v102);
        p101.addVertex(v103);
        p101.addEdge(v102, v103, e101);
        p101.reordering();

        System.out.println("p100 " + p100);
        System.out.println("p101 " + p101);

        VF2GraphIsomorphismInspector isomorphismInspector100101 =
                new VF2GraphIsomorphismInspector(
                        p100.patternGraph,
                        p101.patternGraph,
                        vertexTypeComparator,
                        edgeTypeComparator);
        System.out.println(
                "pattern isomorphic of p100 v.s. p101 "
                        + isomorphismInspector100101.isomorphismExists());
    }
}<|MERGE_RESOLUTION|>--- conflicted
+++ resolved
@@ -5,10 +5,6 @@
 import com.alibaba.graphscope.common.ir.rel.metadata.glogue.utils.Combinations;
 import com.alibaba.graphscope.common.ir.rel.metadata.schema.EdgeTypeId;
 import com.alibaba.graphscope.common.ir.rel.metadata.schema.GlogueSchema;
-<<<<<<< HEAD
-
-=======
->>>>>>> e762fc81
 import org.jgrapht.Graph;
 import org.jgrapht.GraphMapping;
 import org.jgrapht.alg.color.ColorRefinementAlgorithm;
@@ -39,53 +35,44 @@
 
     private final ConnectivityInspector<PatternVertex, PatternEdge> connectivityInspector;
 
-<<<<<<< HEAD
-=======
     private static Logger logger = LoggerFactory.getLogger(Pattern.class);
 
->>>>>>> e762fc81
     // vertex type comparator and edge type comparator are used for isomorphism
     // inspector
-    static final Comparator<PatternVertex> vertexTypeComparator =
-            (o1, o2) -> {
-                if (o1.getVertexTypeIds().size() != o2.getVertexTypeIds().size()) {
-                    return o1.getVertexTypeIds().size() - o2.getVertexTypeIds().size();
-                } else {
-                    ArrayList<Integer> o1List = new ArrayList<>(o1.getVertexTypeIds());
-                    o1List.sort(Integer::compareTo);
-                    ArrayList<Integer> o2List = new ArrayList<>(o2.getVertexTypeIds());
-                    o2List.sort(Integer::compareTo);
-                    for (int i = 0; i < o1List.size(); i++) {
-                        if (!o1List.get(i).equals(o2List.get(i))) {
-                            return o1List.get(i) - o2List.get(i);
-                        }
-                    }
-                    return 0;
+    final static Comparator<PatternVertex> vertexTypeComparator = (o1, o2) -> {
+        if (o1.getVertexTypeIds().size() != o2.getVertexTypeIds().size()) {
+            return o1.getVertexTypeIds().size() - o2.getVertexTypeIds().size();
+        } else {
+            ArrayList<Integer> o1List = new ArrayList<>(o1.getVertexTypeIds());
+            o1List.sort(Integer::compareTo);
+            ArrayList<Integer> o2List = new ArrayList<>(o2.getVertexTypeIds());
+            o2List.sort(Integer::compareTo);
+            for (int i = 0; i < o1List.size(); i++) {
+                if (!o1List.get(i).equals(o2List.get(i))) {
+                    return o1List.get(i) - o2List.get(i);
                 }
-            };
-    static final Comparator<PatternEdge> edgeTypeComparator =
-            (o1, o2) -> {
-                if (o1.getEdgeTypeIds().size() != o2.getEdgeTypeIds().size()) {
-                    return o1.getEdgeTypeIds().size() - o2.getEdgeTypeIds().size();
-                } else {
-                    ArrayList<EdgeTypeId> o1List = new ArrayList<>(o1.getEdgeTypeIds());
-                    o1List.sort(
-                            Comparator.comparingInt(EdgeTypeId::getSrcLabelId)
-                                    .thenComparingInt(EdgeTypeId::getDstLabelId)
-                                    .thenComparingInt(EdgeTypeId::getEdgeLabelId));
-                    ArrayList<EdgeTypeId> o2List = new ArrayList<>(o2.getEdgeTypeIds());
-                    o2List.sort(
-                            Comparator.comparingInt(EdgeTypeId::getSrcLabelId)
-                                    .thenComparingInt(EdgeTypeId::getDstLabelId)
-                                    .thenComparingInt(EdgeTypeId::getEdgeLabelId));
-                    for (int i = 0; i < o1List.size(); i++) {
-                        if (!o1List.get(i).equals(o2List.get(i))) {
-                            return o1List.get(i).compareTo(o2List.get(i));
-                        }
-                    }
-                    return 0;
+            }
+            return 0;
+        }
+    };
+    final static Comparator<PatternEdge> edgeTypeComparator = (o1, o2) -> {
+        if (o1.getEdgeTypeIds().size() != o2.getEdgeTypeIds().size()) {
+            return o1.getEdgeTypeIds().size() - o2.getEdgeTypeIds().size();
+        } else {
+            ArrayList<EdgeTypeId> o1List = new ArrayList<>(o1.getEdgeTypeIds());
+            o1List.sort(Comparator.comparingInt(EdgeTypeId::getSrcLabelId).thenComparingInt(EdgeTypeId::getDstLabelId)
+                    .thenComparingInt(EdgeTypeId::getEdgeLabelId));
+            ArrayList<EdgeTypeId> o2List = new ArrayList<>(o2.getEdgeTypeIds());
+            o2List.sort(Comparator.comparingInt(EdgeTypeId::getSrcLabelId).thenComparingInt(EdgeTypeId::getDstLabelId)
+                    .thenComparingInt(EdgeTypeId::getEdgeLabelId));
+            for (int i = 0; i < o1List.size(); i++) {
+                if (!o1List.get(i).equals(o2List.get(i))) {
+                    return o1List.get(i).compareTo(o2List.get(i));
                 }
-            };
+            }
+            return 0;
+        }
+    };
 
     // by default, simple directed graph is used for pattern representation.
     public Pattern() {
@@ -175,29 +162,26 @@
                 }
                 if (!srcPatternVertex.isDistinct()) {
                     throw new UnsupportedOperationException(
-                            "In ExtendStep, srcPatternVertex "
-                                    + srcPatternVertex
-                                    + " is not supported");
+                            "In ExtendStep, srcPatternVertex " + srcPatternVertex + " is not supported");
                 }
                 Integer srcVertexType = srcPatternVertex.getVertexTypeIds().get(0);
                 // Get all adjacent edges from srcVertex to targetVertex
                 List<EdgeTypeId> outEdges = schema.getEdgeTypes(srcVertexType, targetVertexType);
                 for (EdgeTypeId outEdge : outEdges) {
                     if (srcVertexType.equals(outEdge.getSrcLabelId())) {
-                        ExtendEdge extendEdge =
-                                new ExtendEdge(srcVertexOrder, outEdge, PatternDirection.OUT);
+                        ExtendEdge extendEdge = new ExtendEdge(
+                                srcVertexOrder,
+                                outEdge,
+                                PatternDirection.OUT);
                         if (extendEdgesWithDstType.containsKey(outEdge.getDstLabelId())) {
                             extendEdgesWithDstType.get(outEdge.getDstLabelId()).add(extendEdge);
                         } else {
-                            extendEdgesWithDstType.put(
-                                    outEdge.getDstLabelId(),
+                            extendEdgesWithDstType.put(outEdge.getDstLabelId(),
                                     new ArrayList<ExtendEdge>(Arrays.asList(extendEdge)));
                         }
                     } else {
                         throw new UnsupportedOperationException(
-                                "In ExtendStep, srcVertexType "
-                                        + srcVertexType
-                                        + " is not equal to outEdge srcLabelId "
+                                "In ExtendStep, srcVertexType " + srcVertexType + " is not equal to outEdge srcLabelId "
                                         + outEdge.getSrcLabelId());
                     }
                 }
@@ -208,20 +192,19 @@
                 List<EdgeTypeId> inEdges = schema.getEdgeTypes(targetVertexType, srcVertexType);
                 for (EdgeTypeId inEdge : inEdges) {
                     if (srcVertexType.equals(inEdge.getDstLabelId())) {
-                        ExtendEdge extendEdge =
-                                new ExtendEdge(srcVertexOrder, inEdge, PatternDirection.IN);
+                        ExtendEdge extendEdge = new ExtendEdge(
+                                srcVertexOrder,
+                                inEdge,
+                                PatternDirection.IN);
                         if (extendEdgesWithDstType.containsKey(inEdge.getSrcLabelId())) {
                             extendEdgesWithDstType.get(inEdge.getSrcLabelId()).add(extendEdge);
                         } else {
-                            extendEdgesWithDstType.put(
-                                    inEdge.getSrcLabelId(),
+                            extendEdgesWithDstType.put(inEdge.getSrcLabelId(),
                                     new ArrayList<ExtendEdge>(Arrays.asList(extendEdge)));
                         }
                     } else {
                         throw new UnsupportedOperationException(
-                                "In ExtendStep, srcVertexType "
-                                        + srcVertexType
-                                        + " is not equal to inEdge dstLabelId "
+                                "In ExtendStep, srcVertexType " + srcVertexType + " is not equal to inEdge dstLabelId "
                                         + inEdge.getDstLabelId());
                     }
                 }
@@ -250,8 +233,7 @@
     public Pattern extend(ExtendStep extendStep) {
         Pattern newPattern = new Pattern(this);
         Integer targetVertexTypeId = extendStep.getTargetVertexType();
-        PatternVertex targetVertex =
-                new SinglePatternVertex(targetVertexTypeId, newPattern.maxVertexId);
+        PatternVertex targetVertex = new SinglePatternVertex(targetVertexTypeId, newPattern.maxVertexId);
         newPattern.addVertex(targetVertex);
         for (ExtendEdge extendEdge : extendStep.getExtendEdges()) {
             PatternDirection dir = extendEdge.getDirection();
@@ -260,37 +242,22 @@
             EdgeTypeId edgeTypeId = extendEdge.getEdgeTypeId();
             // TODO: be very careful if we allow "both" direction in schema
             if (dir.equals(PatternDirection.OUT)) {
-<<<<<<< HEAD
-                System.out.println(
-                        "To extend: " + srcVertex + " -> " + targetVertex + " " + edgeTypeId);
-                PatternEdge edge =
-                        new SinglePatternEdge(
-                                srcVertex, targetVertex, edgeTypeId, newPattern.maxEdgeId);
-                newPattern.addEdge(srcVertex, targetVertex, edge);
-            } else {
-                System.out.println(
-                        "To extend: " + targetVertex + " -> " + srcVertex + " " + edgeTypeId);
-                PatternEdge edge =
-                        new SinglePatternEdge(
-                                targetVertex, srcVertex, edgeTypeId, newPattern.maxEdgeId);
-=======
                 logger.debug("To extend: " + srcVertex + " -> " + targetVertex + " " + edgeTypeId);
                 PatternEdge edge = new SinglePatternEdge(srcVertex, targetVertex, edgeTypeId, newPattern.maxEdgeId);
                 newPattern.addEdge(srcVertex, targetVertex, edge);
             } else {
                 logger.debug("To extend: " + targetVertex + " -> " + srcVertex + " " + edgeTypeId);
                 PatternEdge edge = new SinglePatternEdge(targetVertex, srcVertex, edgeTypeId, newPattern.maxEdgeId);
->>>>>>> e762fc81
                 newPattern.addEdge(targetVertex, srcVertex, edge);
             }
+
         }
         newPattern.reordering();
         return newPattern;
     }
 
     public void reordering() {
-        PatternOrderCanonicalLabelingImpl patternOrder =
-                new PatternOrderCanonicalLabelingImpl(this.patternGraph);
+        PatternOrderCanonicalLabelingImpl patternOrder = new PatternOrderCanonicalLabelingImpl(this.patternGraph);
         this.patternOrder = patternOrder;
     }
 
@@ -370,19 +337,15 @@
 
     @Override
     public String toString() {
-        return "Pattern "
-                + this.id
-                + " Vertices: "
-                + this.patternGraph.vertexSet().toString()
+        return "Pattern " + this.id + " Vertices: " + this.patternGraph.vertexSet().toString()
                 + ", PatternEdges: "
-                + this.patternGraph.edgeSet().toString()
-                + ", PatternOrder: "
-                + this.patternOrder;
+                + this.patternGraph.edgeSet().toString() + ", PatternOrder: " + this.patternOrder;
     }
 
     private boolean preCheck(Pattern other) {
         // compare vertex number and edge number
-        if (this.maxVertexId != other.maxVertexId || this.maxEdgeId != other.maxEdgeId) {
+        if (this.maxVertexId != other.maxVertexId
+                || this.maxEdgeId != other.maxEdgeId) {
             return false;
         }
         // compare pattern order
@@ -394,21 +357,12 @@
         }
         if (!this.patternOrder.equals(other.patternOrder)) {
             // TODO: remove this, this is for debugging
-            VF2GraphIsomorphismInspector<PatternVertex, PatternEdge> isomorphismInspector =
-                    new VF2GraphIsomorphismInspector<PatternVertex, PatternEdge>(
-                            this.patternGraph,
-                            other.patternGraph,
-                            vertexTypeComparator,
-                            edgeTypeComparator);
+            VF2GraphIsomorphismInspector<PatternVertex, PatternEdge> isomorphismInspector = new VF2GraphIsomorphismInspector<PatternVertex, PatternEdge>(
+                    this.patternGraph,
+                    other.patternGraph, vertexTypeComparator, edgeTypeComparator);
             if (isomorphismInspector.isomorphismExists()) {
-<<<<<<< HEAD
-                System.out.println(
-                        "!!!Notice that different pattern order, but the same pattern!!!");
-                System.out.println("pattern1 v.s. pattern2: \n" + this + "\n" + other);
-=======
                 logger.debug("!!!Notice that different pattern order, but the same pattern!!!");
                 logger.debug("pattern1 v.s. pattern2: \n" + this + "\n" + other);
->>>>>>> e762fc81
                 return true;
             } else {
                 return false;
@@ -421,24 +375,21 @@
         return isIsomorphicTo(other, vertexTypeComparator, edgeTypeComparator);
     }
 
-    public boolean isIsomorphicTo(
-            Pattern other,
-            Comparator<PatternVertex> vertexComparator,
+    public boolean isIsomorphicTo(Pattern other, Comparator<PatternVertex> vertexComparator,
             Comparator<PatternEdge> edgeComparator) {
         if (this == other) {
             return true;
         } else if (!this.preCheck(other)) {
             return false;
         } else {
-            Iterator<GraphMapping<PatternVertex, PatternEdge>> mappings =
-                    getIsomorphicMappings(other, vertexComparator, edgeComparator);
-            return mappings.hasNext();
+            Iterator<GraphMapping<PatternVertex, PatternEdge>> mappings = getIsomorphicMappings(other,
+                    vertexComparator, edgeComparator);
+            return  mappings.hasNext();
         }
     }
 
     public Optional<PatternMapping> getIsomorphicMapping(Pattern other) {
-        Iterator<GraphMapping<PatternVertex, PatternEdge>> mappings =
-                getIsomorphicMappings(other, vertexTypeComparator, edgeTypeComparator);
+        Iterator<GraphMapping<PatternVertex, PatternEdge>> mappings = getIsomorphicMappings(other, vertexTypeComparator, edgeTypeComparator);
         if (mappings.hasNext()) {
             return Optional.of(new PatternMapping(mappings.next()));
         } else {
@@ -446,26 +397,19 @@
         }
     }
 
-    private Iterator<GraphMapping<PatternVertex, PatternEdge>> getIsomorphicMappings(
-            Pattern other,
+    private Iterator<GraphMapping<PatternVertex, PatternEdge>> getIsomorphicMappings(Pattern other,
             Comparator<PatternVertex> vertexComparator,
             Comparator<PatternEdge> edgeComparator) {
-        VF2GraphIsomorphismInspector<PatternVertex, PatternEdge> isomorphismInspector =
-                new VF2GraphIsomorphismInspector<PatternVertex, PatternEdge>(
-                        this.patternGraph, other.patternGraph, vertexComparator, edgeComparator);
+        VF2GraphIsomorphismInspector<PatternVertex, PatternEdge> isomorphismInspector = new VF2GraphIsomorphismInspector<PatternVertex, PatternEdge>(
+                this.patternGraph, other.patternGraph,
+                vertexComparator, edgeComparator);
         return isomorphismInspector.getMappings();
     }
 
     @Override
-    public boolean equals(Object o) {
-        //        if (this == o) return true;
-        //        if (o == null || getClass() != o.getClass()) return false;
-        //        Pattern pattern = (Pattern) o;
-        //        return id == pattern.id && maxVertexId == pattern.maxVertexId && maxEdgeId ==
-        // pattern.maxEdgeId && Objects.equals(patternGraph, pattern.patternGraph) &&
-        // Objects.equals(patternOrder, pattern.patternOrder);
-        if (o instanceof Pattern) {
-            Pattern other = (Pattern) o;
+    public boolean equals(Object obj) {
+        if (obj instanceof Pattern) {
+            Pattern other = (Pattern) obj;
             return isIsomorphicTo(other);
         }
         return false;
@@ -473,7 +417,6 @@
 
     @Override
     public int hashCode() {
-        // return Objects.hash(id, patternGraph, maxVertexId, maxEdgeId, patternOrder);
         return this.patternGraph.hashCode();
     }
 
@@ -523,10 +466,9 @@
         EdgeTypeId e3 = new EdgeTypeId(1, 0, 2);
         p4.addEdge(v0, v2, e3);
 
-        VF2GraphIsomorphismInspector isomorphismInspector =
-                new VF2GraphIsomorphismInspector(p.patternGraph, p1.patternGraph);
-        System.out.println(
-                "pattern isomorphic of p v.s. p1 " + isomorphismInspector.isomorphismExists());
+        VF2GraphIsomorphismInspector isomorphismInspector = new VF2GraphIsomorphismInspector(p.patternGraph,
+                p1.patternGraph);
+        System.out.println("pattern isomorphic of p v.s. p1 " + isomorphismInspector.isomorphismExists());
 
         Graph<PatternVertex, PatternEdge> undirectedP = new AsUndirectedGraph<>(p.patternGraph);
         Graph<PatternVertex, PatternEdge> undirectedP1 = new AsUndirectedGraph<>(p1.patternGraph);
@@ -535,21 +477,19 @@
         // ColorRefinementIsomorphismInspector(
         // p.patternGraph, p1.patternGraph);
 
-        ColorRefinementIsomorphismInspector colorRefinementIsomorphismInspector =
-                new ColorRefinementIsomorphismInspector(undirectedP, undirectedP1);
+        ColorRefinementIsomorphismInspector colorRefinementIsomorphismInspector = new ColorRefinementIsomorphismInspector(
+                undirectedP, undirectedP1);
 
         // TODO: throws exception when using color refinement to check isomorphism on
         // directed graph
-        System.out.println(
-                "pattern isomorphic check of p v.s. p1 by color refinement "
-                        + colorRefinementIsomorphismInspector.isomorphismExists());
-
-        ColorRefinementIsomorphismInspector colorRefinementIsomorphismInspector04 =
-                new ColorRefinementIsomorphismInspector(p.patternGraph, p4.patternGraph);
-
-        System.out.println(
-                "pattern isomorphic check of p v.s. p4 by color refinement "
-                        + colorRefinementIsomorphismInspector04.isomorphismExists());
+        System.out.println("pattern isomorphic check of p v.s. p1 by color refinement "
+                + colorRefinementIsomorphismInspector.isomorphismExists());
+
+        ColorRefinementIsomorphismInspector colorRefinementIsomorphismInspector04 = new ColorRefinementIsomorphismInspector(
+                p.patternGraph, p4.patternGraph);
+
+        System.out.println("pattern isomorphic check of p v.s. p4 by color refinement "
+                + colorRefinementIsomorphismInspector04.isomorphismExists());
 
         // p2 -> s0 <- p1 + p1 -> p2
         Pattern p2 = new Pattern(p);
@@ -562,34 +502,28 @@
 
         System.out.println("pattern 2 equals pattern 3 " + p2.equals(p3));
 
-        VF2GraphIsomorphismInspector isomorphismInspector23 =
-                new VF2GraphIsomorphismInspector(p2.patternGraph, p3.patternGraph);
-        System.out.println(
-                "pattern isomorphic of p2 v.s. p3 " + isomorphismInspector23.isomorphismExists());
-
-        ColorRefinementIsomorphismInspector colorRefinementIsomorphismInspector23 =
-                new ColorRefinementIsomorphismInspector(p2.patternGraph, p3.patternGraph);
-
-        System.out.println(
-                "pattern isomorphic check of p2 v.s. p3 by color refinement "
-                        + colorRefinementIsomorphismInspector23.isomorphismExists());
+        VF2GraphIsomorphismInspector isomorphismInspector23 = new VF2GraphIsomorphismInspector(p2.patternGraph,
+                p3.patternGraph);
+        System.out.println("pattern isomorphic of p2 v.s. p3 " + isomorphismInspector23.isomorphismExists());
+
+        ColorRefinementIsomorphismInspector colorRefinementIsomorphismInspector23 = new ColorRefinementIsomorphismInspector(
+                p2.patternGraph, p3.patternGraph);
+
+        System.out.println("pattern isomorphic check of p2 v.s. p3 by color refinement "
+                + colorRefinementIsomorphismInspector23.isomorphismExists());
 
         System.out.println("mappings:");
 
         System.out.println("vf2 mappings of p v.s. p1:");
-        Iterator<GraphMapping<PatternVertex, PatternEdge>> mappings =
-                isomorphismInspector.getMappings();
+        Iterator<GraphMapping<PatternVertex, PatternEdge>> mappings = isomorphismInspector.getMappings();
         while (mappings.hasNext()) {
             GraphMapping<PatternVertex, PatternEdge> mapping = mappings.next();
             System.out.println("mapping " + mapping);
             for (PatternVertex vertex : p2.patternGraph.vertexSet()) {
                 System.out.println(
-                        "vertex "
-                                + vertex
-                                + " mapping "
-                                + mapping.getVertexCorrespondence(vertex, true)
-                                + ", "
+                        "vertex " + vertex + " mapping " + mapping.getVertexCorrespondence(vertex, true) + ", "
                                 + mapping.getVertexCorrespondence(vertex, false));
+
             }
         }
 
@@ -613,61 +547,51 @@
         // }
 
         System.out.println("vf2 mapping checking of p2 v.s. p3:");
-        Iterator<GraphMapping<PatternVertex, PatternEdge>> mappings23 =
-                isomorphismInspector23.getMappings();
+        Iterator<GraphMapping<PatternVertex, PatternEdge>> mappings23 = isomorphismInspector23.getMappings();
         while (mappings23.hasNext()) {
             GraphMapping<PatternVertex, PatternEdge> mapping = mappings23.next();
             System.out.println("mapping " + mapping);
             for (PatternVertex vertex : p2.patternGraph.vertexSet()) {
                 System.out.println(
-                        "vertex "
-                                + vertex
-                                + " mapping "
-                                + mapping.getVertexCorrespondence(vertex, true)
-                                + ", "
+                        "vertex " + vertex + " mapping " + mapping.getVertexCorrespondence(vertex, true) + ", "
                                 + mapping.getVertexCorrespondence(vertex, false));
+
             }
         }
 
         System.out.println("color refinement mapping checking of p2 v.s. p3:");
-        Iterator<GraphMapping<PatternVertex, PatternEdge>> colorRefinementMappings23 =
-                colorRefinementIsomorphismInspector23.getMappings();
+        Iterator<GraphMapping<PatternVertex, PatternEdge>> colorRefinementMappings23 = colorRefinementIsomorphismInspector23
+                .getMappings();
         while (colorRefinementMappings23.hasNext()) {
             GraphMapping<PatternVertex, PatternEdge> mapping = colorRefinementMappings23.next();
             System.out.println("mapping " + mapping);
             for (PatternVertex vertex : p2.patternGraph.vertexSet()) {
                 System.out.println(
-                        "vertex "
-                                + vertex
-                                + " mapping "
-                                + mapping.getVertexCorrespondence(vertex, true)
-                                + ", "
+                        "vertex " + vertex + " mapping " + mapping.getVertexCorrespondence(vertex, true) + ", "
                                 + mapping.getVertexCorrespondence(vertex, false));
+
             }
         }
 
         System.out.println("Graph colors: ...");
-        ColorRefinementAlgorithm colorRefinementAlgorithm =
-                new ColorRefinementAlgorithm(p.patternGraph);
+        ColorRefinementAlgorithm colorRefinementAlgorithm = new ColorRefinementAlgorithm(p.patternGraph);
         Coloring<PatternVertex> color = colorRefinementAlgorithm.getColoring();
         System.out.println("p color " + color);
-        ColorRefinementAlgorithm colorRefinementAlgorithm1 =
-                new ColorRefinementAlgorithm(p1.patternGraph);
+        ColorRefinementAlgorithm colorRefinementAlgorithm1 = new ColorRefinementAlgorithm(p1.patternGraph);
         Coloring<PatternVertex> color1 = colorRefinementAlgorithm1.getColoring();
         System.out.println("p1 color " + color1);
 
-        PatternOrderCanonicalLabelingImpl canonicalLabelManager =
-                new PatternOrderCanonicalLabelingImpl(p.patternGraph);
+        PatternOrderCanonicalLabelingImpl canonicalLabelManager = new PatternOrderCanonicalLabelingImpl(p.patternGraph);
         System.out.println("p0 canonical label " + canonicalLabelManager.toString());
-        PatternOrderCanonicalLabelingImpl canonicalLabelManager1 =
-                new PatternOrderCanonicalLabelingImpl(p1.patternGraph);
+        PatternOrderCanonicalLabelingImpl canonicalLabelManager1 = new PatternOrderCanonicalLabelingImpl(
+                p1.patternGraph);
         System.out.println("p1 canonical label " + canonicalLabelManager1.toString());
 
-        PatternOrderCanonicalLabelingImpl canonicalLabelManager2 =
-                new PatternOrderCanonicalLabelingImpl(p2.patternGraph);
+        PatternOrderCanonicalLabelingImpl canonicalLabelManager2 = new PatternOrderCanonicalLabelingImpl(
+                p2.patternGraph);
         System.out.println("p2 canonical label " + canonicalLabelManager2.toString());
-        PatternOrderCanonicalLabelingImpl canonicalLabelManager3 =
-                new PatternOrderCanonicalLabelingImpl(p3.patternGraph);
+        PatternOrderCanonicalLabelingImpl canonicalLabelManager3 = new PatternOrderCanonicalLabelingImpl(
+                p3.patternGraph);
         System.out.println("p3 canonical label " + canonicalLabelManager3.toString());
 
         Pattern p5 = new Pattern();
@@ -692,12 +616,11 @@
         Graph<PatternVertex, PatternEdge> undirectedP5 = new AsUndirectedGraph<>(p5.patternGraph);
         Graph<PatternVertex, PatternEdge> undirectedP6 = new AsUndirectedGraph<>(p6.patternGraph);
 
-        ColorRefinementIsomorphismInspector colorRefinementIsomorphismInspector56 =
-                new ColorRefinementIsomorphismInspector(undirectedP5, undirectedP6);
-
-        System.out.println(
-                "pattern isomorphic check of p5 v.s. p6 by color refinement "
-                        + colorRefinementIsomorphismInspector56.isomorphismExists());
+        ColorRefinementIsomorphismInspector colorRefinementIsomorphismInspector56 = new ColorRefinementIsomorphismInspector(
+                undirectedP5, undirectedP6);
+
+        System.out.println("pattern isomorphic check of p5 v.s. p6 by color refinement "
+                + colorRefinementIsomorphismInspector56.isomorphismExists());
 
         // software
         PatternVertex v70 = new SinglePatternVertex(1, 0);
@@ -721,11 +644,11 @@
 
         System.out.println("p7 " + p7);
         System.out.println("p8 " + p8);
-        PatternOrderCanonicalLabelingImpl canonicalLabelManager7 =
-                new PatternOrderCanonicalLabelingImpl(p7.patternGraph);
+        PatternOrderCanonicalLabelingImpl canonicalLabelManager7 = new PatternOrderCanonicalLabelingImpl(
+                p7.patternGraph);
         System.out.println("p7 canonical label " + canonicalLabelManager7.toString());
-        PatternOrderCanonicalLabelingImpl canonicalLabelManager8 =
-                new PatternOrderCanonicalLabelingImpl(p8.patternGraph);
+        PatternOrderCanonicalLabelingImpl canonicalLabelManager8 = new PatternOrderCanonicalLabelingImpl(
+                p8.patternGraph);
         System.out.println("p8 canonical label " + canonicalLabelManager8.toString());
 
         /// fuzzy pattern test
@@ -768,10 +691,8 @@
 
         PatternVertex singleV000 = new SinglePatternVertex(1, 0);
         PatternVertex singleV111 = new SinglePatternVertex(1, 1);
-        PatternEdge fuzzyEdge111 =
-                new FuzzyPatternEdge(singleV000, singleV111, new ArrayList<>(fuzzEdgeTypeIds), 0);
-        PatternEdge fuzzyEdge222 =
-                new FuzzyPatternEdge(singleV111, singleV000, new ArrayList<>(fuzzEdgeTypeIds), 1);
+        PatternEdge fuzzyEdge111 = new FuzzyPatternEdge(singleV000, singleV111, new ArrayList<>(fuzzEdgeTypeIds), 0);
+        PatternEdge fuzzyEdge222 = new FuzzyPatternEdge(singleV111, singleV000, new ArrayList<>(fuzzEdgeTypeIds), 1);
         Pattern fuzzyP2 = new Pattern();
         fuzzyP2.addVertex(singleV000);
         fuzzyP2.addVertex(singleV111);
@@ -785,10 +706,8 @@
 
         PatternVertex fuzzyV0000 = new FuzzyPatternVertex(new ArrayList<>(fuzzyVertexTypes), 0);
         PatternVertex singleV1111 = new SinglePatternVertex(1, 1);
-        PatternEdge fuzzyEdge1111 =
-                new FuzzyPatternEdge(fuzzyV0000, singleV1111, new ArrayList<>(fuzzEdgeTypeIds), 0);
-        PatternEdge fuzzyEdge2222 =
-                new FuzzyPatternEdge(singleV1111, fuzzyV0000, new ArrayList<>(fuzzEdgeTypeIds), 1);
+        PatternEdge fuzzyEdge1111 = new FuzzyPatternEdge(fuzzyV0000, singleV1111, new ArrayList<>(fuzzEdgeTypeIds), 0);
+        PatternEdge fuzzyEdge2222 = new FuzzyPatternEdge(singleV1111, fuzzyV0000, new ArrayList<>(fuzzEdgeTypeIds), 1);
         Pattern fuzzyP3 = new Pattern();
         fuzzyP3.addVertex(fuzzyV0000);
         fuzzyP3.addVertex(singleV1111);
@@ -802,10 +721,10 @@
 
         PatternVertex fuzzyV00000 = new FuzzyPatternVertex(new ArrayList<>(fuzzyVertexTypes), 0);
         PatternVertex fuzzyV11111 = new FuzzyPatternVertex(new ArrayList<>(fuzzyVertexTypes), 1);
-        PatternEdge fuzzyEdge11111 =
-                new FuzzyPatternEdge(fuzzyV00000, fuzzyV11111, new ArrayList<>(fuzzEdgeTypeIds), 0);
-        PatternEdge fuzzyEdge22222 =
-                new FuzzyPatternEdge(fuzzyV11111, fuzzyV00000, new ArrayList<>(fuzzEdgeTypeIds), 1);
+        PatternEdge fuzzyEdge11111 = new FuzzyPatternEdge(fuzzyV00000, fuzzyV11111, new ArrayList<>(fuzzEdgeTypeIds),
+                0);
+        PatternEdge fuzzyEdge22222 = new FuzzyPatternEdge(fuzzyV11111, fuzzyV00000, new ArrayList<>(fuzzEdgeTypeIds),
+                1);
         Pattern fuzzyP4 = new Pattern();
         fuzzyP4.addVertex(fuzzyV00000);
         fuzzyP4.addVertex(fuzzyV11111);
@@ -817,47 +736,23 @@
         fuzzyP4.reordering();
         System.out.println("fuzzy pattern 4 order " + fuzzyP4.patternOrder);
 
-        VF2GraphIsomorphismInspector isomorphismInspectorFuzzy =
-                new VF2GraphIsomorphismInspector(
-                        fuzzyP.patternGraph,
-                        fuzzyP1.patternGraph,
-                        vertexTypeComparator,
-                        edgeTypeComparator);
-        System.out.println(
-                "fuzzy pattern isomorphic of p v.s. p1 "
-                        + isomorphismInspectorFuzzy.isomorphismExists());
-
-        VF2GraphIsomorphismInspector isomorphismInspectorFuzzy1 =
-                new VF2GraphIsomorphismInspector(
-                        fuzzyP.patternGraph,
-                        fuzzyP2.patternGraph,
-                        vertexTypeComparator,
-                        edgeTypeComparator);
-        System.out.println(
-                "fuzzy pattern isomorphic of p v.s. p2 "
-                        + isomorphismInspectorFuzzy1.isomorphismExists());
-
-        VF2GraphIsomorphismInspector isomorphismInspectorFuzzy2 =
-                new VF2GraphIsomorphismInspector(
-                        fuzzyP.patternGraph,
-                        fuzzyP3.patternGraph,
-                        vertexTypeComparator,
-                        edgeTypeComparator);
-
-        System.out.println(
-                "fuzzy pattern isomorphic of p v.s. p3 "
-                        + isomorphismInspectorFuzzy2.isomorphismExists());
-
-        VF2GraphIsomorphismInspector isomorphismInspectorFuzzy3 =
-                new VF2GraphIsomorphismInspector(
-                        fuzzyP.patternGraph,
-                        fuzzyP4.patternGraph,
-                        vertexTypeComparator,
-                        edgeTypeComparator);
-
-        System.out.println(
-                "fuzzy pattern isomorphic of p v.s. p4 "
-                        + isomorphismInspectorFuzzy3.isomorphismExists());
+        VF2GraphIsomorphismInspector isomorphismInspectorFuzzy = new VF2GraphIsomorphismInspector(fuzzyP.patternGraph,
+                fuzzyP1.patternGraph, vertexTypeComparator, edgeTypeComparator);
+        System.out.println("fuzzy pattern isomorphic of p v.s. p1 " + isomorphismInspectorFuzzy.isomorphismExists());
+
+        VF2GraphIsomorphismInspector isomorphismInspectorFuzzy1 = new VF2GraphIsomorphismInspector(fuzzyP.patternGraph,
+                fuzzyP2.patternGraph, vertexTypeComparator, edgeTypeComparator);
+        System.out.println("fuzzy pattern isomorphic of p v.s. p2 " + isomorphismInspectorFuzzy1.isomorphismExists());
+
+        VF2GraphIsomorphismInspector isomorphismInspectorFuzzy2 = new VF2GraphIsomorphismInspector(fuzzyP.patternGraph,
+                fuzzyP3.patternGraph, vertexTypeComparator, edgeTypeComparator);
+
+        System.out.println("fuzzy pattern isomorphic of p v.s. p3 " + isomorphismInspectorFuzzy2.isomorphismExists());
+
+        VF2GraphIsomorphismInspector isomorphismInspectorFuzzy3 = new VF2GraphIsomorphismInspector(fuzzyP.patternGraph,
+                fuzzyP4.patternGraph, vertexTypeComparator, edgeTypeComparator);
+
+        System.out.println("fuzzy pattern isomorphic of p v.s. p4 " + isomorphismInspectorFuzzy3.isomorphismExists());
 
         // test for pattern order
         PatternVertex v100 = new SinglePatternVertex(0, 0);
@@ -881,14 +776,9 @@
         System.out.println("p100 " + p100);
         System.out.println("p101 " + p101);
 
-        VF2GraphIsomorphismInspector isomorphismInspector100101 =
-                new VF2GraphIsomorphismInspector(
-                        p100.patternGraph,
-                        p101.patternGraph,
-                        vertexTypeComparator,
-                        edgeTypeComparator);
-        System.out.println(
-                "pattern isomorphic of p100 v.s. p101 "
-                        + isomorphismInspector100101.isomorphismExists());
+        VF2GraphIsomorphismInspector isomorphismInspector100101 = new VF2GraphIsomorphismInspector(p100.patternGraph,
+                p101.patternGraph, vertexTypeComparator, edgeTypeComparator);
+        System.out.println("pattern isomorphic of p100 v.s. p101 " + isomorphismInspector100101.isomorphismExists());
+
     }
 }