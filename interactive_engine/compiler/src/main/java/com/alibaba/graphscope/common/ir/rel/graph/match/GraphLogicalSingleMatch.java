/*
 * Copyright 2020 Alibaba Group Holding Limited.
 *
 * Licensed under the Apache License, Version 2.0 (the "License");
 * you may not use this file except in compliance with the License.
 * You may obtain a copy of the License at
 *
 * http://www.apache.org/licenses/LICENSE-2.0
 *
 * Unless required by applicable law or agreed to in writing, software
 * distributed under the License is distributed on an "AS IS" BASIS,
 * WITHOUT WARRANTIES OR CONDITIONS OF ANY KIND, either express or implied.
 * See the License for the specific language governing permissions and
 * limitations under the License.
 */

package com.alibaba.graphscope.common.ir.rel.graph.match;

<<<<<<< HEAD
import com.alibaba.graphscope.common.ir.rel.GraphRelShuttleX;
=======
import com.alibaba.graphscope.common.ir.rel.GraphRelVisitor;
>>>>>>> 1b9d1009
import com.alibaba.graphscope.common.ir.tools.config.GraphOpt;
import com.google.common.collect.Lists;

import org.apache.calcite.plan.GraphOptCluster;
import org.apache.calcite.plan.RelOptUtil;
import org.apache.calcite.rel.RelNode;
import org.apache.calcite.rel.RelShuttle;
import org.apache.calcite.rel.RelWriter;
import org.apache.calcite.rel.hint.RelHint;
import org.apache.calcite.rel.type.RelDataType;
import org.apache.calcite.rel.type.RelDataTypeField;
import org.apache.calcite.rel.type.RelRecordType;
import org.apache.calcite.rel.type.StructKind;
import org.checkerframework.checker.nullness.qual.Nullable;

import java.util.List;
import java.util.Objects;

public class GraphLogicalSingleMatch extends AbstractLogicalMatch {
    private final RelNode sentence;
    private final GraphOpt.Match matchOpt;

    protected GraphLogicalSingleMatch(
            GraphOptCluster cluster,
            @Nullable List<RelHint> hints,
            @Nullable RelNode input,
            RelNode sentence,
            GraphOpt.Match matchOpt) {
        super(cluster, hints, input);
        this.sentence = Objects.requireNonNull(sentence);
        this.matchOpt = matchOpt;
    }

    public static GraphLogicalSingleMatch create(
            GraphOptCluster cluster,
            @Nullable List<RelHint> hints,
            RelNode input,
            RelNode sentence,
            GraphOpt.Match matchOpt) {
        return new GraphLogicalSingleMatch(cluster, hints, input, sentence, matchOpt);
    }

    @Override
    public RelWriter explainTerms(RelWriter pw) {
        return super.explainTerms(pw)
                .item("sentence", RelOptUtil.toString(sentence))
                .item("matchOpt", matchOpt);
    }

    @Override
    public RelDataType deriveRowType() {
        List<RelDataTypeField> fields = Lists.newArrayList();
        addFields(fields, sentence);
        return new RelRecordType(StructKind.FULLY_QUALIFIED, fields);
    }

    @Override
    public RelNode accept(RelShuttle shuttle) {
<<<<<<< HEAD
        if (shuttle instanceof GraphRelShuttleX) {
            return ((GraphRelShuttleX) shuttle).visit(this);
        }
        return super.accept(shuttle);
=======
        if (shuttle instanceof GraphRelVisitor) {
            return ((GraphRelVisitor) shuttle).visit(this);
        }
        return shuttle.visit(this);
>>>>>>> 1b9d1009
    }

    public RelNode getSentence() {
        return sentence;
    }

    public GraphOpt.Match getMatchOpt() {
        return matchOpt;
    }
}<|MERGE_RESOLUTION|>--- conflicted
+++ resolved
@@ -16,11 +16,7 @@
 
 package com.alibaba.graphscope.common.ir.rel.graph.match;
 
-<<<<<<< HEAD
-import com.alibaba.graphscope.common.ir.rel.GraphRelShuttleX;
-=======
 import com.alibaba.graphscope.common.ir.rel.GraphRelVisitor;
->>>>>>> 1b9d1009
 import com.alibaba.graphscope.common.ir.tools.config.GraphOpt;
 import com.google.common.collect.Lists;
 
@@ -79,17 +75,10 @@
 
     @Override
     public RelNode accept(RelShuttle shuttle) {
-<<<<<<< HEAD
-        if (shuttle instanceof GraphRelShuttleX) {
-            return ((GraphRelShuttleX) shuttle).visit(this);
-        }
-        return super.accept(shuttle);
-=======
         if (shuttle instanceof GraphRelVisitor) {
             return ((GraphRelVisitor) shuttle).visit(this);
         }
         return shuttle.visit(this);
->>>>>>> 1b9d1009
     }
 
     public RelNode getSentence() {
