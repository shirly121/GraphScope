/*
 * Copyright 2020 Alibaba Group Holding Limited.
 *
 * Licensed under the Apache License, Version 2.0 (the "License");
 * you may not use this file except in compliance with the License.
 * You may obtain a copy of the License at
 *
 * http://www.apache.org/licenses/LICENSE-2.0
 *
 * Unless required by applicable law or agreed to in writing, software
 * distributed under the License is distributed on an "AS IS" BASIS,
 * WITHOUT WARRANTIES OR CONDITIONS OF ANY KIND, either express or implied.
 * See the License for the specific language governing permissions and
 * limitations under the License.
 */

package com.alibaba.graphscope.common.ir.rex;

import com.alibaba.graphscope.common.ir.runtime.proto.RexToProtoConverter;
import com.alibaba.graphscope.common.ir.type.GraphProperty;

import org.apache.calcite.rel.type.RelDataType;
import org.apache.calcite.rex.RexInputRef;
import org.apache.calcite.rex.RexVisitor;
import org.apache.commons.lang3.StringUtils;
import org.checkerframework.checker.nullness.qual.Nullable;

import java.util.Objects;

/**
 * Denote variables, i.e. "a" or "name" or "a.name"
 */
public class RexGraphVariable extends RexInputRef {
    private int aliasId;

    // null -> get object referred by the given alias, i.e. 'a'
    // not null -> get object referred by the given alias and get the given property from it, i.e.
    // 'a.name'
    private @Nullable GraphProperty property;

    protected RexGraphVariable(int aliasId, @Nullable String name, RelDataType type) {
        this(name, type);
        this.aliasId = aliasId;
    }

    protected RexGraphVariable(
            int aliasId, GraphProperty property, @Nullable String name, RelDataType type) {
        this(name, type);
        this.aliasId = aliasId;
        this.property = Objects.requireNonNull(property);
    }

    protected RexGraphVariable(@Nullable String name, RelDataType type) {
        super(0, type);
        this.digest = (name == null) ? StringUtils.EMPTY : name;
    }

    /**
     * create variable from a single alias, i.e. "a"
     * @param aliasId todo: use a MAGIC_NUM to denote `head` in gremlin
     * @param name unique name to identify the variable, i.e. HEAD or a
     * @param type
     * @return
     */
    public static RexGraphVariable of(int aliasId, @Nullable String name, RelDataType type) {
        return new RexGraphVariable(aliasId, name, type);
    }

    /**
     * create variable from a pair of alias and fieldName, i.e. "a.name"
     * @param aliasId todo: use a MAGIC_NUM to denote `head` in gremlin
     * @param property
     * @param name unique name to identify the variable, i.e. HEAD.name or a.age
     * @param type
     * @return
     */
    public static RexGraphVariable of(
            int aliasId, GraphProperty property, @Nullable String name, RelDataType type) {
        return new RexGraphVariable(aliasId, property, name, type);
    }

    @Override
    public <R> R accept(RexVisitor<R> rexVisitor) {
        return (rexVisitor instanceof RexVariableAliasChecker
<<<<<<< HEAD
                        || rexVisitor instanceof RexVariableConverter
=======
                        || rexVisitor instanceof RexVariableAliasConverter
                        || rexVisitor instanceof RexTmpVariableConverter
>>>>>>> ec69e037
                        || rexVisitor instanceof RexToProtoConverter)
                ? rexVisitor.visitInputRef(this)
                : null;
    }

    @Override
    public boolean equals(Object o) {
        if (this == o) return true;
        if (o == null || getClass() != o.getClass()) return false;
        if (!super.equals(o)) return false;
        RexGraphVariable that = (RexGraphVariable) o;
        return aliasId == that.aliasId && Objects.equals(property, that.property);
    }

    @Override
    public int hashCode() {
        return Objects.hash(super.hashCode(), aliasId, property);
    }

    @Override
    public String getName() {
        return this.digest;
    }

    public @Nullable int getAliasId() {
        return aliasId;
    }

    public @Nullable GraphProperty getProperty() {
        return property;
    }
}<|MERGE_RESOLUTION|>--- conflicted
+++ resolved
@@ -82,12 +82,8 @@
     @Override
     public <R> R accept(RexVisitor<R> rexVisitor) {
         return (rexVisitor instanceof RexVariableAliasChecker
-<<<<<<< HEAD
-                        || rexVisitor instanceof RexVariableConverter
-=======
                         || rexVisitor instanceof RexVariableAliasConverter
                         || rexVisitor instanceof RexTmpVariableConverter
->>>>>>> ec69e037
                         || rexVisitor instanceof RexToProtoConverter)
                 ? rexVisitor.visitInputRef(this)
                 : null;
