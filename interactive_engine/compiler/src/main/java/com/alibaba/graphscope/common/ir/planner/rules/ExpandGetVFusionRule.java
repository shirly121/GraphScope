/*
 * Copyright 2023 Alibaba Group Holding Limited.
 *
 * Licensed under the Apache License, Version 2.0 (the "License");
 * you may not use this file except in compliance with the License.
 * You may obtain a copy of the License at
 *
 * http://www.apache.org/licenses/LICENSE-2.0
 *
 * Unless required by applicable law or agreed to in writing, software
 * distributed under the License is distributed on an "AS IS" BASIS,
 * WITHOUT WARRANTIES OR CONDITIONS OF ANY KIND, either express or implied.
 * See the License for the specific language governing permissions and
 * limitations under the License.
 */

package com.alibaba.graphscope.common.ir.planner.rules;

import com.alibaba.graphscope.common.ir.rel.graph.GraphLogicalExpand;
import com.alibaba.graphscope.common.ir.rel.graph.GraphLogicalGetV;
import com.alibaba.graphscope.common.ir.rel.graph.GraphLogicalPathExpand;
import com.alibaba.graphscope.common.ir.rel.graph.GraphPhysicalExpand;
import com.alibaba.graphscope.common.ir.rel.graph.GraphPhysicalGetV;
import com.alibaba.graphscope.common.ir.tools.AliasInference;
import com.alibaba.graphscope.common.ir.tools.config.GraphOpt;
import com.google.common.collect.ImmutableList;

import org.apache.calcite.plan.GraphOptCluster;
import org.apache.calcite.plan.RelOptRuleCall;
import org.apache.calcite.plan.RelRule;
import org.apache.calcite.rel.RelNode;
import org.apache.calcite.rel.rules.TransformationRule;
import org.apache.calcite.tools.RelBuilderFactory;
import org.apache.commons.lang3.ObjectUtils;
import org.checkerframework.checker.nullness.qual.Nullable;

<<<<<<< HEAD
// TODO: fuse Expand and getV in CommonTable, PathExpand, etc.
public class ExpandGetVFusionRule<C extends ExpandGetVFusionRule.Config> extends RelRule<C>
=======
// This rule try to fuse GraphLogicalExpand and GraphLogicalGetV if GraphLogicalExpand has no alias
// (that it won't be visited individually later):
// 1. if GraphLogicalGetV has no filters, then:
//      GraphLogicalExpand + GraphLogicalGetV -> GraphPhysicalExpand(ExpandV)
// 2. if GraphLogicalGetV has filters, then:
//      GraphLogicalExpand + GraphLogicalGetV -> GraphPhysicalExpand(ExpandV)  +
// GraphPhysicalGetV(VertexFilter)
public abstract class ExpandGetVFusionRule<C extends RelRule.Config> extends RelRule<C>
>>>>>>> d194df9d
        implements TransformationRule {

    protected ExpandGetVFusionRule(C config) {
        super(config);
    }

    protected RelNode transform(GraphLogicalGetV getV, GraphLogicalExpand expand, RelNode input) {
        if (ObjectUtils.isEmpty(getV.getFilters())) {
            return GraphPhysicalExpand.create(
                    input, expand, getV, getV.getAliasName(), GraphOpt.PhysicalExpandOpt.VERTEX);
        } else {
            GraphPhysicalExpand physicalExpand =
                    GraphPhysicalExpand.create(
                            input,
                            expand,
                            getV,
                            expand.getAliasName(),
                            GraphOpt.PhysicalExpandOpt.VERTEX);
            GraphPhysicalGetV physicalGetV =
                    GraphPhysicalGetV.create(physicalExpand, getV, GraphOpt.PhysicalGetVOpt.ITSELF);
            return physicalGetV;
        }
    }

    // transform expande + getv to GraphPhysicalExpandGetV
    public static class BasicExpandGetVFusionRule
            extends ExpandGetVFusionRule<BasicExpandGetVFusionRule.Config> {
        protected BasicExpandGetVFusionRule(Config config) {
            super(config);
        }

        @Override
        public void onMatch(RelOptRuleCall call) {
            GraphLogicalGetV getV = call.rel(0);
            GraphLogicalExpand expand = call.rel(1);
            call.transformTo(transform(getV, expand, expand.getInput(0)));
        }

        public static class Config implements RelRule.Config {
            public static BasicExpandGetVFusionRule.Config DEFAULT =
                    new Config()
                            .withOperandSupplier(
                                    b0 ->
                                            b0.operand(GraphLogicalGetV.class)
                                                    .oneInput(
                                                            b1 ->
                                                                    b1.operand(
                                                                                    GraphLogicalExpand
                                                                                            .class)
                                                                            .predicate(
                                                                                    (GraphLogicalExpand
                                                                                                    expand) -> {
                                                                                        int alias =
                                                                                                expand
                                                                                                        .getAliasId();
                                                                                        return alias
                                                                                                == AliasInference
                                                                                                        .DEFAULT_ID;
                                                                                    })
                                                                            .anyInputs()));

            private RelRule.OperandTransform operandSupplier;
            private @Nullable String description;
            private RelBuilderFactory builderFactory;

            @Override
            public RelRule toRule() {
                return new BasicExpandGetVFusionRule(this);
            }

            @Override
            public Config withRelBuilderFactory(RelBuilderFactory relBuilderFactory) {
                this.builderFactory = relBuilderFactory;
                return this;
            }

            @Override
            public Config withDescription(
                    @org.checkerframework.checker.nullness.qual.Nullable String s) {
                this.description = s;
                return this;
            }

            @Override
            public Config withOperandSupplier(OperandTransform operandTransform) {
                this.operandSupplier = operandTransform;
                return this;
            }

            @Override
            public OperandTransform operandSupplier() {
                return this.operandSupplier;
            }

            @Override
            public @org.checkerframework.checker.nullness.qual.Nullable String description() {
                return this.description;
            }

            @Override
            public RelBuilderFactory relBuilderFactory() {
                return this.builderFactory;
            }
        }
    }

    // transform expande + getv to GraphPhysicalExpandGetV in PathExpand
    public static class PathBaseExpandGetVFusionRule
            extends ExpandGetVFusionRule<PathBaseExpandGetVFusionRule.Config> {
        protected PathBaseExpandGetVFusionRule(Config config) {
            super(config);
        }

        @Override
        public void onMatch(RelOptRuleCall call) {
            GraphLogicalPathExpand pathExpand = call.rel(0);
            GraphLogicalGetV getV = (GraphLogicalGetV) pathExpand.getGetV();
            GraphLogicalExpand expand = (GraphLogicalExpand) pathExpand.getExpand();
            RelNode fused = transform(getV, expand, null);
            GraphLogicalPathExpand afterPathExpand =
                    GraphLogicalPathExpand.create(
                            (GraphOptCluster) pathExpand.getCluster(),
                            ImmutableList.of(),
                            pathExpand.getInput(0),
                            fused,
                            pathExpand.getOffset(),
                            pathExpand.getFetch(),
                            pathExpand.getResultOpt(),
                            pathExpand.getPathOpt(),
                            pathExpand.getAliasName(),
                            pathExpand.getStartAlias());
            call.transformTo(afterPathExpand);
        }

        public static class Config implements RelRule.Config {
            public static PathBaseExpandGetVFusionRule.Config DEFAULT =
                    new Config()
                            .withOperandSupplier(
                                    b0 ->
                                            b0.operand(GraphLogicalPathExpand.class)
                                                    .predicate(
                                                            (GraphLogicalPathExpand pathExpand) -> {
                                                                if (GraphOpt.PathExpandResult
                                                                        .ALL_V_E
                                                                        .equals(
                                                                                pathExpand
                                                                                        .getResultOpt())) {
                                                                    return false;
                                                                } else {
                                                                    if (pathExpand.getExpand()
                                                                            instanceof
                                                                            GraphLogicalExpand) {
                                                                        GraphLogicalExpand expand =
                                                                                (GraphLogicalExpand)
                                                                                        pathExpand
                                                                                                .getExpand();
                                                                        int alias =
                                                                                expand.getAliasId();
                                                                        return alias
                                                                                == AliasInference
                                                                                        .DEFAULT_ID;
                                                                    } else {
                                                                        return false;
                                                                    }
                                                                }
                                                            })
                                                    .anyInputs());

            private RelRule.OperandTransform operandSupplier;
            private @Nullable String description;
            private RelBuilderFactory builderFactory;

            @Override
            public RelRule toRule() {
                return new PathBaseExpandGetVFusionRule(this);
            }

            @Override
            public Config withRelBuilderFactory(RelBuilderFactory relBuilderFactory) {
                this.builderFactory = relBuilderFactory;
                return this;
            }

            @Override
            public Config withDescription(
                    @org.checkerframework.checker.nullness.qual.Nullable String s) {
                this.description = s;
                return this;
            }

            @Override
            public Config withOperandSupplier(OperandTransform operandTransform) {
                this.operandSupplier = operandTransform;
                return this;
            }

            @Override
            public OperandTransform operandSupplier() {
                return this.operandSupplier;
            }

            @Override
            public @org.checkerframework.checker.nullness.qual.Nullable String description() {
                return this.description;
            }

            @Override
            public RelBuilderFactory relBuilderFactory() {
                return this.builderFactory;
            }
        }
    }
}<|MERGE_RESOLUTION|>--- conflicted
+++ resolved
@@ -34,10 +34,6 @@
 import org.apache.commons.lang3.ObjectUtils;
 import org.checkerframework.checker.nullness.qual.Nullable;
 
-<<<<<<< HEAD
-// TODO: fuse Expand and getV in CommonTable, PathExpand, etc.
-public class ExpandGetVFusionRule<C extends ExpandGetVFusionRule.Config> extends RelRule<C>
-=======
 // This rule try to fuse GraphLogicalExpand and GraphLogicalGetV if GraphLogicalExpand has no alias
 // (that it won't be visited individually later):
 // 1. if GraphLogicalGetV has no filters, then:
@@ -46,7 +42,6 @@
 //      GraphLogicalExpand + GraphLogicalGetV -> GraphPhysicalExpand(ExpandV)  +
 // GraphPhysicalGetV(VertexFilter)
 public abstract class ExpandGetVFusionRule<C extends RelRule.Config> extends RelRule<C>
->>>>>>> d194df9d
         implements TransformationRule {
 
     protected ExpandGetVFusionRule(C config) {
