--- conflicted
+++ resolved
@@ -163,21 +163,6 @@
         GraphAlgebraPhysical.EdgeExpand.Builder edgeExpand = buildEdgeExpandVertex(physicalExpand);
         oprBuilder.setOpr(
                 GraphAlgebraPhysical.PhysicalOpr.Operator.newBuilder().setEdge(edgeExpand));
-<<<<<<< HEAD
-        oprBuilder.addAllMetaData(Utils.physicalProtoRowType(expandGetV.getRowType(), isColumnId));
-        if (ObjectUtils.isNotEmpty(getV.getFilters())) {
-            GraphAlgebraPhysical.GetV.Builder auxilia = buildAuxilia(getV);
-            auxilia.setTag(Utils.asAliasId(expandGetV.getAliasId()));
-            GraphAlgebraPhysical.PhysicalOpr.Builder auxiliaOprBuilder =
-                    GraphAlgebraPhysical.PhysicalOpr.newBuilder();
-            auxiliaOprBuilder.setOpr(
-                    GraphAlgebraPhysical.PhysicalOpr.Operator.newBuilder().setVertex(auxilia));
-            return new PhysicalNode(
-                    expandGetV, ImmutableList.of(oprBuilder.build(), auxiliaOprBuilder.build()));
-        } else {
-            return new PhysicalNode(expandGetV, oprBuilder.build());
-        }
-=======
         oprBuilder.addAllMetaData(
                 Utils.physicalProtoRowType(physicalExpand.getRowType(), isColumnId));
         return new PhysicalNode(physicalExpand, oprBuilder.build());
@@ -193,7 +178,6 @@
         oprBuilder.addAllMetaData(
                 Utils.physicalProtoRowType(physicalGetV.getRowType(), isColumnId));
         return new PhysicalNode(physicalGetV, oprBuilder.build());
->>>>>>> d194df9d
     }
 
     @Override
