package com.alibaba.graphscope.common.ir.rel.metadata.schema;

<<<<<<< HEAD
=======
import java.io.BufferedReader;
import java.io.File;
import java.io.FileReader;
import java.io.IOException;
import java.net.URISyntaxException;
import java.rmi.server.ExportException;
import java.util.HashMap;
import java.util.List;
import java.util.Map;

import org.jgrapht.*;
import org.jgrapht.graph.*;

>>>>>>> e762fc81
import com.alibaba.graphscope.groot.common.schema.api.EdgeRelation;
import com.alibaba.graphscope.groot.common.schema.api.GraphEdge;
import com.alibaba.graphscope.groot.common.schema.api.GraphSchema;
import com.alibaba.graphscope.groot.common.schema.api.GraphVertex;
import com.alibaba.graphscope.groot.common.schema.impl.DefaultEdgeRelation;
import com.alibaba.graphscope.groot.common.schema.impl.DefaultGraphEdge;
import com.alibaba.graphscope.groot.common.schema.impl.DefaultGraphSchema;
import com.alibaba.graphscope.groot.common.schema.impl.DefaultGraphVertex;
import com.google.common.collect.Maps;

import org.jgrapht.*;
import org.jgrapht.graph.*;

import java.net.URISyntaxException;
import java.rmi.server.ExportException;
import java.util.HashMap;
import java.util.List;
import java.util.Map;

public class GlogueSchema {
    private Graph<Integer, EdgeTypeId> schemaGraph;
    private HashMap<Integer, Double> vertexTypeCardinality;
    private HashMap<EdgeTypeId, Double> edgeTypeCardinality;

    public GlogueSchema() {
        this.schemaGraph = new DirectedPseudograph<Integer, EdgeTypeId>(EdgeTypeId.class);
    }

    public GlogueSchema(
            GraphSchema graphSchema,
            HashMap<Integer, Double> vertexTypeCardinality,
            HashMap<EdgeTypeId, Double> edgeTypeCardinality) {
        this.schemaGraph = new DirectedPseudograph<Integer, EdgeTypeId>(EdgeTypeId.class);
        for (GraphVertex vertex : graphSchema.getVertexList()) {
            this.schemaGraph.addVertex(vertex.getLabelId());
        }
        for (GraphEdge edge : graphSchema.getEdgeList()) {
            for (EdgeRelation relation : edge.getRelationList()) {
                int sourceType = relation.getSource().getLabelId();
                int targetType = relation.getTarget().getLabelId();
                EdgeTypeId edgeType = new EdgeTypeId(sourceType, targetType, edge.getLabelId());
                this.schemaGraph.addEdge(sourceType, targetType, edgeType);
            }
        }

        this.vertexTypeCardinality = vertexTypeCardinality;
        this.edgeTypeCardinality = edgeTypeCardinality;
    }

    public List<Integer> getVertexTypes() {
        return List.copyOf(this.schemaGraph.vertexSet());
    }

    public List<EdgeTypeId> getEdgeTypes() {
        return List.copyOf(this.schemaGraph.edgeSet());
    }

    public List<EdgeTypeId> getAdjEdgeTypes(Integer source) {
        return List.copyOf(this.schemaGraph.edgesOf(source));
    }

    public List<EdgeTypeId> getEdgeTypes(Integer source, Integer target) {
        return List.copyOf(this.schemaGraph.getAllEdges(source, target));
    }

    public Graph<Integer, EdgeTypeId> getSchemaGraph() {
        return this.schemaGraph;
    }

    public Double getVertexTypeCardinality(Integer vertexType) {
        return this.vertexTypeCardinality.get(vertexType);
    }

    public Double getEdgeTypeCardinality(EdgeTypeId edgeType) {
        return this.edgeTypeCardinality.get(edgeType);
    }

    // modern graph schema
    // person: label 0, statistics 3;
    // software: label 1, statistics 4;
    // person-knows->person: label 0, statistics 5;
    // person-created->software: label 1, statistics 6;
    public GlogueSchema DefaultGraphSchema() {
        Map<String, GraphVertex> vertexList = Maps.newHashMap();
        Map<String, GraphEdge> edgeList = Maps.newHashMap();

<<<<<<< HEAD
        DefaultGraphVertex person =
                new DefaultGraphVertex(0, "person", List.of(), List.of("name"), 0, -1);
        DefaultGraphVertex software =
                new DefaultGraphVertex(1, "software", List.of(), List.of("name"), 0, -1);
=======
        DefaultGraphVertex person = new DefaultGraphVertex(0, "person", List.of(), List.of(), 0, -1);
        DefaultGraphVertex software = new DefaultGraphVertex(1, "software", List.of(), List.of(), 0, -1);
>>>>>>> e762fc81
        vertexList.put("person", person);
        vertexList.put("software", software);
        DefaultEdgeRelation knowsRelation = new DefaultEdgeRelation(person, person);
        DefaultGraphEdge knows =
                new DefaultGraphEdge(0, "knows", List.of(), List.of(knowsRelation), 0);
        DefaultEdgeRelation createdRelation = new DefaultEdgeRelation(person, software);
        DefaultGraphEdge created =
                new DefaultGraphEdge(1, "created", List.of(), List.of(createdRelation), 0);
        edgeList.put("knows", knows);
        edgeList.put("created", created);

        DefaultGraphSchema graphSchema =
                new DefaultGraphSchema(vertexList, edgeList, Maps.newHashMap());
        HashMap<Integer, Double> vertexTypeCardinality = new HashMap<Integer, Double>();
        vertexTypeCardinality.put(0, 3.0);
        vertexTypeCardinality.put(1, 4.0);

        HashMap<EdgeTypeId, Double> edgeTypeCardinality = new HashMap<EdgeTypeId, Double>();
        edgeTypeCardinality.put(new EdgeTypeId(0, 0, 0), 5.0);
        edgeTypeCardinality.put(new EdgeTypeId(0, 1, 1), 6.0);

        GlogueSchema g = new GlogueSchema(graphSchema, vertexTypeCardinality, edgeTypeCardinality);
        System.out.println("glogue schema: " + g);
        return g;
    }

    // person-created->software, person-uses->software
    public GlogueSchema DefaultGraphSchema2() {
        Map<String, GraphVertex> vertexList = Maps.newHashMap();
        Map<String, GraphEdge> edgeList = Maps.newHashMap();
<<<<<<< HEAD
        DefaultGraphVertex person =
                new DefaultGraphVertex(11, "person", List.of(), List.of("name"), 0, -1);
        DefaultGraphVertex software =
                new DefaultGraphVertex(22, "software", List.of(), List.of("name"), 0, -1);
=======
        DefaultGraphVertex person = new DefaultGraphVertex(11, "person", List.of(), List.of(), 0, -1);
        DefaultGraphVertex software = new DefaultGraphVertex(22, "software", List.of(), List.of(), 0, -1);
>>>>>>> e762fc81
        vertexList.put("person", person);
        vertexList.put("software", software);
        DefaultEdgeRelation usesRelation = new DefaultEdgeRelation(person, software);
        DefaultGraphEdge uses =
                new DefaultGraphEdge(1111, "uses", List.of(), List.of(usesRelation), 0);
        DefaultEdgeRelation createdRelation = new DefaultEdgeRelation(person, software);
        DefaultGraphEdge created =
                new DefaultGraphEdge(1112, "created", List.of(), List.of(createdRelation), 0);
        edgeList.put("uses", uses);
        edgeList.put("created", created);

<<<<<<< HEAD
        DefaultGraphSchema graphSchema =
                new DefaultGraphSchema(vertexList, edgeList, Maps.newHashMap());
=======
        DefaultGraphSchema graphSchema = new DefaultGraphSchema(vertexList, edgeList, Maps.newHashMap());
>>>>>>> e762fc81
        HashMap<Integer, Double> vertexTypeCardinality = new HashMap<Integer, Double>();
        vertexTypeCardinality.put(11, 4.0);
        vertexTypeCardinality.put(22, 2.0);

        HashMap<EdgeTypeId, Double> edgeTypeCardinality = new HashMap<EdgeTypeId, Double>();
        edgeTypeCardinality.put(new EdgeTypeId(11, 22, 1111), 2.0);
        edgeTypeCardinality.put(new EdgeTypeId(11, 22, 1112), 4.0);

        GlogueSchema g = new GlogueSchema(graphSchema, vertexTypeCardinality, edgeTypeCardinality);
        return g;
    }

    public GlogueSchema SchemaFromFile(String schemaPath) {
        Map<String, GraphVertex> vertexList = Maps.newHashMap();
        Map<String, GraphEdge> edgeList = Maps.newHashMap();
        HashMap<Integer, Double> vertexTypeCardinality = new HashMap<Integer, Double>();
        HashMap<EdgeTypeId, Double> edgeTypeCardinality = new HashMap<EdgeTypeId, Double>();

        // read schema from file
        File file = new File(schemaPath);

        try {
            BufferedReader bufferedReader = new BufferedReader(new FileReader(file));
            String line;
            while ((line = bufferedReader.readLine()) != null) {
                // seperate by comma
                String[] parts = line.split(",");
                // vertex
                if (parts[0].equals("v")) {
                    // v, 0, person, 3
                    // v, 1, software, 4
                    int labelId = Integer.parseInt(parts[1]);
                    String label = parts[2];
                    Double statistics = Double.parseDouble(parts[3]);
                    DefaultGraphVertex vertex = new DefaultGraphVertex(labelId, label, List.of(), List.of(), 0, -1);
                    vertexList.put(label, vertex);
                    vertexTypeCardinality.put(labelId, statistics);
                }
                // edge
                else if (parts[0].equals("e")) {
                    // e, 0, knows, person, person, 5
                    // e, 1, created, person, software, 6
                    int labelId = Integer.parseInt(parts[1]);
                    String label = parts[2];
                    GraphVertex srcGraphVertex = vertexList.get(parts[3]);
                    GraphVertex dstGraphVertex = vertexList.get(parts[4]);
                    Double statistics = Double.parseDouble(parts[5]);
                    int srcLabelId = srcGraphVertex.getLabelId();
                    int dstLabelId = dstGraphVertex.getLabelId();
                    DefaultEdgeRelation relation = new DefaultEdgeRelation(srcGraphVertex, dstGraphVertex);
                    DefaultGraphEdge edge = new DefaultGraphEdge(labelId, label, List.of(), List.of(relation), 0);
                    String edgeLabel = srcLabelId+label+dstLabelId;
                    edgeList.put(edgeLabel, edge);
                    edgeTypeCardinality.put(new EdgeTypeId(srcLabelId, dstLabelId, labelId), statistics);
                }
            }
            bufferedReader.close();
        } catch (NumberFormatException | IOException e) {
            e.printStackTrace();
        }

        DefaultGraphSchema graphSchema = new DefaultGraphSchema(vertexList, edgeList, Maps.newHashMap());
        GlogueSchema g = new GlogueSchema(graphSchema, vertexTypeCardinality, edgeTypeCardinality);
        return g;
    }

    public static void main(String[] args) throws URISyntaxException, ExportException {
        GlogueSchema g = new GlogueSchema().SchemaFromFile(
                "/workspaces/GraphScope/interactive_engine/compiler/src/main/java/com/alibaba/graphscope/common/ir/rel/metadata/schema/resource/ldbc1_statistics.txt");
        for (Integer vertexType : g.getVertexTypes()) {
            System.out.println("cardinality of " + vertexType + ": " + g.getVertexTypeCardinality(vertexType));
        }
        for (EdgeTypeId edgeType : g.getEdgeTypes()) {
            System.out.println("cardinality of " + edgeType + ": " + g.getEdgeTypeCardinality(edgeType));
        }
        System.out.println("edges of place");
        g.getAdjEdgeTypes(0).forEach(System.out::println);
        System.out.println("edges of person");
        g.getAdjEdgeTypes(1).forEach(System.out::println);
    }
}<|MERGE_RESOLUTION|>--- conflicted
+++ resolved
@@ -1,7 +1,5 @@
 package com.alibaba.graphscope.common.ir.rel.metadata.schema;
 
-<<<<<<< HEAD
-=======
 import java.io.BufferedReader;
 import java.io.File;
 import java.io.FileReader;
@@ -15,7 +13,6 @@
 import org.jgrapht.*;
 import org.jgrapht.graph.*;
 
->>>>>>> e762fc81
 import com.alibaba.graphscope.groot.common.schema.api.EdgeRelation;
 import com.alibaba.graphscope.groot.common.schema.api.GraphEdge;
 import com.alibaba.graphscope.groot.common.schema.api.GraphSchema;
@@ -26,15 +23,6 @@
 import com.alibaba.graphscope.groot.common.schema.impl.DefaultGraphVertex;
 import com.google.common.collect.Maps;
 
-import org.jgrapht.*;
-import org.jgrapht.graph.*;
-
-import java.net.URISyntaxException;
-import java.rmi.server.ExportException;
-import java.util.HashMap;
-import java.util.List;
-import java.util.Map;
-
 public class GlogueSchema {
     private Graph<Integer, EdgeTypeId> schemaGraph;
     private HashMap<Integer, Double> vertexTypeCardinality;
@@ -44,9 +32,7 @@
         this.schemaGraph = new DirectedPseudograph<Integer, EdgeTypeId>(EdgeTypeId.class);
     }
 
-    public GlogueSchema(
-            GraphSchema graphSchema,
-            HashMap<Integer, Double> vertexTypeCardinality,
+    public GlogueSchema(GraphSchema graphSchema, HashMap<Integer, Double> vertexTypeCardinality,
             HashMap<EdgeTypeId, Double> edgeTypeCardinality) {
         this.schemaGraph = new DirectedPseudograph<Integer, EdgeTypeId>(EdgeTypeId.class);
         for (GraphVertex vertex : graphSchema.getVertexList()) {
@@ -102,28 +88,18 @@
         Map<String, GraphVertex> vertexList = Maps.newHashMap();
         Map<String, GraphEdge> edgeList = Maps.newHashMap();
 
-<<<<<<< HEAD
-        DefaultGraphVertex person =
-                new DefaultGraphVertex(0, "person", List.of(), List.of("name"), 0, -1);
-        DefaultGraphVertex software =
-                new DefaultGraphVertex(1, "software", List.of(), List.of("name"), 0, -1);
-=======
         DefaultGraphVertex person = new DefaultGraphVertex(0, "person", List.of(), List.of(), 0, -1);
         DefaultGraphVertex software = new DefaultGraphVertex(1, "software", List.of(), List.of(), 0, -1);
->>>>>>> e762fc81
         vertexList.put("person", person);
         vertexList.put("software", software);
         DefaultEdgeRelation knowsRelation = new DefaultEdgeRelation(person, person);
-        DefaultGraphEdge knows =
-                new DefaultGraphEdge(0, "knows", List.of(), List.of(knowsRelation), 0);
+        DefaultGraphEdge knows = new DefaultGraphEdge(0, "knows", List.of(), List.of(knowsRelation), 0);
         DefaultEdgeRelation createdRelation = new DefaultEdgeRelation(person, software);
-        DefaultGraphEdge created =
-                new DefaultGraphEdge(1, "created", List.of(), List.of(createdRelation), 0);
+        DefaultGraphEdge created = new DefaultGraphEdge(1, "created", List.of(), List.of(createdRelation), 0);
         edgeList.put("knows", knows);
         edgeList.put("created", created);
 
-        DefaultGraphSchema graphSchema =
-                new DefaultGraphSchema(vertexList, edgeList, Maps.newHashMap());
+        DefaultGraphSchema graphSchema = new DefaultGraphSchema(vertexList, edgeList, Maps.newHashMap());
         HashMap<Integer, Double> vertexTypeCardinality = new HashMap<Integer, Double>();
         vertexTypeCardinality.put(0, 3.0);
         vertexTypeCardinality.put(1, 4.0);
@@ -141,32 +117,18 @@
     public GlogueSchema DefaultGraphSchema2() {
         Map<String, GraphVertex> vertexList = Maps.newHashMap();
         Map<String, GraphEdge> edgeList = Maps.newHashMap();
-<<<<<<< HEAD
-        DefaultGraphVertex person =
-                new DefaultGraphVertex(11, "person", List.of(), List.of("name"), 0, -1);
-        DefaultGraphVertex software =
-                new DefaultGraphVertex(22, "software", List.of(), List.of("name"), 0, -1);
-=======
         DefaultGraphVertex person = new DefaultGraphVertex(11, "person", List.of(), List.of(), 0, -1);
         DefaultGraphVertex software = new DefaultGraphVertex(22, "software", List.of(), List.of(), 0, -1);
->>>>>>> e762fc81
         vertexList.put("person", person);
         vertexList.put("software", software);
         DefaultEdgeRelation usesRelation = new DefaultEdgeRelation(person, software);
-        DefaultGraphEdge uses =
-                new DefaultGraphEdge(1111, "uses", List.of(), List.of(usesRelation), 0);
+        DefaultGraphEdge uses = new DefaultGraphEdge(1111, "uses", List.of(), List.of(usesRelation), 0);
         DefaultEdgeRelation createdRelation = new DefaultEdgeRelation(person, software);
-        DefaultGraphEdge created =
-                new DefaultGraphEdge(1112, "created", List.of(), List.of(createdRelation), 0);
+        DefaultGraphEdge created = new DefaultGraphEdge(1112, "created", List.of(), List.of(createdRelation), 0);
         edgeList.put("uses", uses);
         edgeList.put("created", created);
 
-<<<<<<< HEAD
-        DefaultGraphSchema graphSchema =
-                new DefaultGraphSchema(vertexList, edgeList, Maps.newHashMap());
-=======
         DefaultGraphSchema graphSchema = new DefaultGraphSchema(vertexList, edgeList, Maps.newHashMap());
->>>>>>> e762fc81
         HashMap<Integer, Double> vertexTypeCardinality = new HashMap<Integer, Double>();
         vertexTypeCardinality.put(11, 4.0);
         vertexTypeCardinality.put(22, 2.0);
