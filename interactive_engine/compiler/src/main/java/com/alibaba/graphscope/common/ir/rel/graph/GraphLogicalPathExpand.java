--- conflicted
+++ resolved
@@ -16,11 +16,7 @@
 
 package com.alibaba.graphscope.common.ir.rel.graph;
 
-<<<<<<< HEAD
 import com.alibaba.graphscope.common.ir.rel.GraphRelVisitor;
-=======
-import com.alibaba.graphscope.common.ir.rel.GraphShuttle;
->>>>>>> 491715fb
 import com.alibaba.graphscope.common.ir.rel.type.AliasNameWithId;
 import com.alibaba.graphscope.common.ir.tools.AliasInference;
 import com.alibaba.graphscope.common.ir.tools.config.GraphOpt;
@@ -290,14 +286,6 @@
 
     @Override
     public RelNode accept(RelShuttle shuttle) {
-        if (shuttle instanceof GraphShuttle) {
-            return ((GraphShuttle) shuttle).visit(this);
-        }
-        return shuttle.visit(this);
-    }
-
-    @Override
-    public RelNode accept(RelShuttle shuttle) {
         if (shuttle instanceof GraphRelVisitor) {
             return ((GraphRelVisitor) shuttle).visit(this);
         }
