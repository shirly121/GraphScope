/*
 * Copyright 2020 Alibaba Group Holding Limited.
 *
 * Licensed under the Apache License, Version 2.0 (the "License");
 * you may not use this file except in compliance with the License.
 * You may obtain a copy of the License at
 *
 * http://www.apache.org/licenses/LICENSE-2.0
 *
 * Unless required by applicable law or agreed to in writing, software
 * distributed under the License is distributed on an "AS IS" BASIS,
 * WITHOUT WARRANTIES OR CONDITIONS OF ANY KIND, either express or implied.
 * See the License for the specific language governing permissions and
 * limitations under the License.
 */

package com.alibaba.graphscope.common.ir.type;

import org.apache.calcite.rel.type.RelDataType;
import org.apache.calcite.sql.type.AbstractSqlType;
import org.apache.calcite.sql.type.ArraySqlType;
import org.apache.calcite.sql.type.SqlTypeName;
import org.checkerframework.checker.nullness.qual.Nullable;

import java.util.Objects;

public class GraphPathType extends ArraySqlType {
    public GraphPathType(ElementType elementType) {
        super(elementType, false);
    }

    @Override
    public ElementType getComponentType() {
        return (ElementType) super.getComponentType();
    }

    /**
     * each element type of path expand
     */
    public static class ElementType extends AbstractSqlType {
        private final @Nullable RelDataType expandType;
        private final RelDataType getVType;

        public ElementType(RelDataType getVType) {
            this(null, getVType);
        }

        public ElementType(RelDataType expandType, RelDataType getVType) {
            super(SqlTypeName.OTHER, false, null);
            this.expandType = expandType;
<<<<<<< HEAD
            this.getVType = getVType;
            this.computeDigest();
=======
            this.getVType = Objects.requireNonNull(getVType);
            computeDigest();
>>>>>>> 491715fb
        }

        public @Nullable RelDataType getExpandType() {
            return expandType;
        }

        public RelDataType getGetVType() {
            return getVType;
        }

        @Override
        protected void generateTypeString(StringBuilder sb, boolean withDetail) {
            sb.append("GraphPxdElementType(");
            sb.append(this.expandType);
            sb.append(", ");
            sb.append(this.getVType);
            sb.append(")");
        }

        @Override
        public String getFullTypeString() {
            StringBuilder sb = new StringBuilder();
            generateTypeString(sb, true);
            return sb.toString();
        }
    }
}<|MERGE_RESOLUTION|>--- conflicted
+++ resolved
@@ -48,13 +48,8 @@
         public ElementType(RelDataType expandType, RelDataType getVType) {
             super(SqlTypeName.OTHER, false, null);
             this.expandType = expandType;
-<<<<<<< HEAD
-            this.getVType = getVType;
+            this.getVType = Objects.requireNonNull(getVType);
             this.computeDigest();
-=======
-            this.getVType = Objects.requireNonNull(getVType);
-            computeDigest();
->>>>>>> 491715fb
         }
 
         public @Nullable RelDataType getExpandType() {
