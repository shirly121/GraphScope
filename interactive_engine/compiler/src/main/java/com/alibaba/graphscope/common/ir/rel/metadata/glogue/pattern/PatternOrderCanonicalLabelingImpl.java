--- conflicted
+++ resolved
@@ -1,9 +1,4 @@
 package com.alibaba.graphscope.common.ir.rel.metadata.glogue.pattern;
-
-import org.jgrapht.Graph;
-import org.jgrapht.alg.color.ColorRefinementAlgorithm;
-import org.jgrapht.alg.interfaces.VertexColoringAlgorithm.Coloring;
-import org.jgrapht.alg.interfaces.VertexColoringAlgorithm.ColoringImpl;
 
 import java.util.ArrayList;
 import java.util.Arrays;
@@ -16,8 +11,6 @@
 import java.util.TreeMap;
 import java.util.TreeSet;
 
-<<<<<<< HEAD
-=======
 import org.jgrapht.Graph;
 import org.jgrapht.alg.color.ColorRefinementAlgorithm;
 import org.jgrapht.alg.interfaces.VertexColoringAlgorithm.Coloring;
@@ -25,7 +18,6 @@
 import org.slf4j.Logger;
 import org.slf4j.LoggerFactory;
 
->>>>>>> e762fc81
 public class PatternOrderCanonicalLabelingImpl extends PatternOrder {
 
     // the initial mapping of vertices <-> colors, i.e., vertices <-> groups.
@@ -44,21 +36,6 @@
     // the value is a list of group ids
     private Map<List<Integer>, List<Integer>> mapTypeToGroup;
 
-<<<<<<< HEAD
-    static final Comparator<List<Integer>> vertexTypeListComparator =
-            (o1, o2) -> {
-                if (o1.size() != o2.size()) {
-                    return o1.size() - o2.size();
-                } else {
-                    o1.sort(Integer::compareTo);
-                    o2.sort(Integer::compareTo);
-                    for (int i = 0; i < o1.size(); i++) {
-                        if (!o1.get(i).equals(o2.get(i))) {
-                            return o1.get(i) - o2.get(i);
-                        }
-                    }
-                    return 0;
-=======
     private static Logger logger = LoggerFactory.getLogger(PatternOrderCanonicalLabelingImpl.class);
 
     final static Comparator<List<Integer>> vertexTypeListComparator = (o1, o2) -> {
@@ -70,29 +47,30 @@
             for (int i = 0; i < o1.size(); i++) {
                 if (!o1.get(i).equals(o2.get(i))) {
                     return o1.get(i) - o2.get(i);
->>>>>>> e762fc81
-                }
-            };
-
-    static final Comparator<Set<Integer>> vertexTypeSetComparator =
-            (o1, o2) -> {
-                if (o1.size() != o2.size()) {
-                    return o1.size() - o2.size();
-                } else {
-                    TreeSet<Integer> o1TreeSet = new TreeSet<Integer>(o1);
-                    TreeSet<Integer> o2TreeSet = new TreeSet<Integer>(o2);
-                    Iterator<Integer> o1Iterator = o1TreeSet.iterator();
-                    Iterator<Integer> o2Iterator = o2TreeSet.iterator();
-                    while (o1Iterator.hasNext()) {
-                        Integer o1Next = o1Iterator.next();
-                        Integer o2Next = o2Iterator.next();
-                        if (!o1Next.equals(o2Next)) {
-                            return o1Next - o2Next;
-                        }
-                    }
-                    return 0;
-                }
-            };
+                }
+            }
+            return 0;
+        }
+    };
+
+    final static Comparator<Set<Integer>> vertexTypeSetComparator = (o1, o2) -> {
+        if (o1.size() != o2.size()) {
+            return o1.size() - o2.size();
+        } else {
+            TreeSet<Integer> o1TreeSet = new TreeSet<Integer>(o1);
+            TreeSet<Integer> o2TreeSet = new TreeSet<Integer>(o2);
+            Iterator<Integer> o1Iterator = o1TreeSet.iterator();
+            Iterator<Integer> o2Iterator = o2TreeSet.iterator();
+            while (o1Iterator.hasNext()) {
+                Integer o1Next = o1Iterator.next();
+                Integer o2Next = o2Iterator.next();
+                if (!o1Next.equals(o2Next)) {
+                    return o1Next - o2Next;
+                }
+            }
+            return 0;
+        }
+    };
 
     public PatternOrderCanonicalLabelingImpl(Graph<PatternVertex, PatternEdge> patternGraph) {
         // different vertex types are initialized with different colors;
@@ -122,11 +100,10 @@
             vertexTypeIds.sort(Comparator.naturalOrder());
             initialColors.put(patternVertex, initialMapTypeToColor.get(vertexTypeIds));
         }
-        ColoringImpl<PatternVertex> initialColoringImpl =
-                new ColoringImpl<PatternVertex>(initialColors, colorId);
-        ColorRefinementAlgorithm<PatternVertex, PatternEdge> colorRefinementAlgorithm =
-                new ColorRefinementAlgorithm<PatternVertex, PatternEdge>(
-                        patternGraph, initialColoringImpl);
+        ColoringImpl<PatternVertex> initialColoringImpl = new ColoringImpl<PatternVertex>(initialColors, colorId);
+        ColorRefinementAlgorithm<PatternVertex, PatternEdge> colorRefinementAlgorithm = new ColorRefinementAlgorithm<PatternVertex, PatternEdge>(
+                patternGraph,
+                initialColoringImpl);
         Coloring<PatternVertex> initColoring = colorRefinementAlgorithm.getColoring();
         setTypeGroupMapping(initColoring);
         this.initColoring = initColoring;
@@ -156,8 +133,7 @@
     }
 
     // recolor if the current color is not unique
-    private Coloring<PatternVertex> recolor(
-            Graph<PatternVertex, PatternEdge> patternGraph,
+    private Coloring<PatternVertex> recolor(Graph<PatternVertex, PatternEdge> patternGraph,
             Coloring<PatternVertex> patternColoring) {
         Map<PatternVertex, Integer> initialColors = patternColoring.getColors();
         int maxColorId = patternColoring.getColorClasses().size();
@@ -169,8 +145,8 @@
             }
         }
         ColoringImpl initialColoringImpl = new ColoringImpl(initialColors, maxColorId);
-        ColorRefinementAlgorithm colorRefinementAlgorithm =
-                new ColorRefinementAlgorithm(patternGraph, initialColoringImpl);
+        ColorRefinementAlgorithm colorRefinementAlgorithm = new ColorRefinementAlgorithm(patternGraph,
+                initialColoringImpl);
         Coloring<PatternVertex> newColor = colorRefinementAlgorithm.getColoring();
         return newColor;
     }
@@ -179,13 +155,13 @@
         mapTypeToGroup = new TreeMap<>(vertexTypeListComparator);
         Integer groupId = 0;
         for (Set<PatternVertex> coloredPatternVertices : color.getColorClasses()) {
-            List<Integer> vertexTypeIds =
-                    coloredPatternVertices.iterator().next().getVertexTypeIds();
+            List<Integer> vertexTypeIds = coloredPatternVertices.iterator().next().getVertexTypeIds();
             vertexTypeIds.sort(Comparator.naturalOrder());
             if (mapTypeToGroup.containsKey(vertexTypeIds)) {
                 mapTypeToGroup.get(vertexTypeIds).add(groupId);
             } else {
-                mapTypeToGroup.put(vertexTypeIds, new ArrayList<Integer>(Arrays.asList(groupId)));
+                mapTypeToGroup.put(vertexTypeIds,
+                        new ArrayList<Integer>(Arrays.asList(groupId)));
             }
             groupId++;
         }
@@ -208,9 +184,7 @@
 
     @Override
     public String toString() {
-        return "uniqueColoring :"
-                + this.uniqueColoring.toString()
-                + ", groupColoring: "
+        return "uniqueColoring :" + this.uniqueColoring.toString() + ", groupColoring: "
                 + this.initColoring.toString();
     }
 
@@ -220,25 +194,11 @@
             PatternOrderCanonicalLabelingImpl other = (PatternOrderCanonicalLabelingImpl) obj;
             // should have the same number of types and groups
             if (this.mapTypeToGroup.size() != other.mapTypeToGroup.size()
-<<<<<<< HEAD
-                    || this.initColoring.getColorClasses().size()
-                            != other.initColoring.getColorClasses().size()) {
-                System.out.println(
-                        "In color comparing, numbers of types / colors not equal: "
-                                + this.mapTypeToGroup.size()
-                                + " vs "
-                                + other.mapTypeToGroup.size()
-                                + " / "
-                                + this.initColoring.getColorClasses().size()
-                                + " vs "
-                                + other.initColoring.getColorClasses().size());
-=======
                     || this.initColoring.getColorClasses().size() != other.initColoring.getColorClasses().size()) {
                 logger.debug("In color comparing, numbers of types / colors not equal: "
                         + this.mapTypeToGroup.size() + " vs " + other.mapTypeToGroup.size() + " / "
                         + this.initColoring.getColorClasses().size() + " vs "
                         + other.initColoring.getColorClasses().size());
->>>>>>> e762fc81
                 return false;
             }
             // each type should have the same number of groups
@@ -253,22 +213,11 @@
                 }
                 // then compare the number of groups for each type
                 for (List<Integer> vertexTypeIds : this.mapTypeToGroup.keySet()) {
-<<<<<<< HEAD
-                    if (this.mapTypeToGroup.get(vertexTypeIds).size()
-                            != other.mapTypeToGroup.get(vertexTypeIds).size()) {
-                        System.out.println(
-                                "In color comparing, numbers of groups for type "
-                                        + vertexTypeIds
-                                        + " not equal: "
-                                        + this.mapTypeToGroup.get(vertexTypeIds).size()
-                                        + " vs "
-=======
                     if (this.mapTypeToGroup.get(vertexTypeIds).size() != other.mapTypeToGroup.get(vertexTypeIds)
                             .size()) {
                         logger.debug(
                                 "In color comparing, numbers of groups for type " + vertexTypeIds + " not equal: "
                                         + this.mapTypeToGroup.get(vertexTypeIds).size() + " vs "
->>>>>>> e762fc81
                                         + other.mapTypeToGroup.get(vertexTypeIds).size());
                         return false;
                     } else {
@@ -277,18 +226,8 @@
                         List<Integer> colors2 = other.mapTypeToGroup.get(vertexTypeIds);
                         colors2.sort(Comparator.naturalOrder());
                         if (!colors1.equals(colors2)) {
-<<<<<<< HEAD
-                            System.out.println(
-                                    "In groups comparing, groups for type "
-                                            + vertexTypeIds
-                                            + " not equal: "
-                                            + colors1.toString()
-                                            + " vs "
-                                            + colors2.toString());
-=======
                             logger.debug("In groups comparing, groups for type " + vertexTypeIds + " not equal: "
                                     + colors1.toString() + " vs " + colors2.toString());
->>>>>>> e762fc81
                             return false;
                         }
                     }
@@ -298,4 +237,5 @@
         // TODO: more filtering conditions?
         return true;
     }
+
 }