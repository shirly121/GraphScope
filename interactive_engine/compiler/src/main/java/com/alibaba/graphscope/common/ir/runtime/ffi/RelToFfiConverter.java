/*
 * Copyright 2020 Alibaba Group Holding Limited.
 *
 * Licensed under the Apache License, Version 2.0 (the "License");
 * you may not use this file except in compliance with the License.
 * You may obtain a copy of the License at
 *
 * http://www.apache.org/licenses/LICENSE-2.0
 *
 * Unless required by applicable law or agreed to in writing, software
 * distributed under the License is distributed on an "AS IS" BASIS,
 * WITHOUT WARRANTIES OR CONDITIONS OF ANY KIND, either express or implied.
 * See the License for the specific language governing permissions and
 * limitations under the License.
 */

package com.alibaba.graphscope.common.ir.runtime.ffi;

import com.alibaba.graphscope.common.intermediate.ArgUtils;
import com.alibaba.graphscope.common.ir.rel.GraphLogicalAggregate;
import com.alibaba.graphscope.common.ir.rel.GraphLogicalProject;
import com.alibaba.graphscope.common.ir.rel.GraphLogicalSort;
import com.alibaba.graphscope.common.ir.rel.GraphRelShuttle;
import com.alibaba.graphscope.common.ir.rel.graph.*;
import com.alibaba.graphscope.common.ir.rel.graph.match.GraphLogicalMultiMatch;
import com.alibaba.graphscope.common.ir.rel.graph.match.GraphLogicalSingleMatch;
import com.alibaba.graphscope.common.ir.rel.type.group.GraphAggCall;
import com.alibaba.graphscope.common.ir.rel.type.order.GraphFieldCollation;
import com.alibaba.graphscope.common.ir.rex.RexGraphVariable;
import com.alibaba.graphscope.common.ir.runtime.proto.RexToProtoConverter;
import com.alibaba.graphscope.common.ir.runtime.type.PhysicalNode;
import com.alibaba.graphscope.common.ir.tools.AliasInference;
import com.alibaba.graphscope.common.ir.tools.config.GraphOpt;
import com.alibaba.graphscope.common.ir.type.GraphLabelType;
import com.alibaba.graphscope.common.ir.type.GraphProperty;
import com.alibaba.graphscope.common.ir.type.GraphSchemaType;
import com.alibaba.graphscope.common.ir.type.GraphSchemaTypeList;
import com.alibaba.graphscope.common.jna.IrCoreLibrary;
import com.alibaba.graphscope.common.jna.type.*;
import com.alibaba.graphscope.gaia.proto.OuterExpression;
import com.google.common.base.Preconditions;
import com.google.common.collect.ImmutableList;
import com.sun.jna.Pointer;

import org.apache.calcite.plan.RelOptUtil;
import org.apache.calcite.rel.RelFieldCollation;
import org.apache.calcite.rel.RelNode;
import org.apache.calcite.rel.logical.*;
import org.apache.calcite.rel.type.RelDataTypeField;
import org.apache.calcite.rex.RexCall;
import org.apache.calcite.rex.RexLiteral;
import org.apache.calcite.rex.RexNode;
import org.apache.calcite.sql.SqlKind;
import org.apache.commons.lang3.ObjectUtils;
import org.checkerframework.checker.nullness.qual.Nullable;
import org.slf4j.Logger;
import org.slf4j.LoggerFactory;

import java.util.ArrayList;
import java.util.Iterator;
import java.util.List;
import java.util.Set;
import java.util.stream.Collectors;

/**
 * convert a {@code RelNode} to {@code LogicalNode} in ir_core
 */
public class RelToFfiConverter implements GraphRelShuttle {
    private static final Logger logger = LoggerFactory.getLogger(RelToFfiConverter.class);
    private static final IrCoreLibrary LIB = IrCoreLibrary.INSTANCE;
    private final boolean isColumnId;

    public RelToFfiConverter(boolean isColumnId) {
        this.isColumnId = isColumnId;
    }

    @Override
    public RelNode visit(GraphLogicalSource source) {
        Pointer ptrScan = LIB.initScanOperator(Utils.ffiScanOpt(source.getOpt()));
        Pointer ptrIndex = ffiIndexPredicates(source);
        if (ptrIndex != null) {
            checkFfiResult(LIB.addScanIndexPredicate(ptrScan, ptrIndex));
        }
        checkFfiResult(LIB.setScanParams(ptrScan, ffiQueryParams(source)));
        if (source.getAliasId() != AliasInference.DEFAULT_ID) {
            checkFfiResult(LIB.setScanAlias(ptrScan, ArgUtils.asAlias(source.getAliasId())));
        }
<<<<<<< HEAD
        return new PhysicalNode(source, ptrScan);
=======
        checkFfiResult(
                LIB.setScanMeta(
                        ptrScan,
                        new FfiPbPointer.ByValue(
                                com.alibaba.graphscope.common.ir.runtime.proto.Utils.protoRowType(
                                                source.getRowType(), isColumnId)
                                        .get(0)
                                        .toByteArray())));
        return new LogicalNode(source, ptrScan);
>>>>>>> fe58ad36
    }

    @Override
    public RelNode visit(GraphLogicalExpand expand) {
        Pointer ptrExpand =
                LIB.initEdgexpdOperator(FfiExpandOpt.Edge, Utils.ffiDirection(expand.getOpt()));
        checkFfiResult(LIB.setEdgexpdParams(ptrExpand, ffiQueryParams(expand)));
        if (expand.getAliasId() != AliasInference.DEFAULT_ID) {
            checkFfiResult(LIB.setEdgexpdAlias(ptrExpand, ArgUtils.asAlias(expand.getAliasId())));
        }
<<<<<<< HEAD
        return new PhysicalNode(expand, ptrExpand);
=======
        checkFfiResult(
                LIB.setEdgexpdMeta(
                        ptrExpand,
                        new FfiPbPointer.ByValue(
                                com.alibaba.graphscope.common.ir.runtime.proto.Utils.protoRowType(
                                                expand.getRowType(), isColumnId)
                                        .get(0)
                                        .toByteArray())));
        return new LogicalNode(expand, ptrExpand);
>>>>>>> fe58ad36
    }

    @Override
    public RelNode visit(GraphLogicalGetV getV) {
        Pointer ptrGetV = LIB.initGetvOperator(Utils.ffiVOpt(getV.getOpt()));
        checkFfiResult(LIB.setGetvParams(ptrGetV, ffiQueryParams(getV)));
        if (getV.getAliasId() != AliasInference.DEFAULT_ID) {
            checkFfiResult(LIB.setGetvAlias(ptrGetV, ArgUtils.asAlias(getV.getAliasId())));
        }
<<<<<<< HEAD
        return new PhysicalNode(getV, ptrGetV);
=======
        checkFfiResult(
                LIB.setGetvMeta(
                        ptrGetV,
                        new FfiPbPointer.ByValue(
                                com.alibaba.graphscope.common.ir.runtime.proto.Utils.protoRowType(
                                                getV.getRowType(), isColumnId)
                                        .get(0)
                                        .toByteArray())));
        return new LogicalNode(getV, ptrGetV);
>>>>>>> fe58ad36
    }

    @Override
    public RelNode visit(GraphLogicalPathExpand pxd) {
        PhysicalNode expand = (PhysicalNode) visit((GraphLogicalExpand) pxd.getExpand());
        PhysicalNode getV = (PhysicalNode) visit((GraphLogicalGetV) pxd.getGetV());
        Pointer ptrPxd =
                LIB.initPathxpdOperatorWithExpandBase(
                        (Pointer) expand.getNode(),
                        (Pointer) getV.getNode(),
                        Utils.ffiPathOpt(pxd.getPathOpt()),
                        Utils.ffiResultOpt(pxd.getResultOpt()));
        List<Integer> hops = range(pxd.getOffset(), pxd.getFetch());
        checkFfiResult(LIB.setPathxpdHops(ptrPxd, hops.get(0), hops.get(1)));
        if (pxd.getAliasId() != AliasInference.DEFAULT_ID) {
            checkFfiResult(LIB.setPathxpdAlias(ptrPxd, ArgUtils.asAlias(pxd.getAliasId())));
        }
        return new PhysicalNode(pxd, ptrPxd);
    }

    @Override
    public RelNode visit(GraphLogicalSingleMatch match) {
        switch (match.getMatchOpt()) {
            case INNER:
                Pointer ptrPattern = LIB.initPatternOperator();
                Pointer ptrSentence = LIB.initPatternSentence(FfiJoinKind.Inner);
                addFfiBinder(ptrSentence, match.getSentence(), true);
                checkFfiResult(LIB.addPatternSentence(ptrPattern, ptrSentence));
<<<<<<< HEAD
                return new PhysicalNode(match, ptrPattern);
=======
                com.alibaba.graphscope.common.ir.runtime.proto.Utils.protoRowType(
                                match.getRowType(), isColumnId)
                        .forEach(
                                k -> {
                                    checkFfiResult(
                                            LIB.addPatternMeta(
                                                    ptrPattern,
                                                    new FfiPbPointer.ByValue(k.toByteArray())));
                                });
                return new LogicalNode(match, ptrPattern);
>>>>>>> fe58ad36
            case OPTIONAL:
            case ANTI:
            default:
                throw new UnsupportedOperationException("optional or anti is unsupported yet");
        }
    }

    @Override
    public RelNode visit(GraphLogicalMultiMatch match) {
        Pointer ptrPattern = LIB.initPatternOperator();
        for (RelNode sentence : match.getSentences()) {
            Pointer ptrSentence = LIB.initPatternSentence(FfiJoinKind.Inner);
            addFfiBinder(ptrSentence, sentence, true);
            checkFfiResult(LIB.addPatternSentence(ptrPattern, ptrSentence));
        }
<<<<<<< HEAD
        return new PhysicalNode(match, ptrPattern);
=======
        com.alibaba.graphscope.common.ir.runtime.proto.Utils.protoRowType(
                        match.getRowType(), isColumnId)
                .forEach(
                        k -> {
                            checkFfiResult(
                                    LIB.addPatternMeta(
                                            ptrPattern, new FfiPbPointer.ByValue(k.toByteArray())));
                        });
        return new LogicalNode(match, ptrPattern);
>>>>>>> fe58ad36
    }

    @Override
    public RelNode visit(LogicalFilter logicalFilter) {
        OuterExpression.Expression exprProto =
                logicalFilter.getCondition().accept(new RexToProtoConverter(true, isColumnId));
        Pointer ptrFilter = LIB.initSelectOperator();
        checkFfiResult(
                LIB.setSelectPredicatePb(
                        ptrFilter, new FfiPbPointer.ByValue(exprProto.toByteArray())));
        return new PhysicalNode(logicalFilter, ptrFilter);
    }

    @Override
    public PhysicalNode visit(GraphLogicalProject project) {
        Pointer ptrProject = LIB.initProjectOperator(project.isAppend());
        List<RelDataTypeField> fields = project.getRowType().getFieldList();
        for (int i = 0; i < project.getProjects().size(); ++i) {
            OuterExpression.Expression expression =
                    project.getProjects().get(i).accept(new RexToProtoConverter(true, isColumnId));
            int aliasId = fields.get(i).getIndex();
            FfiAlias.ByValue ffiAlias =
                    (aliasId == AliasInference.DEFAULT_ID)
                            ? ArgUtils.asNoneAlias()
                            : ArgUtils.asAlias(aliasId);
            checkFfiResult(
                    LIB.addProjectExprPbAlias(
                            ptrProject,
                            new FfiPbPointer.ByValue(expression.toByteArray()),
                            ffiAlias));
        }
<<<<<<< HEAD
        return new PhysicalNode(project, ptrProject);
=======
        com.alibaba.graphscope.common.ir.runtime.proto.Utils.protoRowType(
                        project.getRowType(), isColumnId)
                .forEach(
                        k -> {
                            checkFfiResult(
                                    LIB.addProjectMeta(
                                            ptrProject, new FfiPbPointer.ByValue(k.toByteArray())));
                        });
        return new LogicalNode(project, ptrProject);
>>>>>>> fe58ad36
    }

    @Override
    public PhysicalNode visit(GraphLogicalAggregate aggregate) {
        List<GraphAggCall> groupCalls = aggregate.getAggCalls();
        if (groupCalls.isEmpty()) { // transform to project + dedup by keys
            return new PhysicalNode(aggregate, null);
        }
        Pointer ptrGroup = LIB.initGroupbyOperator();
        List<RelDataTypeField> fields = aggregate.getRowType().getFieldList();
        List<RexNode> groupKeys = aggregate.getGroupKey().getVariables();
        // if groupKeys is empty -> calculate the global aggregated values, i.e. g.V().count()
        for (int i = 0; i < groupKeys.size(); ++i) {
            Preconditions.checkArgument(
                    groupKeys.get(i) instanceof RexGraphVariable,
                    "each group key should be type %s, but is %s",
                    RexGraphVariable.class,
                    groupKeys.get(i).getClass());
            OuterExpression.Variable var =
                    groupKeys
                            .get(i)
                            .accept(new RexToProtoConverter(true, isColumnId))
                            .getOperators(0)
                            .getVar();
            int aliasId = fields.get(i).getIndex();
            FfiAlias.ByValue ffiAlias =
                    (aliasId == AliasInference.DEFAULT_ID)
                            ? ArgUtils.asNoneAlias()
                            : ArgUtils.asAlias(aliasId);
            checkFfiResult(
                    LIB.addGroupbyKeyPbAlias(
                            ptrGroup, new FfiPbPointer.ByValue(var.toByteArray()), ffiAlias));
        }
        for (int i = 0; i < groupCalls.size(); ++i) {
            List<RexNode> operands = groupCalls.get(i).getOperands();
            if (operands.isEmpty()) {
                throw new IllegalArgumentException(
                        "operands in aggregate call should not be empty");
            } else if (operands.size() > 1) {
                throw new UnsupportedOperationException(
                        "aggregate on multiple variables is unsupported yet");
            }
            FfiAggOpt ffiAggOpt = Utils.ffiAggOpt(groupCalls.get(i));
            int aliasId = fields.get(i + groupKeys.size()).getIndex();
            FfiAlias.ByValue ffiAlias =
                    (aliasId == AliasInference.DEFAULT_ID)
                            ? ArgUtils.asNoneAlias()
                            : ArgUtils.asAlias(aliasId);
            Preconditions.checkArgument(
                    operands.get(0) instanceof RexGraphVariable,
                    "each expression in aggregate call should be type %s, but is %s",
                    RexGraphVariable.class,
                    operands.get(0).getClass());
            OuterExpression.Variable var =
                    operands.get(0)
                            .accept(new RexToProtoConverter(true, isColumnId))
                            .getOperators(0)
                            .getVar();
            checkFfiResult(
                    LIB.addGroupbyAggFnPb(
                            ptrGroup,
                            new FfiPbPointer.ByValue(var.toByteArray()),
                            ffiAggOpt,
                            ffiAlias));
        }
<<<<<<< HEAD
        return new PhysicalNode(aggregate, ptrGroup);
=======
        com.alibaba.graphscope.common.ir.runtime.proto.Utils.protoRowType(
                        aggregate.getRowType(), isColumnId)
                .forEach(
                        k -> {
                            checkFfiResult(
                                    LIB.addGroupbyKeyValueMeta(
                                            ptrGroup, new FfiPbPointer.ByValue(k.toByteArray())));
                        });
        return new LogicalNode(aggregate, ptrGroup);
>>>>>>> fe58ad36
    }

    @Override
    public PhysicalNode visit(GraphLogicalSort sort) {
        List<RelFieldCollation> collations = sort.getCollation().getFieldCollations();
        Pointer ptrNode = null;
        if (!collations.isEmpty()) {
            ptrNode = LIB.initOrderbyOperator();
            for (int i = 0; i < collations.size(); ++i) {
                RexGraphVariable expr = ((GraphFieldCollation) collations.get(i)).getVariable();
                OuterExpression.Variable var =
                        expr.accept(new RexToProtoConverter(true, isColumnId))
                                .getOperators(0)
                                .getVar();
                checkFfiResult(
                        LIB.addOrderbyPairPb(
                                ptrNode,
                                new FfiPbPointer.ByValue(var.toByteArray()),
                                Utils.ffiOrderOpt(collations.get(i).direction)));
            }
        }
        if (sort.offset != null || sort.fetch != null) {
            List<Integer> limitRange = range(sort.offset, sort.fetch);
            if (collations.isEmpty()) {
                ptrNode = LIB.initLimitOperator();
                checkFfiResult(LIB.setLimitRange(ptrNode, limitRange.get(0), limitRange.get(1)));
            } else if (ptrNode != null) {
                checkFfiResult(LIB.setOrderbyLimit(ptrNode, limitRange.get(0), limitRange.get(1)));
            }
        }
        return new PhysicalNode(sort, ptrNode);
    }

    private Pointer ffiQueryParams(AbstractBindableTableScan tableScan) {
        Set<Integer> uniqueLabelIds =
                getGraphLabels(tableScan).stream()
                        .map(k -> k.getLabelId())
                        .collect(Collectors.toSet());
        Pointer params = LIB.initQueryParams();
        uniqueLabelIds.forEach(
                k -> {
                    checkFfiResult(LIB.addParamsTable(params, ArgUtils.asNameOrId(k)));
                });
        if (ObjectUtils.isNotEmpty(tableScan.getFilters())) {
            OuterExpression.Expression expression =
                    tableScan.getFilters().get(0).accept(new RexToProtoConverter(true, isColumnId));
            checkFfiResult(
                    LIB.setParamsPredicatePb(
                            params, new FfiPbPointer.ByValue(expression.toByteArray())));
        }
        return params;
    }

    private @Nullable Pointer ffiIndexPredicates(GraphLogicalSource source) {
        ImmutableList<RexNode> filters = source.getFilters();
        if (ObjectUtils.isEmpty(filters)) return null;
        // decomposed by OR
        List<RexNode> disJunctions = RelOptUtil.disjunctions(filters.get(0));
        List<RexNode> literals = new ArrayList<>();
        for (RexNode rexNode : disJunctions) {
            if (!isIdEqualsLiteral(rexNode, literals)) {
                return null;
            }
        }
        Pointer ptrIndex = LIB.initIndexPredicate();
        for (RexNode literal : literals) {
            FfiProperty.ByValue property = new FfiProperty.ByValue();
            property.opt = FfiPropertyOpt.Id;
            checkFfiResult(
                    LIB.orEquivPredicate(ptrIndex, property, Utils.ffiConst((RexLiteral) literal)));
        }
        // remove index predicates from filter conditions
        source.setFilters(ImmutableList.of());
        return ptrIndex;
    }

    // i.e. a.~id == 10
    private boolean isIdEqualsLiteral(RexNode rexNode, List<RexNode> literal) {
        if (rexNode.getKind() != SqlKind.EQUALS) return false;
        List<RexNode> operands = ((RexCall) rexNode).getOperands();
        return isGlobalId(operands.get(0)) && isLiteral(operands.get(1), literal)
                || isGlobalId(operands.get(1)) && isLiteral(operands.get(0), literal);
    }

    // i.e. a.~id
    private boolean isGlobalId(RexNode rexNode) {
        return rexNode instanceof RexGraphVariable
                && ((RexGraphVariable) rexNode).getProperty().getOpt() == GraphProperty.Opt.ID;
    }

    private boolean isLiteral(RexNode rexNode, List<RexNode> literal) {
        boolean isLiteral = rexNode.getKind() == SqlKind.LITERAL;
        if (isLiteral) literal.add(rexNode);
        return isLiteral;
    }

    private List<Integer> range(RexNode offset, RexNode fetch) {
        // offset or fetch can be a dynamic params to support prepared statement
        if (offset != null && !(offset instanceof RexLiteral)
                || fetch != null && !(fetch instanceof RexLiteral)) {
            throw new IllegalArgumentException(
                    "can not get INTEGER hops from types instead of RexLiteral");
        }
        int lower = (offset == null) ? 0 : ((Number) ((RexLiteral) offset).getValue()).intValue();
        int upper =
                (fetch == null)
                        ? Integer.MAX_VALUE
                        : lower + ((Number) ((RexLiteral) fetch).getValue()).intValue();
        return ImmutableList.of(lower, upper);
    }

    private void addFfiBinder(Pointer ptrSentence, RelNode binder, boolean isTail) {
        if (binder.getInputs().isEmpty()) { // start operator
            // should start from all vertices
            if (!(binder instanceof GraphLogicalSource)
                    || ((GraphLogicalSource) binder).getOpt() != GraphOpt.Source.VERTEX) {
                throw new IllegalArgumentException(
                        "start binder in each sentence should be vertex type");
            }
            GraphLogicalSource source = (GraphLogicalSource) binder;
            int aliasId = source.getAliasId();
            // should have set a start tag
            if (aliasId == AliasInference.DEFAULT_ID) {
                throw new IllegalArgumentException("start binder should have a given tag");
            }
            checkFfiResult(LIB.setSentenceStart(ptrSentence, ArgUtils.asNameOrId(aliasId)));
            addFilterToFfiBinder(ptrSentence, source);
        } else {
            addFfiBinder(ptrSentence, binder.getInput(0), false);
            if (binder instanceof AbstractBindableTableScan) {
                if (binder instanceof GraphLogicalExpand) {
                    PhysicalNode node = (PhysicalNode) visit((GraphLogicalExpand) binder);
                    checkFfiResult(
                            LIB.addSentenceBinder(
                                    ptrSentence, (Pointer) node.getNode(), FfiBinderOpt.Edge));
                } else { // getV
                    PhysicalNode node = (PhysicalNode) visit((GraphLogicalGetV) binder);
                    checkFfiResult(
                            LIB.addSentenceBinder(
                                    ptrSentence, (Pointer) node.getNode(), FfiBinderOpt.Vertex));
                }
                int aliasId = ((AbstractBindableTableScan) binder).getAliasId();
                if (isTail && (aliasId != AliasInference.DEFAULT_ID)) { // end operator
                    checkFfiResult(LIB.setSentenceEnd(ptrSentence, ArgUtils.asNameOrId(aliasId)));
                }
            } else if (binder instanceof GraphLogicalPathExpand) { // path expand
                PhysicalNode node = (PhysicalNode) visit((GraphLogicalPathExpand) binder);
                checkFfiResult(
                        LIB.addSentenceBinder(
                                ptrSentence, (Pointer) node.getNode(), FfiBinderOpt.Path));
                int aliasId = ((GraphLogicalPathExpand) binder).getAliasId();
                if (isTail && (aliasId != AliasInference.DEFAULT_ID)) { // end operator
                    checkFfiResult(LIB.setSentenceEnd(ptrSentence, ArgUtils.asNameOrId(aliasId)));
                }
            } else {
                throw new IllegalArgumentException(
                        "invalid type " + binder.getClass() + " in match sentence");
            }
        }
    }

    private void addFilterToFfiBinder(Pointer ptrSentence, AbstractBindableTableScan tableScan) {
        Set<Integer> uniqueLabelIds =
                getGraphLabels(tableScan).stream()
                        .map(k -> k.getLabelId())
                        .collect(Collectors.toSet());
        // add labels as select operator
        if (ObjectUtils.isNotEmpty(uniqueLabelIds)) {
            Pointer ptrFilter = LIB.initSelectOperator();
            StringBuilder predicateBuilder = new StringBuilder();
            predicateBuilder.append("@.~label within [");
            int i = 0;
            for (Iterator<Integer> it = uniqueLabelIds.iterator(); it.hasNext(); ++i) {
                if (i > 0) {
                    predicateBuilder.append(",");
                }
                predicateBuilder.append(it.next());
            }
            predicateBuilder.append("]");
            checkFfiResult(LIB.setSelectPredicate(ptrFilter, predicateBuilder.toString()));
            checkFfiResult(LIB.addSentenceBinder(ptrSentence, ptrFilter, FfiBinderOpt.Select));
        }
        // add predicates as select operator
        List<RexNode> filters = tableScan.getFilters();
        if (ObjectUtils.isNotEmpty(filters)) {
            OuterExpression.Expression exprProto =
                    filters.get(0).accept(new RexToProtoConverter(true, isColumnId));
            Pointer ptrFilter = LIB.initSelectOperator();
            checkFfiResult(
                    LIB.setSelectPredicatePb(
                            ptrFilter, new FfiPbPointer.ByValue(exprProto.toByteArray())));
            checkFfiResult(LIB.addSentenceBinder(ptrSentence, ptrFilter, FfiBinderOpt.Select));
        }
    }

    private List<GraphLabelType> getGraphLabels(AbstractBindableTableScan tableScan) {
        List<RelDataTypeField> fields = tableScan.getRowType().getFieldList();
        Preconditions.checkArgument(
                !fields.isEmpty() && fields.get(0).getType() instanceof GraphSchemaType,
                "data type of graph operators should be %s ",
                GraphSchemaType.class);
        GraphSchemaType schemaType = (GraphSchemaType) fields.get(0).getType();
        List<GraphLabelType> labelTypes = new ArrayList<>();
        if (schemaType instanceof GraphSchemaTypeList) {
            ((GraphSchemaTypeList) schemaType).forEach(k -> labelTypes.add(k.getLabelType()));
        } else {
            labelTypes.add(schemaType.getLabelType());
        }
        return labelTypes;
    }

    private void checkFfiResult(FfiResult res) {
        if (res == null || res.code != ResultCode.Success) {
            throw new IllegalStateException(
                    "build logical node, unexpected ffi results from ir_core, msg : %s" + res);
        }
    }
}<|MERGE_RESOLUTION|>--- conflicted
+++ resolved
@@ -85,9 +85,6 @@
         if (source.getAliasId() != AliasInference.DEFAULT_ID) {
             checkFfiResult(LIB.setScanAlias(ptrScan, ArgUtils.asAlias(source.getAliasId())));
         }
-<<<<<<< HEAD
-        return new PhysicalNode(source, ptrScan);
-=======
         checkFfiResult(
                 LIB.setScanMeta(
                         ptrScan,
@@ -96,8 +93,7 @@
                                                 source.getRowType(), isColumnId)
                                         .get(0)
                                         .toByteArray())));
-        return new LogicalNode(source, ptrScan);
->>>>>>> fe58ad36
+        return new PhysicalNode(source, ptrScan);
     }
 
     @Override
@@ -108,9 +104,6 @@
         if (expand.getAliasId() != AliasInference.DEFAULT_ID) {
             checkFfiResult(LIB.setEdgexpdAlias(ptrExpand, ArgUtils.asAlias(expand.getAliasId())));
         }
-<<<<<<< HEAD
-        return new PhysicalNode(expand, ptrExpand);
-=======
         checkFfiResult(
                 LIB.setEdgexpdMeta(
                         ptrExpand,
@@ -119,8 +112,7 @@
                                                 expand.getRowType(), isColumnId)
                                         .get(0)
                                         .toByteArray())));
-        return new LogicalNode(expand, ptrExpand);
->>>>>>> fe58ad36
+        return new PhysicalNode(expand, ptrExpand);
     }
 
     @Override
@@ -130,9 +122,6 @@
         if (getV.getAliasId() != AliasInference.DEFAULT_ID) {
             checkFfiResult(LIB.setGetvAlias(ptrGetV, ArgUtils.asAlias(getV.getAliasId())));
         }
-<<<<<<< HEAD
-        return new PhysicalNode(getV, ptrGetV);
-=======
         checkFfiResult(
                 LIB.setGetvMeta(
                         ptrGetV,
@@ -141,8 +130,7 @@
                                                 getV.getRowType(), isColumnId)
                                         .get(0)
                                         .toByteArray())));
-        return new LogicalNode(getV, ptrGetV);
->>>>>>> fe58ad36
+        return new PhysicalNode(getV, ptrGetV);
     }
 
     @Override
@@ -171,9 +159,6 @@
                 Pointer ptrSentence = LIB.initPatternSentence(FfiJoinKind.Inner);
                 addFfiBinder(ptrSentence, match.getSentence(), true);
                 checkFfiResult(LIB.addPatternSentence(ptrPattern, ptrSentence));
-<<<<<<< HEAD
-                return new PhysicalNode(match, ptrPattern);
-=======
                 com.alibaba.graphscope.common.ir.runtime.proto.Utils.protoRowType(
                                 match.getRowType(), isColumnId)
                         .forEach(
@@ -183,8 +168,7 @@
                                                     ptrPattern,
                                                     new FfiPbPointer.ByValue(k.toByteArray())));
                                 });
-                return new LogicalNode(match, ptrPattern);
->>>>>>> fe58ad36
+                return new PhysicalNode(match, ptrPattern);
             case OPTIONAL:
             case ANTI:
             default:
@@ -200,9 +184,6 @@
             addFfiBinder(ptrSentence, sentence, true);
             checkFfiResult(LIB.addPatternSentence(ptrPattern, ptrSentence));
         }
-<<<<<<< HEAD
-        return new PhysicalNode(match, ptrPattern);
-=======
         com.alibaba.graphscope.common.ir.runtime.proto.Utils.protoRowType(
                         match.getRowType(), isColumnId)
                 .forEach(
@@ -211,8 +192,7 @@
                                     LIB.addPatternMeta(
                                             ptrPattern, new FfiPbPointer.ByValue(k.toByteArray())));
                         });
-        return new LogicalNode(match, ptrPattern);
->>>>>>> fe58ad36
+        return new PhysicalNode(match, ptrPattern);
     }
 
     @Override
@@ -244,9 +224,6 @@
                             new FfiPbPointer.ByValue(expression.toByteArray()),
                             ffiAlias));
         }
-<<<<<<< HEAD
-        return new PhysicalNode(project, ptrProject);
-=======
         com.alibaba.graphscope.common.ir.runtime.proto.Utils.protoRowType(
                         project.getRowType(), isColumnId)
                 .forEach(
@@ -255,8 +232,7 @@
                                     LIB.addProjectMeta(
                                             ptrProject, new FfiPbPointer.ByValue(k.toByteArray())));
                         });
-        return new LogicalNode(project, ptrProject);
->>>>>>> fe58ad36
+        return new PhysicalNode(project, ptrProject);
     }
 
     @Override
@@ -322,9 +298,6 @@
                             ffiAggOpt,
                             ffiAlias));
         }
-<<<<<<< HEAD
-        return new PhysicalNode(aggregate, ptrGroup);
-=======
         com.alibaba.graphscope.common.ir.runtime.proto.Utils.protoRowType(
                         aggregate.getRowType(), isColumnId)
                 .forEach(
@@ -333,8 +306,7 @@
                                     LIB.addGroupbyKeyValueMeta(
                                             ptrGroup, new FfiPbPointer.ByValue(k.toByteArray())));
                         });
-        return new LogicalNode(aggregate, ptrGroup);
->>>>>>> fe58ad36
+        return new PhysicalNode(aggregate, ptrGroup);
     }
 
     @Override
