/*
 * Copyright 2020 Alibaba Group Holding Limited.
 *
 * Licensed under the Apache License, Version 2.0 (the "License");
 * you may not use this file except in compliance with the License.
 * You may obtain a copy of the License at
 *
 * http://www.apache.org/licenses/LICENSE-2.0
 *
 * Unless required by applicable law or agreed to in writing, software
 * distributed under the License is distributed on an "AS IS" BASIS,
 * WITHOUT WARRANTIES OR CONDITIONS OF ANY KIND, either express or implied.
 * See the License for the specific language governing permissions and
 * limitations under the License.
 */

package com.alibaba.graphscope.common.ir.runtime.proto;

<<<<<<< HEAD
import static com.alibaba.graphscope.gaia.proto.GraphAlgebra.GroupBy.AggFunc.Aggregate;

import com.alibaba.graphscope.common.ir.rel.type.group.GraphAggCall;
=======
import com.alibaba.graphscope.common.ir.rel.type.group.GraphAggCall;
import com.alibaba.graphscope.common.ir.tools.AliasInference;
>>>>>>> 491715fb
import com.alibaba.graphscope.common.ir.tools.config.GraphOpt;
import com.alibaba.graphscope.common.ir.type.GraphLabelType;
import com.alibaba.graphscope.common.ir.type.GraphNameOrId;
import com.alibaba.graphscope.common.ir.type.GraphProperty;
import com.alibaba.graphscope.common.ir.type.GraphSchemaType;
import com.alibaba.graphscope.gaia.proto.Common;
import com.alibaba.graphscope.gaia.proto.DataType;
import com.alibaba.graphscope.gaia.proto.GraphAlgebra;
import com.alibaba.graphscope.gaia.proto.GraphAlgebraPhysical;
import com.alibaba.graphscope.gaia.proto.OuterExpression;
import com.google.common.base.Preconditions;
import com.google.protobuf.Int32Value;

import org.apache.calcite.avatica.util.TimeUnit;
import org.apache.calcite.rel.RelFieldCollation;
import org.apache.calcite.rel.core.JoinRelType;
import org.apache.calcite.rel.type.RelDataType;
import org.apache.calcite.rex.RexLiteral;
import org.apache.calcite.sql.SqlOperator;
import org.apache.calcite.sql.type.SqlTypeName;
import org.apache.calcite.util.NlsString;
import org.apache.calcite.util.Sarg;
import org.slf4j.Logger;
import org.slf4j.LoggerFactory;

import java.util.List;
import java.util.stream.Collectors;

/**
 * convert {@code RexNode} to data types in protobuf
 */
public abstract class Utils {
    private static final Logger logger = LoggerFactory.getLogger(Utils.class);

    public static final Common.Value protoValue(RexLiteral literal) {
        if (literal.getTypeName() == SqlTypeName.SARG) {
            Sarg sarg = literal.getValueAs(Sarg.class);
            if (!sarg.isPoints()) {
                throw new UnsupportedOperationException(
                        "can not convert continuous ranges to ir core array, sarg=" + sarg);
            }
            List<Comparable> values =
                    com.alibaba.graphscope.common.ir.tools.Utils.getValuesAsList(sarg);
            switch (literal.getType().getSqlTypeName()) {
                case INTEGER:
                    Common.I32Array.Builder i32Array = Common.I32Array.newBuilder();
                    values.forEach(value -> i32Array.addItem(((Number) value).intValue()));
                    return Common.Value.newBuilder().setI32Array(i32Array).build();
                case BIGINT:
                    Common.I64Array.Builder i64Array = Common.I64Array.newBuilder();
                    values.forEach(value -> i64Array.addItem(((Number) value).longValue()));
                    return Common.Value.newBuilder().setI64Array(i64Array).build();
                case CHAR:
                    Common.StringArray.Builder stringArray = Common.StringArray.newBuilder();
                    values.forEach(
                            value ->
                                    stringArray.addItem(
                                            (value instanceof NlsString)
                                                    ? ((NlsString) value).getValue()
                                                    : (String) value));
                    return Common.Value.newBuilder().setStrArray(stringArray).build();
                case DECIMAL:
                case FLOAT:
                case DOUBLE:
                    Common.DoubleArray.Builder doubleArray = Common.DoubleArray.newBuilder();
                    values.forEach(value -> doubleArray.addItem(((Number) value).doubleValue()));
                    return Common.Value.newBuilder().setF64Array(doubleArray).build();
                default:
                    throw new UnsupportedOperationException(
                            "can not convert sarg=" + sarg + " ir core array");
            }
        }
        switch (literal.getType().getSqlTypeName()) {
            case NULL:
                return Common.Value.newBuilder().setNone(Common.None.newBuilder().build()).build();
            case BOOLEAN:
                return Common.Value.newBuilder().setBoolean((Boolean) literal.getValue()).build();
            case INTEGER:
                return Common.Value.newBuilder()
                        .setI32(((Number) literal.getValue()).intValue())
                        .build();
            case BIGINT:
                return Common.Value.newBuilder()
                        .setI64(((Number) literal.getValue()).longValue())
                        .build();
            case CHAR:
                String valueStr =
                        (literal.getValue() instanceof NlsString)
                                ? ((NlsString) literal.getValue()).getValue()
                                : (String) literal.getValue();
                return Common.Value.newBuilder().setStr(valueStr).build();
            case DECIMAL:
            case FLOAT:
            case DOUBLE:
                return Common.Value.newBuilder()
                        .setF64(((Number) literal.getValue()).doubleValue())
                        .build();
            default:
                throw new UnsupportedOperationException(
                        "literal type " + literal.getTypeName() + " is unsupported yet");
        }
    }

    public static final OuterExpression.Property protoProperty(GraphProperty property) {
        switch (property.getOpt()) {
            case ID:
                return OuterExpression.Property.newBuilder()
                        .setId(OuterExpression.IdKey.newBuilder().build())
                        .build();
            case LABEL:
                return OuterExpression.Property.newBuilder()
                        .setLabel(OuterExpression.LabelKey.newBuilder().build())
                        .build();
            case LEN:
                return OuterExpression.Property.newBuilder()
                        .setLen(OuterExpression.LengthKey.newBuilder().build())
                        .build();
            case ALL:
                return OuterExpression.Property.newBuilder()
                        .setAll(OuterExpression.AllKey.newBuilder().build())
                        .build();
            case KEY:
            default:
                return OuterExpression.Property.newBuilder()
                        .setKey(protoNameOrId(property.getKey()))
                        .build();
        }
    }

    public static final Common.NameOrId protoNameOrId(GraphNameOrId nameOrId) {
        switch (nameOrId.getOpt()) {
            case NAME:
                return Common.NameOrId.newBuilder().setName(nameOrId.getName()).build();
            case ID:
            default:
                return Common.NameOrId.newBuilder().setId(nameOrId.getId()).build();
        }
    }

    public static final OuterExpression.ExprOpr protoOperator(SqlOperator operator) {
        switch (operator.getKind()) {
            case PLUS:
                return OuterExpression.ExprOpr.newBuilder()
                        .setArith(OuterExpression.Arithmetic.ADD)
                        .build();
            case MINUS:
                return OuterExpression.ExprOpr.newBuilder()
                        .setArith(OuterExpression.Arithmetic.SUB)
                        .build();
            case TIMES:
                return OuterExpression.ExprOpr.newBuilder()
                        .setArith(OuterExpression.Arithmetic.MUL)
                        .build();
            case DIVIDE:
                return OuterExpression.ExprOpr.newBuilder()
                        .setArith(OuterExpression.Arithmetic.DIV)
                        .build();
            case MOD:
                return OuterExpression.ExprOpr.newBuilder()
                        .setArith(OuterExpression.Arithmetic.MOD)
                        .build();
            case OTHER_FUNCTION:
                if (operator.getName().equals("POWER")) {
                    return OuterExpression.ExprOpr.newBuilder()
                            .setArith(OuterExpression.Arithmetic.EXP)
                            .build();
                }
            case EQUALS:
                return OuterExpression.ExprOpr.newBuilder()
                        .setLogical(OuterExpression.Logical.EQ)
                        .build();
            case NOT_EQUALS:
                return OuterExpression.ExprOpr.newBuilder()
                        .setLogical(OuterExpression.Logical.NE)
                        .build();
            case GREATER_THAN:
                return OuterExpression.ExprOpr.newBuilder()
                        .setLogical(OuterExpression.Logical.GT)
                        .build();
            case GREATER_THAN_OR_EQUAL:
                return OuterExpression.ExprOpr.newBuilder()
                        .setLogical(OuterExpression.Logical.GE)
                        .build();
            case LESS_THAN:
                return OuterExpression.ExprOpr.newBuilder()
                        .setLogical(OuterExpression.Logical.LT)
                        .build();
            case LESS_THAN_OR_EQUAL:
                return OuterExpression.ExprOpr.newBuilder()
                        .setLogical(OuterExpression.Logical.LE)
                        .build();
            case AND:
                return OuterExpression.ExprOpr.newBuilder()
                        .setLogical(OuterExpression.Logical.AND)
                        .build();
            case OR:
                return OuterExpression.ExprOpr.newBuilder()
                        .setLogical(OuterExpression.Logical.OR)
                        .build();
            case NOT:
                return OuterExpression.ExprOpr.newBuilder()
                        .setLogical(OuterExpression.Logical.NOT)
                        .build();
            case IS_NULL:
                return OuterExpression.ExprOpr.newBuilder()
                        .setLogical(OuterExpression.Logical.ISNULL)
                        .build();
            case SEARCH:
                return OuterExpression.ExprOpr.newBuilder()
                        .setLogical(OuterExpression.Logical.WITHIN)
                        .build();
            case POSIX_REGEX_CASE_SENSITIVE:
                return OuterExpression.ExprOpr.newBuilder()
                        .setLogical(OuterExpression.Logical.REGEX)
                        .build();
            default:
                throw new UnsupportedOperationException(
                        "operator type="
                                + operator.getKind()
                                + ", name="
                                + operator.getName()
                                + " is unsupported yet");
        }
    }

    public static final Common.DataType protoBasicDataType(RelDataType basicType) {
        if (basicType instanceof GraphLabelType) return Common.DataType.INT32;
        switch (basicType.getSqlTypeName()) {
            case NULL:
                return Common.DataType.NONE;
            case BOOLEAN:
                return Common.DataType.BOOLEAN;
            case INTEGER:
                return Common.DataType.INT32;
            case BIGINT:
                return Common.DataType.INT64;
            case CHAR:
                return Common.DataType.STRING;
            case DECIMAL:
            case FLOAT:
            case DOUBLE:
                return Common.DataType.DOUBLE;
            case MULTISET:
            case ARRAY:
                RelDataType elementType = basicType.getComponentType();
                switch (elementType.getSqlTypeName()) {
                    case INTEGER:
                        return Common.DataType.INT32_ARRAY;
                    case BIGINT:
                        return Common.DataType.INT64_ARRAY;
                    case CHAR:
                        return Common.DataType.STRING_ARRAY;
                    case DECIMAL:
                    case FLOAT:
                    case DOUBLE:
                        return Common.DataType.DOUBLE_ARRAY;
                    default:
                        throw new UnsupportedOperationException(
                                "array of element type "
                                        + elementType.getSqlTypeName()
                                        + " is unsupported yet");
                }
            case DATE:
                return Common.DataType.DATE32;
            case TIME:
                return Common.DataType.TIME32;
            case TIMESTAMP:
                return Common.DataType.TIMESTAMP;
            default:
                throw new UnsupportedOperationException(
                        "basic type " + basicType.getSqlTypeName() + " is unsupported yet");
        }
    }

    public static final DataType.IrDataType protoIrDataType(
            RelDataType dataType, boolean isColumnId) {
        switch (dataType.getSqlTypeName()) {
            case ROW:
                if (dataType instanceof GraphSchemaType) {
                    DataType.GraphDataType.Builder builder = DataType.GraphDataType.newBuilder();
                    builder.setElementOpt(
                            protoElementOpt(((GraphSchemaType) dataType).getScanOpt()));
                    ((GraphSchemaType) dataType)
                            .getSchemaTypeAsList()
                            .forEach(
                                    k -> builder.addGraphDataType(protoElementType(k, isColumnId)));
                    return DataType.IrDataType.newBuilder().setGraphType(builder.build()).build();
                }
                throw new UnsupportedOperationException(
                        "convert row type "
                                + dataType.getSqlTypeName()
                                + " to IrDataType is unsupported yet");
            case MULTISET:
            case ARRAY:
            case MAP:
                logger.warn("multiset or array type can not be converted to any ir core data type");
                return DataType.IrDataType.newBuilder().build();
            default:
                return DataType.IrDataType.newBuilder()
                        .setDataType(protoBasicDataType(dataType))
                        .build();
        }
    }

    public static final List<GraphAlgebra.MetaData> protoRowType(
            RelDataType rowType, boolean isColumnId) {
        switch (rowType.getSqlTypeName()) {
            case ROW:
                return rowType.getFieldList().stream()
                        .map(
                                k ->
                                        GraphAlgebra.MetaData.newBuilder()
                                                .setType(protoIrDataType(k.getType(), isColumnId))
                                                .setAlias(k.getIndex())
                                                .build())
                        .collect(Collectors.toList());
            default:
                throw new UnsupportedOperationException(
                        "convert type "
                                + rowType.getSqlTypeName()
                                + " to List<MetaData> is unsupported");
        }
    }

    public static final DataType.GraphDataType.GraphElementOpt protoElementOpt(
            GraphOpt.Source opt) {
        return DataType.GraphDataType.GraphElementOpt.valueOf(opt.name());
    }

    public static final DataType.GraphDataType.GraphElementType protoElementType(
            GraphSchemaType type, boolean isColumnId) {
        DataType.GraphDataType.GraphElementType.Builder builder =
                DataType.GraphDataType.GraphElementType.newBuilder()
                        .setLabel(protoElementLabel(type.getLabelType()));
        type.getFieldList()
                .forEach(
                        k -> {
                            DataType.GraphDataType.GraphElementTypeField.Builder fieldBuilder =
                                    DataType.GraphDataType.GraphElementTypeField.newBuilder();
                            // convert property name to id
                            if (isColumnId) {
                                fieldBuilder.setPropId(
                                        Common.NameOrId.newBuilder().setId(k.getIndex()).build());
                            } else {
                                fieldBuilder.setPropId(
                                        Common.NameOrId.newBuilder().setName(k.getName()).build());
                            }
                            fieldBuilder.setType(protoBasicDataType(k.getType()));
                            builder.addProps(fieldBuilder);
                        });
        return builder.build();
    }

    public static final DataType.GraphDataType.GraphElementLabel protoElementLabel(
            GraphLabelType labelType) {
        Preconditions.checkArgument(
                labelType.getLabelsEntry().size() == 1,
                "can not convert label=" + labelType + " to proto 'GraphElementLabel'");
        GraphLabelType.Entry entry = labelType.getSingleLabelEntry();
        DataType.GraphDataType.GraphElementLabel.Builder builder =
                DataType.GraphDataType.GraphElementLabel.newBuilder().setLabel(entry.getLabelId());
        if (entry.getSrcLabelId() != null) {
            builder.setSrcLabel(Int32Value.of(entry.getSrcLabelId()));
        }
        if (entry.getDstLabelId() != null) {
            builder.setDstLabel(Int32Value.of(entry.getDstLabelId()));
        }
        return builder.build();
    }

    public static final OuterExpression.Extract.Interval protoInterval(RexLiteral literal) {
        Preconditions.checkArgument(
                literal.getType().getSqlTypeName() == SqlTypeName.SYMBOL,
                "interval should be an literal of 'SYMBOL' type");
        TimeUnit timeUnit = literal.getValueAs(TimeUnit.class);
        switch (timeUnit) {
            case YEAR:
                return OuterExpression.Extract.Interval.YEAR;
            case MONTH:
                return OuterExpression.Extract.Interval.MONTH;
            case DAY:
                return OuterExpression.Extract.Interval.DAY;
            case HOUR:
                return OuterExpression.Extract.Interval.HOUR;
            case MINUTE:
                return OuterExpression.Extract.Interval.MINUTE;
            case SECOND:
                return OuterExpression.Extract.Interval.SECOND;
            default:
                throw new UnsupportedOperationException("unsupported interval type " + timeUnit);
        }
    }

<<<<<<< HEAD
    public static final Aggregate protoAggFn(GraphAggCall aggCall) {
        switch (aggCall.getAggFunction().getKind()) {
            case COUNT:
                return aggCall.isDistinct() ? Aggregate.COUNT_DISTINCT : Aggregate.COUNT;
            case COLLECT:
                return aggCall.isDistinct() ? Aggregate.TO_SET : Aggregate.TO_LIST;
            case SUM:
            case SUM0:
                return Aggregate.SUM;
            case AVG:
                return Aggregate.AVG;
            case MIN:
                return Aggregate.MIN;
            case MAX:
                return Aggregate.MAX;
            case FIRST_VALUE:
                return Aggregate.FIRST;
            default:
                throw new UnsupportedOperationException(
                        "aggregate opt "
                                + aggCall.getAggFunction().getKind()
                                + " is unsupported yet");
=======
    public static final GraphAlgebra.OrderBy.OrderingPair.Order protoOrderOpt(
            RelFieldCollation.Direction direction) {
        switch (direction) {
            case ASCENDING:
                return GraphAlgebra.OrderBy.OrderingPair.Order.ASC;
            case DESCENDING:
                return GraphAlgebra.OrderBy.OrderingPair.Order.DESC;
            case CLUSTERED:
                return GraphAlgebra.OrderBy.OrderingPair.Order.SHUFFLE;
            default:
                throw new UnsupportedOperationException(
                        "direction " + direction + " in order is unsupported yet");
        }
    }

    public static final GraphAlgebraPhysical.EdgeExpand.Direction protoExpandOpt(
            GraphOpt.Expand opt) {
        switch (opt) {
            case OUT:
                return GraphAlgebraPhysical.EdgeExpand.Direction.OUT;
            case IN:
                return GraphAlgebraPhysical.EdgeExpand.Direction.IN;
            case BOTH:
                return GraphAlgebraPhysical.EdgeExpand.Direction.BOTH;
            default:
                throw new UnsupportedOperationException(
                        "opt " + opt + " in expand is unsupported yet");
        }
    }

    public static final GraphAlgebraPhysical.EdgeExpand.ExpandOpt protoPhysicalExpandOpt(
            GraphOpt.PhysicalExpandOpt opt) {
        switch (opt) {
            case EDGE:
                return GraphAlgebraPhysical.EdgeExpand.ExpandOpt.EDGE;
            case VERTEX:
                return GraphAlgebraPhysical.EdgeExpand.ExpandOpt.VERTEX;
            case DEGREE:
                return GraphAlgebraPhysical.EdgeExpand.ExpandOpt.DEGREE;
            default:
                throw new UnsupportedOperationException(
                        "opt " + opt + " in expand is unsupported yet");
        }
    }

    public static final GraphAlgebraPhysical.GetV.VOpt protoPhysicalGetVOpt(
            GraphOpt.PhysicalGetVOpt opt) {
        switch (opt) {
            case START:
                return GraphAlgebraPhysical.GetV.VOpt.START;
            case END:
                return GraphAlgebraPhysical.GetV.VOpt.END;
            case OTHER:
                return GraphAlgebraPhysical.GetV.VOpt.OTHER;
            case BOTH:
                return GraphAlgebraPhysical.GetV.VOpt.BOTH;
            case ITSELF:
                return GraphAlgebraPhysical.GetV.VOpt.ITSELF;
            default:
                throw new UnsupportedOperationException(
                        "opt " + opt + " in getV is unsupported yet");
        }
    }

    public static final GraphAlgebraPhysical.PathExpand.PathOpt protoPathOpt(
            GraphOpt.PathExpandPath opt) {
        switch (opt) {
            case ARBITRARY:
                return GraphAlgebraPhysical.PathExpand.PathOpt.ARBITRARY;
            case SIMPLE:
                return GraphAlgebraPhysical.PathExpand.PathOpt.SIMPLE;
            default:
                throw new UnsupportedOperationException(
                        "opt " + opt + " in path is unsupported yet");
        }
    }

    public static final GraphAlgebraPhysical.PathExpand.ResultOpt protoPathResultOpt(
            GraphOpt.PathExpandResult opt) {
        switch (opt) {
            case END_V:
                return GraphAlgebraPhysical.PathExpand.ResultOpt.END_V;
            case ALL_V:
                return GraphAlgebraPhysical.PathExpand.ResultOpt.ALL_V;
            case ALL_V_E:
                return GraphAlgebraPhysical.PathExpand.ResultOpt.ALL_V_E;
            default:
                throw new UnsupportedOperationException(
                        "result opt " + opt + " in path is unsupported yet");
        }
    }

    public static final GraphAlgebraPhysical.GroupBy.AggFunc.Aggregate protoAggOpt(
            GraphAggCall aggCall) {
        switch (aggCall.getAggFunction().kind) {
            case COUNT:
                return aggCall.isDistinct()
                        ? GraphAlgebraPhysical.GroupBy.AggFunc.Aggregate.COUNT_DISTINCT
                        : GraphAlgebraPhysical.GroupBy.AggFunc.Aggregate.COUNT;
            case COLLECT:
                return aggCall.isDistinct()
                        ? GraphAlgebraPhysical.GroupBy.AggFunc.Aggregate.TO_SET
                        : GraphAlgebraPhysical.GroupBy.AggFunc.Aggregate.TO_LIST;
            case SUM:
                return GraphAlgebraPhysical.GroupBy.AggFunc.Aggregate.SUM;
            case SUM0:
                return GraphAlgebraPhysical.GroupBy.AggFunc.Aggregate.SUM;
            case AVG:
                return GraphAlgebraPhysical.GroupBy.AggFunc.Aggregate.AVG;
            case MIN:
                return GraphAlgebraPhysical.GroupBy.AggFunc.Aggregate.MIN;
            case MAX:
                return GraphAlgebraPhysical.GroupBy.AggFunc.Aggregate.MAX;
            case FIRST_VALUE:
                return GraphAlgebraPhysical.GroupBy.AggFunc.Aggregate.FIRST;
            default:
                throw new UnsupportedOperationException(
                        "aggregate opt " + aggCall.getAggFunction().kind + " is unsupported yet");
        }
    }

    public static final GraphAlgebraPhysical.Join.JoinKind protoJoinKind(JoinRelType joinRelType) {
        switch (joinRelType) {
            case INNER:
                return GraphAlgebraPhysical.Join.JoinKind.INNER;
            case LEFT:
                return GraphAlgebraPhysical.Join.JoinKind.LEFT_OUTER;
            case RIGHT:
                return GraphAlgebraPhysical.Join.JoinKind.RIGHT_OUTER;
            case FULL:
                return GraphAlgebraPhysical.Join.JoinKind.FULL_OUTER;
            case SEMI:
                return GraphAlgebraPhysical.Join.JoinKind.SEMI;
            case ANTI:
                return GraphAlgebraPhysical.Join.JoinKind.ANTI;
            default:
                throw new UnsupportedOperationException(
                        "join type " + joinRelType + " is unsupported yet");
        }
    }

    public static Common.NameOrId asNameOrId(int id) {
        Common.NameOrId.Builder builder = Common.NameOrId.newBuilder();
        builder.setId(id);
        return builder.build();
    }

    public static com.google.protobuf.Int32Value asAliasId(int id) {
        if (id == AliasInference.DEFAULT_ID) {
            // TODO: check if it is None
            return com.google.protobuf.Int32Value.newBuilder().build();
        } else {
            return com.google.protobuf.Int32Value.of(id);
        }
    }

    public static final List<GraphAlgebraPhysical.PhysicalOpr.MetaData> physicalProtoRowType(
            RelDataType rowType, boolean isColumnId) {
        switch (rowType.getSqlTypeName()) {
            case ROW:
                return rowType.getFieldList().stream()
                        .map(
                                k ->
                                        GraphAlgebraPhysical.PhysicalOpr.MetaData.newBuilder()
                                                .setType(
                                                        com.alibaba.graphscope.common.ir.runtime
                                                                .proto.Utils.protoIrDataType(
                                                                k.getType(), isColumnId))
                                                .setAlias(k.getIndex())
                                                .build())
                        .collect(Collectors.toList());
            default:
                throw new UnsupportedOperationException(
                        "convert type "
                                + rowType.getSqlTypeName()
                                + " to List<MetaData> is unsupported");
>>>>>>> 491715fb
        }
    }
}<|MERGE_RESOLUTION|>--- conflicted
+++ resolved
@@ -16,14 +16,10 @@
 
 package com.alibaba.graphscope.common.ir.runtime.proto;
 
-<<<<<<< HEAD
 import static com.alibaba.graphscope.gaia.proto.GraphAlgebra.GroupBy.AggFunc.Aggregate;
 
-import com.alibaba.graphscope.common.ir.rel.type.group.GraphAggCall;
-=======
 import com.alibaba.graphscope.common.ir.rel.type.group.GraphAggCall;
 import com.alibaba.graphscope.common.ir.tools.AliasInference;
->>>>>>> 491715fb
 import com.alibaba.graphscope.common.ir.tools.config.GraphOpt;
 import com.alibaba.graphscope.common.ir.type.GraphLabelType;
 import com.alibaba.graphscope.common.ir.type.GraphNameOrId;
@@ -417,7 +413,6 @@
         }
     }
 
-<<<<<<< HEAD
     public static final Aggregate protoAggFn(GraphAggCall aggCall) {
         switch (aggCall.getAggFunction().getKind()) {
             case COUNT:
@@ -440,7 +435,9 @@
                         "aggregate opt "
                                 + aggCall.getAggFunction().getKind()
                                 + " is unsupported yet");
-=======
+        }
+    }
+
     public static final GraphAlgebra.OrderBy.OrderingPair.Order protoOrderOpt(
             RelFieldCollation.Direction direction) {
         switch (direction) {
@@ -617,7 +614,6 @@
                         "convert type "
                                 + rowType.getSqlTypeName()
                                 + " to List<MetaData> is unsupported");
->>>>>>> 491715fb
         }
     }
 }