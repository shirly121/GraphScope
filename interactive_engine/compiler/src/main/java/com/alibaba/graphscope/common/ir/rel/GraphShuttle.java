--- conflicted
+++ resolved
@@ -126,13 +126,12 @@
         return visitChildren(unfold);
     }
 
-<<<<<<< HEAD
     public RelNode visit(GraphProcedureCall procedureCall) {
         return visitChildren(procedureCall);
-=======
+    }
+
     public RelNode visit(DummyTableScan scan) {
         return scan;
->>>>>>> 93b01714
     }
 
     @Override
