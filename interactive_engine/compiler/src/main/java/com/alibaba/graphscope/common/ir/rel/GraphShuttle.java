--- conflicted
+++ resolved
@@ -101,13 +101,12 @@
         return visitChildren(join);
     }
 
-<<<<<<< HEAD
+    public RelNode visit(GraphLogicalUnfold unfold) {
+        return visitChildren(unfold);
+    }
+
     public RelNode visit(GraphProcedureCall procedureCall) {
         return visitChildren(procedureCall);
-=======
-    public RelNode visit(GraphLogicalUnfold unfold) {
-        return visitChildren(unfold);
->>>>>>> 82fbbe01
     }
 
     @Override
