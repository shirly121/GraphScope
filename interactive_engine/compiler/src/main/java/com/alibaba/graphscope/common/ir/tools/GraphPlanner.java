/*
 * Copyright 2020 Alibaba Group Holding Limited.
 *
 * Licensed under the Apache License, Version 2.0 (the "License");
 * you may not use this file except in compliance with the License.
 * You may obtain a copy of the License at
 *
 * http://www.apache.org/licenses/LICENSE-2.0
 *
 * Unless required by applicable law or agreed to in writing, software
 * distributed under the License is distributed on an "AS IS" BASIS,
 * WITHOUT WARRANTIES OR CONDITIONS OF ANY KIND, either express or implied.
 * See the License for the specific language governing permissions and
 * limitations under the License.
 */

package com.alibaba.graphscope.common.ir.tools;

import com.alibaba.graphscope.common.config.Configs;
import com.alibaba.graphscope.common.config.FrontendConfig;
import com.alibaba.graphscope.common.config.PlannerConfig;
import com.alibaba.graphscope.common.ir.meta.procedure.StoredProcedureMeta;
import com.alibaba.graphscope.common.ir.meta.reader.LocalMetaDataReader;
import com.alibaba.graphscope.common.ir.meta.schema.GraphOptSchema;
import com.alibaba.graphscope.common.ir.meta.schema.IrGraphSchema;
<<<<<<< HEAD
import com.alibaba.graphscope.common.ir.planner.rules.DegreeFusionRule;
import com.alibaba.graphscope.common.ir.planner.rules.FieldTrimRule;
import com.alibaba.graphscope.common.ir.planner.rules.FilterMatchRule;
import com.alibaba.graphscope.common.ir.planner.rules.NotMatchToAntiJoinRule;
=======
import com.alibaba.graphscope.common.ir.planner.GraphIOProcessor;
import com.alibaba.graphscope.common.ir.planner.GraphRelOptimizer;
>>>>>>> f9676f81
import com.alibaba.graphscope.common.ir.runtime.PhysicalBuilder;
import com.alibaba.graphscope.common.ir.runtime.PhysicalPlan;
import com.alibaba.graphscope.common.ir.runtime.ProcedurePhysicalBuilder;
import com.alibaba.graphscope.common.ir.runtime.ffi.FfiPhysicalBuilder;
import com.alibaba.graphscope.common.ir.type.GraphTypeFactoryImpl;
import com.alibaba.graphscope.common.store.ExperimentalMetaFetcher;
import com.alibaba.graphscope.common.store.IrMeta;
import com.alibaba.graphscope.cypher.antlr4.parser.CypherAntlr4Parser;
import com.alibaba.graphscope.cypher.antlr4.visitor.LogicalPlanVisitor;
import com.google.common.base.Preconditions;
import com.google.common.collect.Maps;

import org.apache.calcite.plan.GraphOptCluster;
import org.apache.calcite.plan.RelOptCluster;
import org.apache.calcite.plan.RelOptSchema;
import org.apache.calcite.rel.RelNode;
import org.apache.calcite.rex.RexBuilder;
import org.apache.calcite.tools.RelBuilderFactory;
import org.apache.commons.io.FileUtils;
import org.apache.commons.lang3.StringUtils;
import org.checkerframework.checker.nullness.qual.Nullable;
import org.slf4j.Logger;
import org.slf4j.LoggerFactory;

import java.io.File;
import java.io.FileOutputStream;
import java.nio.charset.StandardCharsets;
import java.util.Map;
import java.util.Objects;
import java.util.concurrent.atomic.AtomicLong;
import java.util.function.Function;

/**
 * A unified structure to build {@link PlannerInstance} which can further build logical and physical plan from an antlr tree
 */
public class GraphPlanner {
    private static final Logger logger = LoggerFactory.getLogger(GraphPlanner.class);
    private final Configs graphConfig;
    private final PlannerConfig plannerConfig;
    private final GraphRelOptimizer optimizer;
    private final RexBuilder rexBuilder;
    private final AtomicLong idGenerator;
    private final LogicalPlanFactory logicalPlanFactory;

    public static final RelBuilderFactory relBuilderFactory =
            (RelOptCluster cluster, @Nullable RelOptSchema schema) ->
                    GraphBuilder.create(null, (GraphOptCluster) cluster, schema);
    public static final Function<Configs, RexBuilder> rexBuilderFactory =
            (Configs configs) -> new GraphRexBuilder(new GraphTypeFactoryImpl(configs));

    public GraphPlanner(Configs graphConfig, LogicalPlanFactory logicalPlanFactory) {
        this.graphConfig = graphConfig;
        this.plannerConfig = PlannerConfig.create(this.graphConfig);
        logger.debug("planner config: " + this.plannerConfig);
        this.optimizer = new GraphRelOptimizer(this.plannerConfig);
        this.rexBuilder = rexBuilderFactory.apply(graphConfig);
        this.idGenerator = new AtomicLong(FrontendConfig.FRONTEND_SERVER_ID.get(graphConfig));
        this.logicalPlanFactory = logicalPlanFactory;
    }

    public PlannerInstance instance(String query, IrMeta irMeta) {
        GraphOptCluster optCluster =
                GraphOptCluster.create(this.optimizer.getMatchPlanner(), this.rexBuilder);
        optCluster.setMetadataQuerySupplier(() -> optimizer.createMetaDataQuery());
        return new PlannerInstance(query, optCluster, irMeta);
    }

    public long generateUniqueId() {
        long delta = FrontendConfig.FRONTEND_SERVER_NUM.get(graphConfig);
        return idGenerator.getAndAdd(delta);
    }

    public String generateUniqueName(long uniqueId) {
        return "ir_plan_" + uniqueId;
    }

    public class PlannerInstance {
        private final String query;
        private final GraphOptCluster optCluster;
        private final IrMeta irMeta;

        public PlannerInstance(String query, GraphOptCluster optCluster, IrMeta irMeta) {
            this.query = query;
            this.optCluster = optCluster;
            this.irMeta = irMeta;
        }

        public Summary plan() {
            long jobId = generateUniqueId();
            LogicalPlan logicalPlan = planLogical();
            return new Summary(
                    jobId, generateUniqueName(jobId), logicalPlan, planPhysical(logicalPlan));
        }

        public LogicalPlan planLogical() {
            // build logical plan from parsed query
            IrGraphSchema schema = irMeta.getSchema();
            GraphBuilder graphBuilder =
                    GraphBuilder.create(
                            null, this.optCluster, new GraphOptSchema(this.optCluster, schema));

            LogicalPlan logicalPlan = logicalPlanFactory.create(graphBuilder, irMeta, query);

            // apply optimizations
<<<<<<< HEAD
            if (plannerConfig.isOn()
                    && logicalPlan.getRegularQuery() != null
                    && !logicalPlan.isReturnEmpty()) {
                RelNode regularQuery = logicalPlan.getRegularQuery();
                if (plannerConfig.getRules().contains(FieldTrimRule.class.getSimpleName())) {
                    regularQuery = FieldTrimRule.trim(graphBuilder, regularQuery);
                }
                RelOptPlanner planner = this.optCluster.getPlanner();
                planner.setRoot(regularQuery);
                logicalPlan =
                        new LogicalPlan(planner.findBestExp(), logicalPlan.getDynamicParams());
=======
            if (logicalPlan.getRegularQuery() != null && !logicalPlan.isReturnEmpty()) {
                RelNode before = logicalPlan.getRegularQuery();
                RelNode after =
                        optimizer.optimize(before, new GraphIOProcessor(graphBuilder, irMeta));
                if (after != before) {
                    logicalPlan = new LogicalPlan(after, logicalPlan.getDynamicParams());
                }
>>>>>>> f9676f81
            }
            return logicalPlan;
        }

        public PhysicalPlan planPhysical(LogicalPlan logicalPlan) {
            // build physical plan from logical plan
            if (logicalPlan.isReturnEmpty()) {
                return PhysicalPlan.createEmpty();
            } else if (logicalPlan.getRegularQuery() != null) {
                try (PhysicalBuilder physicalBuilder =
                        new FfiPhysicalBuilder(graphConfig, irMeta, logicalPlan)) {
                    return physicalBuilder.build();
                } catch (Exception e) {
                    throw new RuntimeException(e);
                }
            } else {
                return new ProcedurePhysicalBuilder(logicalPlan).build();
            }
        }
    }

    public static class Summary {
        private final long id;
        private final String name;
        private final LogicalPlan logicalPlan;
        private final PhysicalPlan physicalPlan;

        public Summary(long id, String name, LogicalPlan logicalPlan, PhysicalPlan physicalPlan) {
            this.id = id;
            this.name = name;
            this.logicalPlan = Objects.requireNonNull(logicalPlan);
            this.physicalPlan = Objects.requireNonNull(physicalPlan);
        }

        public long getId() {
            return id;
        }

        public String getName() {
            return name;
        }

        public LogicalPlan getLogicalPlan() {
            return logicalPlan;
        }

        public PhysicalPlan getPhysicalPlan() {
            return physicalPlan;
        }
    }

<<<<<<< HEAD
    private RelOptPlanner createRelOptPlanner(PlannerConfig plannerConfig) {
        if (plannerConfig.isOn()) {
            PlannerConfig.Opt opt = plannerConfig.getOpt();
            switch (opt) {
                case RBO:
                    List<RelRule.Config> ruleConfigs = Lists.newArrayList();
                    plannerConfig
                            .getRules()
                            .forEach(
                                    k -> {
                                        if (k.equals(
                                                FilterJoinRule.FilterIntoJoinRule.class
                                                        .getSimpleName())) {
                                            ruleConfigs.add(CoreRules.FILTER_INTO_JOIN.config);
                                        } else if (k.equals(
                                                FilterMatchRule.class.getSimpleName())) {
                                            ruleConfigs.add(FilterMatchRule.Config.DEFAULT);
                                        } else if (k.equals(
                                                NotMatchToAntiJoinRule.class.getSimpleName())) {
                                            ruleConfigs.add(NotMatchToAntiJoinRule.Config.DEFAULT);
                                        } else if (k.equals(
                                                DegreeFusionRule.class.getSimpleName())) {
                                            ruleConfigs.add(
                                                    DegreeFusionRule.ExpandDegreeFusionRule.Config
                                                            .DEFAULT);
                                            ruleConfigs.add(
                                                    DegreeFusionRule.ExpandGetVDegreeFusionRule
                                                            .Config.DEFAULT);
                                        }
                                    });
                    HepProgramBuilder hepBuilder = HepProgram.builder();
                    ruleConfigs.forEach(
                            k -> {
                                hepBuilder.addRuleInstance(
                                        k.withRelBuilderFactory(relBuilderFactory).toRule());
                            });
                    return new HepPlanner(hepBuilder.build());
                case CBO:
                default:
                    throw new UnsupportedOperationException(
                            "planner type " + opt.name() + " is unsupported yet");
            }
        } else {
            // return HepPlanner with empty rules if optimization is turned off
            return new HepPlanner(HepProgram.builder().build());
        }
    }

=======
>>>>>>> f9676f81
    private static Configs createExtraConfigs(@Nullable String keyValues) {
        Map<String, String> keyValueMap = Maps.newHashMap();
        if (!StringUtils.isEmpty(keyValues)) {
            String[] pairs = keyValues.split(",");
            for (String pair : pairs) {
                String[] kv = pair.trim().split(":");
                Preconditions.checkArgument(
                        kv.length == 2, "invalid key value pair: " + pair + " in " + keyValues);
                keyValueMap.put(kv[0], kv[1]);
            }
        }
        return new Configs(keyValueMap);
    }

    public static void main(String[] args) throws Exception {
        if (args.length < 4
                || args[0].isEmpty()
                || args[1].isEmpty()
                || args[2].isEmpty()
                || args[3].isEmpty()) {
            throw new IllegalArgumentException(
                    "usage: GraphPlanner '<path_to_config_file>' '<path_to_query_file>' "
                            + " '<path_to_physical_output_file>' '<path_to_procedure_file>'"
                            + " 'optional <extra_key_value_config_pairs>'");
        }
        Configs configs = Configs.Factory.create(args[0]);
        ExperimentalMetaFetcher metaFetcher =
                new ExperimentalMetaFetcher(new LocalMetaDataReader(configs));
        String query = FileUtils.readFileToString(new File(args[1]), StandardCharsets.UTF_8);
        GraphPlanner planner =
                new GraphPlanner(
                        configs,
                        (GraphBuilder builder, IrMeta irMeta, String q) ->
                                new LogicalPlanVisitor(builder, irMeta)
                                        .visit(new CypherAntlr4Parser().parse(q)));
        PlannerInstance instance = planner.instance(query, metaFetcher.fetch().get());
        Summary summary = instance.plan();
        // write physical plan to file
        PhysicalPlan<byte[]> physicalPlan = summary.physicalPlan;
        FileUtils.writeByteArrayToFile(new File(args[2]), physicalPlan.getContent());
        // write stored procedure meta to file
        LogicalPlan logicalPlan = summary.getLogicalPlan();
        Configs extraConfigs = createExtraConfigs(args.length > 4 ? args[4] : null);
        StoredProcedureMeta procedureMeta =
                new StoredProcedureMeta(
                        extraConfigs, logicalPlan.getOutputType(), logicalPlan.getDynamicParams());
        StoredProcedureMeta.Serializer.perform(procedureMeta, new FileOutputStream(args[3]));
    }
}<|MERGE_RESOLUTION|>--- conflicted
+++ resolved
@@ -23,15 +23,8 @@
 import com.alibaba.graphscope.common.ir.meta.reader.LocalMetaDataReader;
 import com.alibaba.graphscope.common.ir.meta.schema.GraphOptSchema;
 import com.alibaba.graphscope.common.ir.meta.schema.IrGraphSchema;
-<<<<<<< HEAD
-import com.alibaba.graphscope.common.ir.planner.rules.DegreeFusionRule;
-import com.alibaba.graphscope.common.ir.planner.rules.FieldTrimRule;
-import com.alibaba.graphscope.common.ir.planner.rules.FilterMatchRule;
-import com.alibaba.graphscope.common.ir.planner.rules.NotMatchToAntiJoinRule;
-=======
 import com.alibaba.graphscope.common.ir.planner.GraphIOProcessor;
 import com.alibaba.graphscope.common.ir.planner.GraphRelOptimizer;
->>>>>>> f9676f81
 import com.alibaba.graphscope.common.ir.runtime.PhysicalBuilder;
 import com.alibaba.graphscope.common.ir.runtime.PhysicalPlan;
 import com.alibaba.graphscope.common.ir.runtime.ProcedurePhysicalBuilder;
@@ -136,19 +129,6 @@
             LogicalPlan logicalPlan = logicalPlanFactory.create(graphBuilder, irMeta, query);
 
             // apply optimizations
-<<<<<<< HEAD
-            if (plannerConfig.isOn()
-                    && logicalPlan.getRegularQuery() != null
-                    && !logicalPlan.isReturnEmpty()) {
-                RelNode regularQuery = logicalPlan.getRegularQuery();
-                if (plannerConfig.getRules().contains(FieldTrimRule.class.getSimpleName())) {
-                    regularQuery = FieldTrimRule.trim(graphBuilder, regularQuery);
-                }
-                RelOptPlanner planner = this.optCluster.getPlanner();
-                planner.setRoot(regularQuery);
-                logicalPlan =
-                        new LogicalPlan(planner.findBestExp(), logicalPlan.getDynamicParams());
-=======
             if (logicalPlan.getRegularQuery() != null && !logicalPlan.isReturnEmpty()) {
                 RelNode before = logicalPlan.getRegularQuery();
                 RelNode after =
@@ -156,7 +136,6 @@
                 if (after != before) {
                     logicalPlan = new LogicalPlan(after, logicalPlan.getDynamicParams());
                 }
->>>>>>> f9676f81
             }
             return logicalPlan;
         }
@@ -208,57 +187,6 @@
         }
     }
 
-<<<<<<< HEAD
-    private RelOptPlanner createRelOptPlanner(PlannerConfig plannerConfig) {
-        if (plannerConfig.isOn()) {
-            PlannerConfig.Opt opt = plannerConfig.getOpt();
-            switch (opt) {
-                case RBO:
-                    List<RelRule.Config> ruleConfigs = Lists.newArrayList();
-                    plannerConfig
-                            .getRules()
-                            .forEach(
-                                    k -> {
-                                        if (k.equals(
-                                                FilterJoinRule.FilterIntoJoinRule.class
-                                                        .getSimpleName())) {
-                                            ruleConfigs.add(CoreRules.FILTER_INTO_JOIN.config);
-                                        } else if (k.equals(
-                                                FilterMatchRule.class.getSimpleName())) {
-                                            ruleConfigs.add(FilterMatchRule.Config.DEFAULT);
-                                        } else if (k.equals(
-                                                NotMatchToAntiJoinRule.class.getSimpleName())) {
-                                            ruleConfigs.add(NotMatchToAntiJoinRule.Config.DEFAULT);
-                                        } else if (k.equals(
-                                                DegreeFusionRule.class.getSimpleName())) {
-                                            ruleConfigs.add(
-                                                    DegreeFusionRule.ExpandDegreeFusionRule.Config
-                                                            .DEFAULT);
-                                            ruleConfigs.add(
-                                                    DegreeFusionRule.ExpandGetVDegreeFusionRule
-                                                            .Config.DEFAULT);
-                                        }
-                                    });
-                    HepProgramBuilder hepBuilder = HepProgram.builder();
-                    ruleConfigs.forEach(
-                            k -> {
-                                hepBuilder.addRuleInstance(
-                                        k.withRelBuilderFactory(relBuilderFactory).toRule());
-                            });
-                    return new HepPlanner(hepBuilder.build());
-                case CBO:
-                default:
-                    throw new UnsupportedOperationException(
-                            "planner type " + opt.name() + " is unsupported yet");
-            }
-        } else {
-            // return HepPlanner with empty rules if optimization is turned off
-            return new HepPlanner(HepProgram.builder().build());
-        }
-    }
-
-=======
->>>>>>> f9676f81
     private static Configs createExtraConfigs(@Nullable String keyValues) {
         Map<String, String> keyValueMap = Maps.newHashMap();
         if (!StringUtils.isEmpty(keyValues)) {
