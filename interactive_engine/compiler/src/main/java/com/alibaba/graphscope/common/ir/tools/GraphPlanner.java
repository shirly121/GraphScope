/*
 * Copyright 2020 Alibaba Group Holding Limited.
 *
 * Licensed under the Apache License, Version 2.0 (the "License");
 * you may not use this file except in compliance with the License.
 * You may obtain a copy of the License at
 *
 * http://www.apache.org/licenses/LICENSE-2.0
 *
 * Unless required by applicable law or agreed to in writing, software
 * distributed under the License is distributed on an "AS IS" BASIS,
 * WITHOUT WARRANTIES OR CONDITIONS OF ANY KIND, either express or implied.
 * See the License for the specific language governing permissions and
 * limitations under the License.
 */

package com.alibaba.graphscope.common.ir.tools;

import com.alibaba.graphscope.common.antlr4.Antlr4Parser;
import com.alibaba.graphscope.common.config.Configs;
import com.alibaba.graphscope.common.config.FileLoadType;
import com.alibaba.graphscope.common.config.PlannerConfig;
import com.alibaba.graphscope.common.ir.planner.rules.FilterMatchRule;
import com.alibaba.graphscope.common.ir.runtime.PhysicalBuilder;
import com.alibaba.graphscope.common.ir.runtime.ProcedurePhysicalBuilder;
import com.alibaba.graphscope.common.ir.runtime.ffi.FfiPhysicalBuilder;
import com.alibaba.graphscope.common.ir.schema.GraphOptSchema;
import com.alibaba.graphscope.common.ir.schema.StatisticSchema;
import com.alibaba.graphscope.common.store.ExperimentalMetaFetcher;
import com.alibaba.graphscope.common.store.IrMeta;
import com.alibaba.graphscope.cypher.antlr4.parser.CypherAntlr4Parser;
import com.alibaba.graphscope.cypher.antlr4.visitor.LogicalPlanVisitor;

import org.antlr.v4.runtime.tree.ParseTree;
import org.apache.calcite.jdbc.JavaTypeFactoryImpl;
import org.apache.calcite.plan.GraphOptCluster;
import org.apache.calcite.plan.RelOptPlanner;
import org.apache.calcite.plan.hep.HepPlanner;
import org.apache.calcite.plan.hep.HepProgram;
import org.apache.calcite.plan.hep.HepProgramBuilder;
import org.apache.calcite.rel.RelNode;
import org.apache.calcite.rex.RexBuilder;
<<<<<<< HEAD
import org.apache.commons.lang3.NotImplementedException;
=======
import org.apache.commons.io.FileUtils;
>>>>>>> 41ee79ad
import org.checkerframework.checker.nullness.qual.Nullable;

import java.io.File;
import java.util.Objects;
import java.util.concurrent.atomic.AtomicLong;

/**
 * A unified structure to build {@link PlannerInstance} which can further build logical and physical plan from an antlr tree
 */
public class GraphPlanner {
    private final Configs graphConfig;
    private final PlannerConfig plannerConfig;
    private final RelOptPlanner optPlanner;
    private final RexBuilder rexBuilder;
    private final AtomicLong idGenerator;

    public GraphPlanner(Configs graphConfig) {
        this.graphConfig = graphConfig;
        this.plannerConfig = PlannerConfig.create(this.graphConfig);
        this.optPlanner = createRelOptPlanner(this.plannerConfig);
        this.rexBuilder = new GraphRexBuilder(new JavaTypeFactoryImpl());
        this.idGenerator = new AtomicLong(0L);
    }

    public PlannerInstance instance(ParseTree parsedQuery, IrMeta irMeta) {
        long id = idGenerator.getAndIncrement();
        String name = "ir_plan_" + id;
        GraphOptCluster optCluster = GraphOptCluster.create(this.optPlanner, this.rexBuilder);
        return new PlannerInstance(id, name, parsedQuery, optCluster, irMeta);
    }

    public class PlannerInstance {
        private final long id;
        private final String name;
        private final ParseTree parsedQuery;
        private final GraphOptCluster optCluster;
        private final IrMeta irMeta;

        public PlannerInstance(
                long id,
                String name,
                ParseTree parsedQuery,
                GraphOptCluster optCluster,
                IrMeta irMeta) {
            this.id = id;
            this.name = name;
            this.parsedQuery = parsedQuery;
            this.optCluster = optCluster;
            this.irMeta = irMeta;
        }

        public Summary plan() {
            // build logical plan from parsed query
            StatisticSchema schema = irMeta.getSchema();
            GraphBuilder graphBuilder =
                    GraphBuilder.create(
                            null, this.optCluster, new GraphOptSchema(this.optCluster, schema));
            LogicalPlan logicalPlan =
                    new LogicalPlanVisitor(graphBuilder, this.irMeta).visit(this.parsedQuery);
            // apply optimizations
            if (plannerConfig.isOn()
                    && logicalPlan.getRegularQuery() != null
                    && !logicalPlan.isReturnEmpty()) {
                RelNode regularQuery = logicalPlan.getRegularQuery();
                RelOptPlanner planner = this.optCluster.getPlanner();
                planner.setRoot(regularQuery);
                logicalPlan = new LogicalPlan(planner.findBestExp(), logicalPlan.isReturnEmpty());
            }
            // build physical plan from logical plan
            PhysicalBuilder physicalBuilder;
            if (logicalPlan.isReturnEmpty()) {
                physicalBuilder = PhysicalBuilder.createEmpty(logicalPlan);
            } else if (logicalPlan.getRegularQuery() != null) {
                physicalBuilder = new FfiPhysicalBuilder(graphConfig, irMeta, logicalPlan);
            } else {
                physicalBuilder = new ProcedurePhysicalBuilder(logicalPlan);
            }
            return new Summary(this.id, this.name, logicalPlan, physicalBuilder);
        }
    }

    public static class Summary {
        private final long id;
        private final String name;
        private final LogicalPlan logicalPlan;
        private final PhysicalBuilder physicalBuilder;

        public Summary(
                long id, String name, LogicalPlan logicalPlan, PhysicalBuilder physicalBuilder) {
            this.id = id;
            this.name = name;
            this.logicalPlan = Objects.requireNonNull(logicalPlan);
            this.physicalBuilder = Objects.requireNonNull(physicalBuilder);
        }

        public long getId() {
            return id;
        }

        public String getName() {
            return name;
        }

        public LogicalPlan getLogicalPlan() {
            return logicalPlan;
        }

        public @Nullable PhysicalBuilder getPhysicalBuilder() {
            return physicalBuilder;
        }
    }

    private RelOptPlanner createRelOptPlanner(PlannerConfig plannerConfig) {
        if (plannerConfig.isOn()) {
            PlannerConfig.Opt opt = plannerConfig.getOpt();
            switch (opt) {
                case RBO:
                    HepProgramBuilder hepBuilder = HepProgram.builder();
                    plannerConfig
                            .getRules()
                            .forEach(
                                    k -> {
                                        if (k.equals(FilterMatchRule.class.getSimpleName())) {
                                            hepBuilder.addRuleInstance(
                                                    FilterMatchRule.Config.DEFAULT.toRule());
                                        } else {
                                            // todo: add more rules
                                        }
                                    });
                    return new HepPlanner(hepBuilder.build());
                case CBO:
                default:
                    throw new UnsupportedOperationException(
                            "planner type " + opt.name() + " is unsupported yet");
            }
        } else {
            // return HepPlanner with empty rules if optimization is turned off
            return new HepPlanner(HepProgram.builder().build());
        }
    }

    public static void main(String[] args) throws Exception {
        Configs configs = new Configs("conf/ir.compiler.properties", FileLoadType.RELATIVE_PATH);
        ExperimentalMetaFetcher metaFetcher = new ExperimentalMetaFetcher(configs);
        if (args.length < 2 || args[0].isEmpty() || args[1].isEmpty()) {
            throw new IllegalArgumentException(
                    "usage: GraphPlanner '<path_to_query_file>' '<path to the physical"
                            + " output file>'");
        }
        String query =
                com.alibaba.graphscope.common.utils.FileUtils.readCypherQueryFromFile(args[0]);
        GraphPlanner planner = new GraphPlanner(configs);
        Antlr4Parser cypherParser = new CypherAntlr4Parser();
        PlannerInstance instance =
                planner.instance(cypherParser.parse(query), metaFetcher.fetch().get());
        Summary summary = instance.plan();
        try (PhysicalBuilder<byte[]> physicalBuilder = summary.getPhysicalBuilder()) {
            org.apache.commons.io.FileUtils.writeByteArrayToFile(
                    new File(args[1]), physicalBuilder.build());
        }
    }
}<|MERGE_RESOLUTION|>--- conflicted
+++ resolved
@@ -40,14 +40,11 @@
 import org.apache.calcite.plan.hep.HepProgramBuilder;
 import org.apache.calcite.rel.RelNode;
 import org.apache.calcite.rex.RexBuilder;
-<<<<<<< HEAD
-import org.apache.commons.lang3.NotImplementedException;
-=======
 import org.apache.commons.io.FileUtils;
->>>>>>> 41ee79ad
 import org.checkerframework.checker.nullness.qual.Nullable;
 
 import java.io.File;
+import java.nio.charset.StandardCharsets;
 import java.util.Objects;
 import java.util.concurrent.atomic.AtomicLong;
 
@@ -194,16 +191,14 @@
                     "usage: GraphPlanner '<path_to_query_file>' '<path to the physical"
                             + " output file>'");
         }
-        String query =
-                com.alibaba.graphscope.common.utils.FileUtils.readCypherQueryFromFile(args[0]);
+        String query = FileUtils.readFileToString(new File(args[0]), StandardCharsets.UTF_8);
         GraphPlanner planner = new GraphPlanner(configs);
         Antlr4Parser cypherParser = new CypherAntlr4Parser();
         PlannerInstance instance =
                 planner.instance(cypherParser.parse(query), metaFetcher.fetch().get());
         Summary summary = instance.plan();
         try (PhysicalBuilder<byte[]> physicalBuilder = summary.getPhysicalBuilder()) {
-            org.apache.commons.io.FileUtils.writeByteArrayToFile(
-                    new File(args[1]), physicalBuilder.build());
+            FileUtils.writeByteArrayToFile(new File(args[1]), physicalBuilder.build());
         }
     }
 }