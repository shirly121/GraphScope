--- conflicted
+++ resolved
@@ -129,12 +129,7 @@
             GraphBuilder graphBuilder =
                     GraphBuilder.create(
                             null, this.optCluster, new GraphOptSchema(this.optCluster, schema));
-<<<<<<< HEAD
             LogicalPlan logicalPlan = logicalPlanFactory.create(graphBuilder, irMeta, query);
-=======
-            LogicalPlan logicalPlan =
-                    new LogicalPlanVisitor(graphBuilder, this.irMeta, graphConfig).visit(this.parsedQuery);
->>>>>>> 7438b854
             // apply optimizations
             if (plannerConfig.isOn()
                     && logicalPlan.getRegularQuery() != null
@@ -277,7 +272,7 @@
                 new GraphPlanner(
                         configs,
                         (GraphBuilder builder, IrMeta irMeta, String q) ->
-                                new LogicalPlanVisitor(builder, irMeta)
+                                new LogicalPlanVisitor(builder, irMeta, configs)
                                         .visit(new CypherAntlr4Parser().parse(q)));
         PlannerInstance instance = planner.instance(query, metaFetcher.fetch().get());
         Summary summary = instance.plan();
