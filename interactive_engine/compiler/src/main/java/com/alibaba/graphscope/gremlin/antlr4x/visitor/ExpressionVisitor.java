/*
 * Copyright 2020 Alibaba Group Holding Limited.
 *
 * Licensed under the Apache License, Version 2.0 (the "License");
 * you may not use this file except in compliance with the License.
 * You may obtain a copy of the License at
 *
 * http://www.apache.org/licenses/LICENSE-2.0
 *
 * Unless required by applicable law or agreed to in writing, software
 * distributed under the License is distributed on an "AS IS" BASIS,
 * WITHOUT WARRANTIES OR CONDITIONS OF ANY KIND, either express or implied.
 * See the License for the specific language governing permissions and
 * limitations under the License.
 */

package com.alibaba.graphscope.gremlin.antlr4x.visitor;

import com.alibaba.graphscope.common.ir.tools.GraphBuilder;
import com.alibaba.graphscope.common.ir.tools.GraphStdOperatorTable;
import com.alibaba.graphscope.grammar.GremlinGSBaseVisitor;
import com.alibaba.graphscope.grammar.GremlinGSParser;
import com.alibaba.graphscope.gremlin.exception.UnsupportedEvalException;

import org.apache.calcite.rex.RexNode;

import java.math.BigDecimal;
import java.util.List;
import java.util.Objects;
import java.util.stream.Collectors;

public class ExpressionVisitor extends GremlinGSBaseVisitor<RexNode> {
    protected final RexNode propertyKey;
    protected final GraphBuilder builder;

    public static final int SIMPLE_PREDICATE_CHILD_COUNT = 1, CONNECTIVE_PREDICATE_CHILD_COUNT = 6;

    public ExpressionVisitor(GraphBuilder builder, RexNode propertyKey) {
        this.builder = Objects.requireNonNull(builder);
        this.propertyKey = Objects.requireNonNull(propertyKey);
    }

    @Override
    public RexNode visitTraversalPredicate(GremlinGSParser.TraversalPredicateContext ctx) {
        switch (ctx.getChildCount()) {
            case SIMPLE_PREDICATE_CHILD_COUNT:
                // handle simple predicate
                return visitChildren(ctx);
            case CONNECTIVE_PREDICATE_CHILD_COUNT: // simple predicates are connected by and/or
                final int childIndexOfParameterOperator = 2;
                final int childIndexOfCaller = 0;
                final int childIndexOfArgument = 4;

                if (ctx.getChild(childIndexOfParameterOperator).getText().equals("or")) {
                    // handle or
                    return builder.call(
                            GraphStdOperatorTable.OR,
                            visit(ctx.getChild(childIndexOfCaller)),
                            visit(ctx.getChild(childIndexOfArgument)));
                } else {
                    // handle and
                    return builder.call(
                            GraphStdOperatorTable.AND,
                            visit(ctx.getChild(childIndexOfCaller)),
                            visit(ctx.getChild(childIndexOfArgument)));
                }
            default:
                throw new UnsupportedEvalException(
                        ctx.getClass(),
                        "unexpected number of children in TraversalPredicateContext "
                                + ctx.getChildCount());
        }
    }

    @Override
    public RexNode visitTraversalPredicate_eq(GremlinGSParser.TraversalPredicate_eqContext ctx) {
        return builder.call(
                GraphStdOperatorTable.EQUALS,
                propertyKey,
                builder.literal(LiteralVisitor.INSTANCE.visit(ctx.oC_Literal())));
    }

    @Override
    public RexNode visitTraversalPredicate_neq(GremlinGSParser.TraversalPredicate_neqContext ctx) {
        return builder.call(
                GraphStdOperatorTable.NOT_EQUALS,
                propertyKey,
                builder.literal(LiteralVisitor.INSTANCE.visit(ctx.oC_Literal())));
    }

    @Override
    public RexNode visitTraversalPredicate_lt(GremlinGSParser.TraversalPredicate_ltContext ctx) {
        return builder.call(
                GraphStdOperatorTable.LESS_THAN,
                propertyKey,
                builder.literal(LiteralVisitor.INSTANCE.visit(ctx.oC_Literal())));
    }

    @Override
    public RexNode visitTraversalPredicate_lte(GremlinGSParser.TraversalPredicate_lteContext ctx) {
        return builder.call(
                GraphStdOperatorTable.LESS_THAN_OR_EQUAL,
                propertyKey,
                builder.literal(LiteralVisitor.INSTANCE.visit(ctx.oC_Literal())));
    }

    @Override
    public RexNode visitTraversalPredicate_gt(GremlinGSParser.TraversalPredicate_gtContext ctx) {
        return builder.call(
                GraphStdOperatorTable.GREATER_THAN,
                propertyKey,
                builder.literal(LiteralVisitor.INSTANCE.visit(ctx.oC_Literal())));
    }

    @Override
    public RexNode visitTraversalPredicate_gte(GremlinGSParser.TraversalPredicate_gteContext ctx) {
        return builder.call(
                GraphStdOperatorTable.GREATER_THAN_OR_EQUAL,
                propertyKey,
                builder.literal(LiteralVisitor.INSTANCE.visit(ctx.oC_Literal())));
    }

    @Override
    public RexNode visitTraversalPredicate_within(
            GremlinGSParser.TraversalPredicate_withinContext ctx) {
        List<Object> points =
                new LiteralList(ctx.oC_ListLiteral(), ctx.oC_Expression()).toList(Object.class);
        return builder.getRexBuilder()
                .makeIn(
                        propertyKey,
                        points.stream().map(k -> builder.literal(k)).collect(Collectors.toList()));
    }

    @Override
    public RexNode visitTraversalPredicate_without(
            GremlinGSParser.TraversalPredicate_withoutContext ctx) {
        List<Object> points =
                new LiteralList(ctx.oC_ListLiteral(), ctx.oC_Expression()).toList(Object.class);
        return builder.not(
                builder.getRexBuilder()
                        .makeIn(
                                propertyKey,
                                points.stream()
                                        .map(k -> builder.literal(k))
                                        .collect(Collectors.toList())));
    }

    @Override
    public RexNode visitTraversalPredicate_not(GremlinGSParser.TraversalPredicate_notContext ctx) {
        return builder.not(visitTraversalPredicate(ctx.traversalPredicate()));
    }

    @Override
    public RexNode visitTraversalPredicate_inside(
            GremlinGSParser.TraversalPredicate_insideContext ctx) {
        Number lower = (Number) LiteralVisitor.INSTANCE.visit(ctx.oC_Literal(0));
        Number upper = (Number) LiteralVisitor.INSTANCE.visit(ctx.oC_Literal(1));
        return builder.getRexBuilder()
                .makeBetween(
                        propertyKey,
                        builder.literal(new BigDecimal(lower.longValue() + 1)),
                        builder.literal(new BigDecimal(upper.longValue() - 1)));
    }

    @Override
    public RexNode visitTraversalPredicate_outside(
            GremlinGSParser.TraversalPredicate_outsideContext ctx) {
        Number lower = (Number) LiteralVisitor.INSTANCE.visit(ctx.oC_Literal(0));
        Number upper = (Number) LiteralVisitor.INSTANCE.visit(ctx.oC_Literal(1));
        return builder.not(
                builder.getRexBuilder()
                        .makeBetween(
                                propertyKey,
                                builder.literal(new BigDecimal(lower.longValue() + 1)),
                                builder.literal(new BigDecimal(upper.longValue() - 1))));
    }

    @Override
    public RexNode visitTraversalPredicate_startingWith(
            GremlinGSParser.TraversalPredicate_startingWithContext ctx) {
<<<<<<< HEAD
        String posixRegex = "^" + LiteralVisitor.INSTANCE.visit(ctx.StringLiteral());
=======
        String posixRegex =
                "^" + GenericLiteralVisitor.getStringLiteral(ctx.stringLiteral()) + ".*";
>>>>>>> 1ebbde68
        return builder.call(
                GraphStdOperatorTable.POSIX_REGEX_CASE_SENSITIVE,
                propertyKey,
                builder.literal(posixRegex));
    }

    @Override
    public RexNode visitTraversalPredicate_notStartingWith(
            GremlinGSParser.TraversalPredicate_notStartingWithContext ctx) {
<<<<<<< HEAD
        String posixRegex = "^" + LiteralVisitor.INSTANCE.visit(ctx.StringLiteral());
=======
        String posixRegex =
                "^" + GenericLiteralVisitor.getStringLiteral(ctx.stringLiteral()) + ".*";
>>>>>>> 1ebbde68
        return builder.not(
                builder.call(
                        GraphStdOperatorTable.POSIX_REGEX_CASE_SENSITIVE,
                        propertyKey,
                        builder.literal(posixRegex)));
    }

    @Override
    public RexNode visitTraversalPredicate_endingWith(
            GremlinGSParser.TraversalPredicate_endingWithContext ctx) {
<<<<<<< HEAD
        String posixRegex = LiteralVisitor.INSTANCE.visit(ctx.StringLiteral()) + "$";
=======
        String posixRegex =
                ".*" + GenericLiteralVisitor.getStringLiteral(ctx.stringLiteral()) + "$";
>>>>>>> 1ebbde68
        return builder.call(
                GraphStdOperatorTable.POSIX_REGEX_CASE_SENSITIVE,
                propertyKey,
                builder.literal(posixRegex));
    }

    @Override
    public RexNode visitTraversalPredicate_notEndingWith(
            GremlinGSParser.TraversalPredicate_notEndingWithContext ctx) {
<<<<<<< HEAD
        String posixRegex = LiteralVisitor.INSTANCE.visit(ctx.StringLiteral()) + "$";
=======
        String posixRegex =
                ".*" + GenericLiteralVisitor.getStringLiteral(ctx.stringLiteral()) + "$";
>>>>>>> 1ebbde68
        return builder.not(
                builder.call(
                        GraphStdOperatorTable.POSIX_REGEX_CASE_SENSITIVE,
                        propertyKey,
                        builder.literal(posixRegex)));
    }

    @Override
    public RexNode visitTraversalPredicate_containing(
            GremlinGSParser.TraversalPredicate_containingContext ctx) {
        String posixRegex = ".*" + LiteralVisitor.INSTANCE.visit(ctx.StringLiteral()) + ".*";
        return builder.call(
                GraphStdOperatorTable.POSIX_REGEX_CASE_SENSITIVE,
                propertyKey,
                builder.literal(posixRegex));
    }

    @Override
    public RexNode visitTraversalPredicate_notContaining(
            GremlinGSParser.TraversalPredicate_notContainingContext ctx) {
        String posixRegex = ".*" + LiteralVisitor.INSTANCE.visit(ctx.StringLiteral()) + ".*";
        return builder.not(
                builder.call(
                        GraphStdOperatorTable.POSIX_REGEX_CASE_SENSITIVE,
                        propertyKey,
                        builder.literal(posixRegex)));
    }
}<|MERGE_RESOLUTION|>--- conflicted
+++ resolved
@@ -178,12 +178,7 @@
     @Override
     public RexNode visitTraversalPredicate_startingWith(
             GremlinGSParser.TraversalPredicate_startingWithContext ctx) {
-<<<<<<< HEAD
-        String posixRegex = "^" + LiteralVisitor.INSTANCE.visit(ctx.StringLiteral());
-=======
-        String posixRegex =
-                "^" + GenericLiteralVisitor.getStringLiteral(ctx.stringLiteral()) + ".*";
->>>>>>> 1ebbde68
+        String posixRegex = "^" + LiteralVisitor.INSTANCE.visit(ctx.StringLiteral()) + ".*";
         return builder.call(
                 GraphStdOperatorTable.POSIX_REGEX_CASE_SENSITIVE,
                 propertyKey,
@@ -193,12 +188,7 @@
     @Override
     public RexNode visitTraversalPredicate_notStartingWith(
             GremlinGSParser.TraversalPredicate_notStartingWithContext ctx) {
-<<<<<<< HEAD
-        String posixRegex = "^" + LiteralVisitor.INSTANCE.visit(ctx.StringLiteral());
-=======
-        String posixRegex =
-                "^" + GenericLiteralVisitor.getStringLiteral(ctx.stringLiteral()) + ".*";
->>>>>>> 1ebbde68
+        String posixRegex = "^" + LiteralVisitor.INSTANCE.visit(ctx.StringLiteral()) + ".*";
         return builder.not(
                 builder.call(
                         GraphStdOperatorTable.POSIX_REGEX_CASE_SENSITIVE,
@@ -209,12 +199,7 @@
     @Override
     public RexNode visitTraversalPredicate_endingWith(
             GremlinGSParser.TraversalPredicate_endingWithContext ctx) {
-<<<<<<< HEAD
-        String posixRegex = LiteralVisitor.INSTANCE.visit(ctx.StringLiteral()) + "$";
-=======
-        String posixRegex =
-                ".*" + GenericLiteralVisitor.getStringLiteral(ctx.stringLiteral()) + "$";
->>>>>>> 1ebbde68
+        String posixRegex = ".*" + LiteralVisitor.INSTANCE.visit(ctx.StringLiteral()) + "$";
         return builder.call(
                 GraphStdOperatorTable.POSIX_REGEX_CASE_SENSITIVE,
                 propertyKey,
@@ -224,12 +209,7 @@
     @Override
     public RexNode visitTraversalPredicate_notEndingWith(
             GremlinGSParser.TraversalPredicate_notEndingWithContext ctx) {
-<<<<<<< HEAD
-        String posixRegex = LiteralVisitor.INSTANCE.visit(ctx.StringLiteral()) + "$";
-=======
-        String posixRegex =
-                ".*" + GenericLiteralVisitor.getStringLiteral(ctx.stringLiteral()) + "$";
->>>>>>> 1ebbde68
+        String posixRegex = ".*" + LiteralVisitor.INSTANCE.visit(ctx.StringLiteral()) + "$";
         return builder.not(
                 builder.call(
                         GraphStdOperatorTable.POSIX_REGEX_CASE_SENSITIVE,
