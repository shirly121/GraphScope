--- conflicted
+++ resolved
@@ -25,7 +25,6 @@
 import com.alibaba.graphscope.common.store.IrMeta;
 import com.alibaba.graphscope.grammar.CypherGSBaseVisitor;
 import com.alibaba.graphscope.grammar.CypherGSParser;
-<<<<<<< HEAD
 import com.google.common.collect.ImmutableList;
 import com.google.common.collect.ImmutableMap;
 import com.google.common.collect.Lists;
@@ -33,28 +32,17 @@
 import org.apache.calcite.rel.RelNode;
 import org.apache.calcite.rel.RelVisitor;
 import org.apache.calcite.rel.core.Filter;
-import org.apache.calcite.rel.logical.LogicalValues;
 import org.apache.calcite.rex.RexDynamicParam;
-=======
-
-import org.apache.calcite.rel.RelNode;
->>>>>>> 20be508d
 import org.apache.calcite.rex.RexNode;
 import org.apache.calcite.rex.RexVisitor;
 import org.apache.calcite.rex.RexVisitorImpl;
 import org.apache.commons.lang3.ObjectUtils;
 import org.checkerframework.checker.nullness.qual.Nullable;
-import org.slf4j.Logger;
-import org.slf4j.LoggerFactory;
 
-<<<<<<< HEAD
 import java.util.List;
 import java.util.stream.Collectors;
 
-=======
->>>>>>> 20be508d
 public class LogicalPlanVisitor extends CypherGSBaseVisitor<LogicalPlan> {
-    private static final Logger logger = LoggerFactory.getLogger(LogicalPlanVisitor.class);
     private final GraphBuilder builder;
     private final IrMeta irMeta;
 
@@ -73,37 +61,16 @@
         if (ctx.oC_RegularQuery() != null) {
             GraphBuilderVisitor builderVisitor = new GraphBuilderVisitor(this.builder);
             RelNode regularQuery =
-<<<<<<< HEAD
                     builderVisitor.visitOC_RegularQuery(ctx.oC_RegularQuery()).build();
             ImmutableMap<Integer, String> map =
                     builderVisitor.getExpressionVisitor().getDynamicParams();
-            return new LogicalPlan(
-                    regularQuery, returnEmpty(regularQuery), getParameters(regularQuery, map));
-=======
-                    new GraphBuilderVisitor(this.builder)
-                            .visitOC_RegularQuery(ctx.oC_RegularQuery())
-                            .build();
-            return new LogicalPlan(regularQuery);
->>>>>>> 20be508d
+            return new LogicalPlan(regularQuery, getParameters(regularQuery, map));
         } else {
             RexNode procedureCall =
                     new ProcedureCallVisitor(this.builder, this.irMeta)
                             .visitOC_StandaloneCall(ctx.oC_StandaloneCall());
             return new LogicalPlan(procedureCall);
         }
-    }
-<<<<<<< HEAD
-
-    private boolean returnEmpty(RelNode relNode) {
-        List<RelNode> inputs = Lists.newArrayList(relNode);
-        while (!inputs.isEmpty()) {
-            RelNode cur = inputs.remove(0);
-            if (cur instanceof LogicalValues) {
-                return true;
-            }
-            inputs.addAll(cur.getInputs());
-        }
-        return false;
     }
 
     private List<StoredProcedureMeta.Parameter> getParameters(
@@ -150,6 +117,4 @@
         relVisitor.go(relNode);
         return params.stream().distinct().collect(Collectors.toList());
     }
-=======
->>>>>>> 20be508d
 }