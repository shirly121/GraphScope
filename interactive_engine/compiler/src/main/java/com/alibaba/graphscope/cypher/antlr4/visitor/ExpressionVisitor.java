/*
 * Copyright 2020 Alibaba Group Holding Limited.
 *
 * Licensed under the Apache License, Version 2.0 (the "License");
 * you may not use this file except in compliance with the License.
 * You may obtain a copy of the License at
 *
 * http://www.apache.org/licenses/LICENSE-2.0
 *
 * Unless required by applicable law or agreed to in writing, software
 * distributed under the License is distributed on an "AS IS" BASIS,
 * WITHOUT WARRANTIES OR CONDITIONS OF ANY KIND, either express or implied.
 * See the License for the specific language governing permissions and
 * limitations under the License.
 */

package com.alibaba.graphscope.cypher.antlr4.visitor;

import com.alibaba.graphscope.common.ir.rel.type.group.GraphAggCall;
import com.alibaba.graphscope.common.ir.rex.RexTmpVariable;
import com.alibaba.graphscope.common.ir.tools.GraphBuilder;
import com.alibaba.graphscope.common.ir.tools.GraphRexBuilder;
import com.alibaba.graphscope.common.ir.tools.GraphStdOperatorTable;
import com.alibaba.graphscope.common.ir.type.GraphProperty;
import com.alibaba.graphscope.cypher.antlr4.visitor.type.ExprVisitorResult;
import com.alibaba.graphscope.grammar.CypherGSBaseVisitor;
import com.alibaba.graphscope.grammar.CypherGSParser;
import com.google.common.base.Preconditions;
import com.google.common.collect.ImmutableList;
import com.google.common.collect.ImmutableMap;
import com.google.common.collect.Lists;

import org.antlr.v4.runtime.tree.TerminalNode;
import org.apache.calcite.rel.RelNode;
import org.apache.calcite.rex.RexDynamicParam;
import org.apache.calcite.rex.RexNode;
<<<<<<< HEAD
import org.apache.calcite.sql.SqlKind;
=======
import org.apache.calcite.rex.RexSubQuery;
>>>>>>> b9dcbe66
import org.apache.calcite.sql.SqlOperator;
import org.apache.calcite.tools.RelBuilder;
import org.apache.commons.lang3.ObjectUtils;
import org.checkerframework.checker.nullness.qual.Nullable;

import java.util.*;
import java.util.concurrent.atomic.AtomicInteger;
import java.util.stream.Collectors;

public class ExpressionVisitor extends CypherGSBaseVisitor<ExprVisitorResult> {
    private final GraphBuilderVisitor parent;
    private final GraphBuilder builder;
    private final ParamIdGenerator paramIdGenerator;
    // map paramId to param name
    private final ImmutableMap.Builder<Integer, String> paramsBuilder;

    public ExpressionVisitor(GraphBuilderVisitor parent) {
        this.parent = parent;
        this.builder = Objects.requireNonNull(parent).getGraphBuilder();
        this.paramIdGenerator = new ParamIdGenerator();
        this.paramsBuilder = ImmutableMap.builder();
    }

    @Override
    public ExprVisitorResult visitOC_OrExpression(CypherGSParser.OC_OrExpressionContext ctx) {
        if (ObjectUtils.isEmpty(ctx.oC_AndExpression())) {
            throw new IllegalArgumentException("and expression should not be empty");
        }
        return binaryCall(
                GraphStdOperatorTable.OR,
                ctx.oC_AndExpression().stream()
                        .map(k -> visitOC_AndExpression(k))
                        .collect(Collectors.toList()));
    }

    @Override
    public ExprVisitorResult visitOC_AndExpression(CypherGSParser.OC_AndExpressionContext ctx) {
        if (ObjectUtils.isEmpty(ctx.oC_NotExpression())) {
            throw new IllegalArgumentException("operands should not be empty in 'AND' operator");
        }
        return binaryCall(
                GraphStdOperatorTable.AND,
                ctx.oC_NotExpression().stream()
                        .map(k -> visitOC_NotExpression(k))
                        .collect(Collectors.toList()));
    }

    @Override
    public ExprVisitorResult visitOC_NotExpression(CypherGSParser.OC_NotExpressionContext ctx) {
        ExprVisitorResult operand = visitOC_ComparisonExpression(ctx.oC_ComparisonExpression());
        List<TerminalNode> notNodes = ctx.NOT();
        return unaryCall(
                ObjectUtils.isNotEmpty(notNodes) && (notNodes.size() & 1) != 0
                        ? ImmutableList.of(GraphStdOperatorTable.NOT)
                        : ImmutableList.of(),
                operand);
    }

    @Override
    public ExprVisitorResult visitOC_ComparisonExpression(
            CypherGSParser.OC_ComparisonExpressionContext ctx) {
        List<SqlOperator> operators = new ArrayList<>();
        List<ExprVisitorResult> operands = new ArrayList<>();
        operands.add(
                visitOC_StringListNullPredicateExpression(
                        ctx.oC_StringListNullPredicateExpression()));
        for (CypherGSParser.OC_PartialComparisonExpressionContext partialCtx :
                ctx.oC_PartialComparisonExpression()) {
            operands.add(
                    visitOC_StringListNullPredicateExpression(
                            partialCtx.oC_StringListNullPredicateExpression()));
            operators.addAll(
                    Utils.getOperators(
                            partialCtx.children,
                            ImmutableList.of("=", "<>", "<", ">", "<=", ">="),
                            false));
        }
        return binaryCall(operators, operands);
    }

    @Override
    public ExprVisitorResult visitOC_AddOrSubtractExpression(
            CypherGSParser.OC_AddOrSubtractExpressionContext ctx) {
        if (ObjectUtils.isEmpty(ctx.oC_MultiplyDivideModuloExpression())) {
            throw new IllegalArgumentException("multiply or divide expression should not be empty");
        }
        List<SqlOperator> operators =
                Utils.getOperators(ctx.children, ImmutableList.of("+", "-"), false);
        return binaryCall(
                operators,
                ctx.oC_MultiplyDivideModuloExpression().stream()
                        .map(k -> visitOC_MultiplyDivideModuloExpression(k))
                        .collect(Collectors.toList()));
    }

    @Override
    public ExprVisitorResult visitOC_MultiplyDivideModuloExpression(
            CypherGSParser.OC_MultiplyDivideModuloExpressionContext ctx) {
        if (ObjectUtils.isEmpty(ctx.oC_PowerOfExpression())) {
            throw new IllegalArgumentException("power expression should not be empty");
        }
        List<SqlOperator> operators =
                Utils.getOperators(ctx.children, ImmutableList.of("*", "/", "%"), false);
        return binaryCall(
                operators,
                ctx.oC_PowerOfExpression().stream()
                        .map(k -> visitOC_PowerOfExpression(k))
                        .collect(Collectors.toList()));
    }

    @Override
    public ExprVisitorResult visitOC_PowerOfExpression(
            CypherGSParser.OC_PowerOfExpressionContext ctx) {
        if (ObjectUtils.isEmpty(ctx.oC_UnaryAddOrSubtractExpression())) {
            throw new IllegalArgumentException(
                    "unary add or unary sub expression should not be empty");
        }
        List<SqlOperator> operators =
                Utils.getOperators(ctx.children, ImmutableList.of("^"), false);
        return binaryCall(
                operators,
                ctx.oC_UnaryAddOrSubtractExpression().stream()
                        .map(k -> visitOC_UnaryAddOrSubtractExpression(k))
                        .collect(Collectors.toList()));
    }

    @Override
    public ExprVisitorResult visitOC_UnaryAddOrSubtractExpression(
            CypherGSParser.OC_UnaryAddOrSubtractExpressionContext ctx) {
        ExprVisitorResult operand = visitOC_ListOperatorExpression(ctx.oC_ListOperatorExpression());
        List<SqlOperator> operators =
                Utils.getOperators(ctx.children, ImmutableList.of("-", "+"), true);
        return unaryCall(operators, operand);
    }

    @Override
    public ExprVisitorResult visitOC_PropertyOrLabelsExpression(
            CypherGSParser.OC_PropertyOrLabelsExpressionContext ctx) {
        if (ctx.oC_PropertyLookup() == null) {
            return visitOC_Atom(ctx.oC_Atom());
        } else {
            if (ctx.oC_Atom().oC_Literal() != null) {
                throw new IllegalArgumentException("cannot get property from an literal");
            } else {
                String aliasName = ctx.oC_Atom().oC_Variable().getText();
                String propertyName = ctx.oC_PropertyLookup().oC_PropertyKeyName().getText();
                return new ExprVisitorResult(builder.variable(aliasName, propertyName));
            }
        }
    }

    @Override
    public ExprVisitorResult visitOC_ParenthesizedExpression(
            CypherGSParser.OC_ParenthesizedExpressionContext ctx) {
        return visitOC_Expression(ctx.oC_Expression());
    }

    @Override
    public ExprVisitorResult visitOC_Variable(CypherGSParser.OC_VariableContext ctx) {
        String aliasName = ctx.getText();
        return new ExprVisitorResult(builder.variable(aliasName));
    }

    @Override
    public ExprVisitorResult visitOC_PatternPredicate(
            CypherGSParser.OC_PatternPredicateContext ctx) {
        RelNode subQuery =
                parent.visitOC_RelationshipsPattern(ctx.oC_RelationshipsPattern()).build();
        return new ExprVisitorResult(RexSubQuery.exists(subQuery));
    }

    @Override
    public ExprVisitorResult visitOC_Literal(CypherGSParser.OC_LiteralContext ctx) {
        if (ctx.StringLiteral() != null) {
            return new ExprVisitorResult(
                    builder.literal(LiteralVisitor.INSTANCE.visitTerminal(ctx.StringLiteral())));
        } else if (ctx.NULL() != null) {
            return new ExprVisitorResult(
                    builder.literal(LiteralVisitor.INSTANCE.visitTerminal(ctx.NULL())));
        } else {
            return super.visitOC_Literal(ctx);
        }
    }

    @Override
    public ExprVisitorResult visitOC_Parameter(CypherGSParser.OC_ParameterContext ctx) {
        String paramName = ctx.oC_SymbolicName().getText();
        int paramIndex = this.paramIdGenerator.generate(paramName);
        GraphRexBuilder rexBuilder = (GraphRexBuilder) builder.getRexBuilder();
        RexDynamicParam dynamicParam = rexBuilder.makeGraphDynamicParam(paramName, paramIndex);
        paramsBuilder.put(dynamicParam.getIndex(), paramName);
        return new ExprVisitorResult(dynamicParam);
    }

    @Override
    public ExprVisitorResult visitOC_BooleanLiteral(CypherGSParser.OC_BooleanLiteralContext ctx) {
        return new ExprVisitorResult(
                builder.literal(LiteralVisitor.INSTANCE.visitOC_BooleanLiteral(ctx)));
    }

    @Override
    public ExprVisitorResult visitOC_IntegerLiteral(CypherGSParser.OC_IntegerLiteralContext ctx) {
        return new ExprVisitorResult(
                builder.literal(LiteralVisitor.INSTANCE.visitOC_IntegerLiteral(ctx)));
    }

    @Override
    public ExprVisitorResult visitOC_DoubleLiteral(CypherGSParser.OC_DoubleLiteralContext ctx) {
        return new ExprVisitorResult(
                builder.literal(LiteralVisitor.INSTANCE.visitOC_DoubleLiteral(ctx)));
    }

    @Override
    public ExprVisitorResult visitOC_FunctionInvocation(
            CypherGSParser.OC_FunctionInvocationContext ctx) {
        String functionName = ctx.oC_FunctionName().getText();
        switch (getFunctionType(functionName)) {
            case SIMPLE:
                return visitOC_SimpleFunction(ctx);
            case AGGREGATE:
                return visitOC_AggregateFunction(ctx);
            case USER_DEFINED:
            default:
                throw new UnsupportedOperationException(
                        "user defined function " + functionName + " is unsupported yet");
        }
    }

    public ExprVisitorResult visitOC_SimpleFunction(
            CypherGSParser.OC_FunctionInvocationContext ctx) {
        List<CypherGSParser.OC_ExpressionContext> exprCtx = ctx.oC_Expression();
        String functionName = ctx.oC_FunctionName().getText();
        switch (functionName.toUpperCase()) {
            case "LENGTH":
                Preconditions.checkArgument(
                        !exprCtx.isEmpty(), "LENGTH function should have one argument");
                return new ExprVisitorResult(
                        builder.variable(exprCtx.get(0).getText(), GraphProperty.LEN_KEY));
<<<<<<< HEAD
            case "HEAD":
                Preconditions.checkArgument(
                        !exprCtx.isEmpty(), "HEAD function should have one argument");
                String errorMessage =
                        "'head(collect(...))' is the only supported usage of HEAD function";
                ExprVisitorResult argResult = visitOC_Expression(exprCtx.get(0));
                List<RelBuilder.AggCall> aggCalls = argResult.getAggCalls();
                if (aggCalls.size() == 1) {
                    GraphAggCall oldAggCall = (GraphAggCall) aggCalls.get(0);
                    if (oldAggCall.getAggFunction().getKind() == SqlKind.COLLECT) {
                        // convert 'head(collect)' to 'first_value' aggregate function
                        RelBuilder.AggCall newAggCall =
                                new GraphAggCall(
                                                oldAggCall.getCluster(),
                                                GraphStdOperatorTable.FIRST_VALUE,
                                                oldAggCall.getOperands())
                                        .as(oldAggCall.getAlias());
                        return new ExprVisitorResult(
                                ImmutableList.of(newAggCall), argResult.getExpr());
                    } else {
                        throw new UnsupportedOperationException(
                                errorMessage
                                        + " , but got "
                                        + oldAggCall.getAggFunction().getName());
                    }
                } else {
                    throw new UnsupportedOperationException(errorMessage);
                }
=======
>>>>>>> b9dcbe66
            default:
                throw new IllegalArgumentException(
                        "simple function " + functionName + " is unsupported yet");
        }
    }

    private FunctionType getFunctionType(String functionName) {
        switch (functionName.toUpperCase()) {
            case "LENGTH":
<<<<<<< HEAD
            case "HEAD":
=======
>>>>>>> b9dcbe66
                return FunctionType.SIMPLE;
            case "COUNT":
            case "SUM":
            case "AVG":
            case "MIN":
            case "MAX":
            case "COLLECT":
                return FunctionType.AGGREGATE;
            default:
                return FunctionType.USER_DEFINED;
        }
    }

    private enum FunctionType {
        SIMPLE,
        AGGREGATE,
        USER_DEFINED
    }

    public ExprVisitorResult visitOC_AggregateFunction(
            CypherGSParser.OC_FunctionInvocationContext ctx) {
        List<RexNode> variables =
                ctx.oC_Expression().stream()
                        .map(k -> visitOC_Expression(k).getExpr())
                        .collect(Collectors.toList());
        RelBuilder.AggCall aggCall;
        String alias = parent.inferAlias();
        String functionName = ctx.oC_FunctionName().getText();
        boolean isDistinct = ctx.DISTINCT() != null;
        switch (functionName.toUpperCase()) {
            case "COUNT":
                aggCall = builder.count(isDistinct, alias, variables);
                break;
            case "SUM":
                aggCall = builder.sum(isDistinct, alias, variables.get(0));
                break;
            case "AVG":
                aggCall = builder.avg(isDistinct, alias, variables.get(0));
                break;
            case "MIN":
                aggCall = builder.min(alias, variables.get(0));
                break;
            case "MAX":
                aggCall = builder.max(alias, variables.get(0));
                break;
            case "COLLECT":
                aggCall = builder.collect((ctx.DISTINCT() != null), alias, variables);
                break;
            default:
                throw new UnsupportedOperationException(
                        "agg function " + functionName + " is unsupported yet");
        }
        return new ExprVisitorResult(
                ImmutableList.of(aggCall),
                RexTmpVariable.of(alias, ((GraphAggCall) aggCall).getType()));
    }

    @Override
    public ExprVisitorResult visitOC_CountAny(CypherGSParser.OC_CountAnyContext ctx) {
        String alias = parent.inferAlias();
        RelBuilder.AggCall aggCall = builder.count();
        return new ExprVisitorResult(
                ImmutableList.of(aggCall),
                RexTmpVariable.of(alias, ((GraphAggCall) aggCall).getType()));
    }

    @Override
    public ExprVisitorResult visitOC_CaseExpression(CypherGSParser.OC_CaseExpressionContext ctx) {
        ExprVisitorResult inputExpr =
                ctx.oC_InputExpression() == null
                        ? null
                        : visitOC_InputExpression(ctx.oC_InputExpression());
        List<RexNode> operands = Lists.newArrayList();
        for (CypherGSParser.OC_CaseAlternativeContext whenThen : ctx.oC_CaseAlternative()) {
            Preconditions.checkArgument(
                    whenThen.oC_Expression().size() == 2,
                    "whenThen expression should have 2 parts");
            ExprVisitorResult whenExpr = visitOC_Expression(whenThen.oC_Expression(0));
            if (inputExpr != null) {
                operands.add(builder.equals(inputExpr.getExpr(), whenExpr.getExpr()));
            } else {
                operands.add(whenExpr.getExpr());
            }
            ExprVisitorResult thenExpr = visitOC_Expression(whenThen.oC_Expression(1));
            operands.add(thenExpr.getExpr());
        }
        // if else expression is omitted, the default value is null
        ExprVisitorResult elseExpr =
                ctx.oC_ElseExpression() == null
                        ? new ExprVisitorResult(builder.literal(null))
                        : visitOC_ElseExpression(ctx.oC_ElseExpression());
        operands.add(elseExpr.getExpr());
        return new ExprVisitorResult(builder.call(GraphStdOperatorTable.CASE, operands));
    }

    private ExprVisitorResult binaryCall(
            List<SqlOperator> operators, List<ExprVisitorResult> operands) {
        ObjectUtils.requireNonEmpty(operands, "operands count should not be 0");
        if (operators.size() != operands.size() - 1) {
            throw new IllegalArgumentException(
                    "invalid operators count, should be equal with the count of operands minus 1");
        }
        RexNode expr = operands.get(0).getExpr();
        List<RelBuilder.AggCall> aggCalls = new ArrayList<>();
        aggCalls.addAll(operands.get(0).getAggCalls());
        for (int i = 1; i < operands.size(); ++i) {
            expr = builder.call(operators.get(i - 1), expr, operands.get(i).getExpr());
            aggCalls.addAll(operands.get(i).getAggCalls());
        }
        return new ExprVisitorResult(aggCalls, expr);
    }

    private ExprVisitorResult binaryCall(SqlOperator operator, List<ExprVisitorResult> operands) {
        ObjectUtils.requireNonEmpty(operands, "operands count should not be 0");
        RexNode expr = operands.get(0).getExpr();
        List<RelBuilder.AggCall> aggCalls = new ArrayList<>();
        aggCalls.addAll(operands.get(0).getAggCalls());
        for (int i = 1; i < operands.size(); ++i) {
            expr = builder.call(operator, expr, operands.get(i).getExpr());
            aggCalls.addAll(operands.get(i).getAggCalls());
        }
        return new ExprVisitorResult(aggCalls, expr);
    }

    /**
     *
     * @param operators at most one operator, can be empty
     * @param operand
     * @return
     */
    private ExprVisitorResult unaryCall(List<SqlOperator> operators, ExprVisitorResult operand) {
        return (operators.isEmpty())
                ? operand
                : new ExprVisitorResult(
                        operand.getAggCalls(), builder.call(operators.get(0), operand.getExpr()));
    }

    private class ParamIdGenerator {
        private final AtomicInteger idGenerator;
        private Map<String, Integer> paramNameToIdMap;

        public ParamIdGenerator() {
            this.idGenerator = new AtomicInteger();
            this.paramNameToIdMap = new HashMap<>();
        }

        public int generate(@Nullable String paramName) {
            Integer paramId = paramNameToIdMap.get(paramName);
            if (paramId == null) {
                paramId = idGenerator.getAndIncrement();
                paramNameToIdMap.put(paramName, paramId);
            }
            return paramId;
        }
    }

    public ImmutableMap<Integer, String> getDynamicParams() {
        return this.paramsBuilder.build();
    }
}<|MERGE_RESOLUTION|>--- conflicted
+++ resolved
@@ -34,18 +34,13 @@
 import org.apache.calcite.rel.RelNode;
 import org.apache.calcite.rex.RexDynamicParam;
 import org.apache.calcite.rex.RexNode;
-<<<<<<< HEAD
+import org.apache.calcite.rex.RexSubQuery;
 import org.apache.calcite.sql.SqlKind;
-=======
-import org.apache.calcite.rex.RexSubQuery;
->>>>>>> b9dcbe66
 import org.apache.calcite.sql.SqlOperator;
 import org.apache.calcite.tools.RelBuilder;
 import org.apache.commons.lang3.ObjectUtils;
-import org.checkerframework.checker.nullness.qual.Nullable;
 
 import java.util.*;
-import java.util.concurrent.atomic.AtomicInteger;
 import java.util.stream.Collectors;
 
 public class ExpressionVisitor extends CypherGSBaseVisitor<ExprVisitorResult> {
@@ -277,7 +272,6 @@
                         !exprCtx.isEmpty(), "LENGTH function should have one argument");
                 return new ExprVisitorResult(
                         builder.variable(exprCtx.get(0).getText(), GraphProperty.LEN_KEY));
-<<<<<<< HEAD
             case "HEAD":
                 Preconditions.checkArgument(
                         !exprCtx.isEmpty(), "HEAD function should have one argument");
@@ -306,8 +300,6 @@
                 } else {
                     throw new UnsupportedOperationException(errorMessage);
                 }
-=======
->>>>>>> b9dcbe66
             default:
                 throw new IllegalArgumentException(
                         "simple function " + functionName + " is unsupported yet");
@@ -317,10 +309,7 @@
     private FunctionType getFunctionType(String functionName) {
         switch (functionName.toUpperCase()) {
             case "LENGTH":
-<<<<<<< HEAD
             case "HEAD":
-=======
->>>>>>> b9dcbe66
                 return FunctionType.SIMPLE;
             case "COUNT":
             case "SUM":
