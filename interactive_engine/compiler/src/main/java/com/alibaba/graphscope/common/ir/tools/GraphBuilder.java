--- conflicted
+++ resolved
@@ -618,13 +618,10 @@
                 || (sqlKind == SqlKind.MINUS_PREFIX)
                 || (sqlKind == SqlKind.CASE)
                 || (sqlKind == SqlKind.PROCEDURE_CALL)
-<<<<<<< HEAD
                 || (sqlKind == SqlKind.NOT)
                 || sqlKind == SqlKind.IS_NULL
-                || sqlKind == SqlKind.IS_NOT_NULL;
-=======
+                || sqlKind == SqlKind.IS_NOT_NULL
                 || sqlKind == SqlKind.ARRAY_VALUE_CONSTRUCTOR;
->>>>>>> 7f4ec05b
     }
 
     @Override
