/*
 * Copyright 2020 Alibaba Group Holding Limited.
 *
 * Licensed under the Apache License, Version 2.0 (the "License");
 * you may not use this file except in compliance with the License.
 * You may obtain a copy of the License at
 *
 * https://github.com/apache/calcite/blob/main/core/src/main/java/org/apache/calcite/tools/RelBuilder.java
 *
 * Unless required by applicable law or agreed to in writing, software
 * distributed under the License is distributed on an "AS IS" BASIS,
 * WITHOUT WARRANTIES OR CONDITIONS OF ANY KIND, either express or implied.
 * See the License for the specific language governing permissions and
 * limitations under the License.
 */

package com.alibaba.graphscope.common.ir.tools;

import static java.util.Objects.requireNonNull;

import com.alibaba.graphscope.common.ir.meta.schema.GraphOptSchema;
import com.alibaba.graphscope.common.ir.meta.schema.IrGraphSchema;
import com.alibaba.graphscope.common.ir.rel.GraphLogicalAggregate;
import com.alibaba.graphscope.common.ir.rel.GraphLogicalProject;
import com.alibaba.graphscope.common.ir.rel.GraphLogicalSort;
import com.alibaba.graphscope.common.ir.rel.graph.*;
import com.alibaba.graphscope.common.ir.rel.graph.match.AbstractLogicalMatch;
import com.alibaba.graphscope.common.ir.rel.graph.match.GraphLogicalMultiMatch;
import com.alibaba.graphscope.common.ir.rel.graph.match.GraphLogicalSingleMatch;
import com.alibaba.graphscope.common.ir.rel.type.TableConfig;
import com.alibaba.graphscope.common.ir.rel.type.group.GraphAggCall;
import com.alibaba.graphscope.common.ir.rel.type.group.GraphGroupKeys;
import com.alibaba.graphscope.common.ir.rel.type.order.GraphFieldCollation;
import com.alibaba.graphscope.common.ir.rel.type.order.GraphRelCollations;
import com.alibaba.graphscope.common.ir.rex.*;
import com.alibaba.graphscope.common.ir.rex.RexCallBinding;
import com.alibaba.graphscope.common.ir.tools.config.*;
import com.alibaba.graphscope.common.ir.type.GraphNameOrId;
import com.alibaba.graphscope.common.ir.type.GraphPathType;
import com.alibaba.graphscope.common.ir.type.GraphProperty;
import com.alibaba.graphscope.common.ir.type.GraphSchemaType;
import com.alibaba.graphscope.gremlin.Utils;
import com.google.common.collect.ImmutableList;
import com.google.common.collect.ImmutableSet;
import com.google.common.collect.Lists;
import com.google.common.collect.Sets;

import org.apache.calcite.plan.*;
import org.apache.calcite.rel.AbstractRelNode;
import org.apache.calcite.rel.RelFieldCollation;
import org.apache.calcite.rel.RelNode;
import org.apache.calcite.rel.core.*;
import org.apache.calcite.rel.type.*;
import org.apache.calcite.rex.*;
import org.apache.calcite.sql.SqlAggFunction;
import org.apache.calcite.sql.SqlKind;
import org.apache.calcite.sql.SqlOperator;
import org.apache.calcite.sql.type.BasicSqlType;
import org.apache.calcite.sql.type.IntervalSqlType;
import org.apache.calcite.sql.type.SqlTypeName;
import org.apache.calcite.tools.RelBuilder;
import org.apache.calcite.util.Litmus;
import org.apache.calcite.util.Pair;
import org.apache.commons.lang3.ObjectUtils;
import org.checkerframework.checker.nullness.qual.Nullable;

import java.math.BigDecimal;
import java.util.*;
import java.util.stream.Collectors;

/**
 * Integrate interfaces to build algebra structures,
 * including {@link RexNode} for expressions and {@link RelNode} for operators
 */
public class GraphBuilder extends RelBuilder {
    /**
     * @param context      not used currently
     * @param cluster      get {@link org.apache.calcite.rex.RexBuilder} (to build {@code RexNode})
     *                     and other global resources (not used currently) from it
     * @param relOptSchema get graph schema from it
     */
    protected GraphBuilder(
            @Nullable Context context, GraphOptCluster cluster, RelOptSchema relOptSchema) {
        super(context, cluster, relOptSchema);
        Utils.setFieldValue(
                RelBuilder.class,
                this,
                "simplifier",
                new GraphRexSimplify(
                        cluster.getRexBuilder(), RelOptPredicateList.EMPTY, RexUtil.EXECUTOR));
    }

    /**
     * @param context
     * @param cluster
     * @param relOptSchema
     * @return
     */
    public static GraphBuilder create(
            @Nullable Context context, GraphOptCluster cluster, RelOptSchema relOptSchema) {
        return new GraphBuilder(context, cluster, relOptSchema);
    }

    /**
     * validate and build an algebra structure of {@code GraphLogicalSource}.
     *
     * how to validate:
     * 1. validate the existence of the given labels in config,
     * if exist then derive the {@code GraphSchemaType} of the given labels and keep the type in {@link RelNode#getRowType()},
     * otherwise throw exceptions
     *
     * 2. validate the existence of the given alias in config, if exist throw exceptions
     *
     * @param config
     * @return
     */
    public GraphBuilder source(SourceConfig config) {
        String aliasName = AliasInference.inferDefault(config.getAlias(), new HashSet<>());
        RelNode source =
                GraphLogicalSource.create(
                        (GraphOptCluster) cluster,
                        ImmutableList.of(),
                        config.getOpt(),
                        getTableConfig(config.getLabels(), config.getOpt()),
                        aliasName);
        push(source);
        return this;
    }

    /**
     * validate and build an algebra structure of {@code GraphLogicalExpand}
     *
     * @param config
     * @return
     */
    public GraphBuilder expand(ExpandConfig config) {
        RelNode input = requireNonNull(peek(), "frame stack is empty");
        RelNode expand =
                GraphLogicalExpand.create(
                        (GraphOptCluster) cluster,
                        ImmutableList.of(),
                        input,
                        config.getOpt(),
                        getTableConfig(config.getLabels(), GraphOpt.Source.EDGE),
                        config.getAlias());
        replaceTop(expand);
        return this;
    }

    /**
     * validate and build an algebra structure of {@code GraphLogicalGetV}
     *
     * @param config
     * @return
     */
    public GraphBuilder getV(GetVConfig config) {
        RelNode input = requireNonNull(peek(), "frame stack is empty");
        RelNode getV =
                GraphLogicalGetV.create(
                        (GraphOptCluster) cluster,
                        ImmutableList.of(),
                        input,
                        config.getOpt(),
                        getTableConfig(config.getLabels(), GraphOpt.Source.VERTEX),
                        config.getAlias());
        replaceTop(getV);
        return this;
    }

    /**
     * build an algebra structure of {@code GraphLogicalPathExpand}
     *
     * @param pxdConfig
     * @return
     */
    public GraphBuilder pathExpand(PathExpandConfig pxdConfig) {
        RelNode input = requireNonNull(peek(), "frame stack is empty");

        RexNode offsetNode = pxdConfig.getOffset() <= 0 ? null : literal(pxdConfig.getOffset());
        RexNode fetchNode = pxdConfig.getFetch() < 0 ? null : literal(pxdConfig.getFetch());

        Config config = Utils.getFieldValue(RelBuilder.class, this, "config");
        // fetch == 0 -> return empty value
        if ((fetchNode != null && RexLiteral.intValue(fetchNode) == 0) && config.simplifyLimit()) {
            return (GraphBuilder) empty();
        }

        RelNode expand = Objects.requireNonNull(pxdConfig.getExpand());
        RelNode getV = Objects.requireNonNull(pxdConfig.getGetV());
        RelNode pathExpand =
                GraphLogicalPathExpand.create(
                        (GraphOptCluster) cluster,
                        ImmutableList.of(),
                        input,
                        expand,
                        getV,
                        offsetNode,
                        fetchNode,
                        pxdConfig.getResultOpt(),
                        pxdConfig.getPathOpt(),
                        pxdConfig.getAlias());
        replaceTop(pathExpand);
        return this;
    }

    /**
     * convert user-given config to {@code TableConfig},
     * derive all table types (labels with properties) depending on the user given labels
     *
     * @param labelConfig
     * @return
     */
    public TableConfig getTableConfig(LabelConfig labelConfig, GraphOpt.Source opt) {
        List<RelOptTable> relOptTables = new ArrayList<>();
        if (!labelConfig.isAll()) {
            ObjectUtils.requireNonEmpty(labelConfig.getLabels());
            for (String label : labelConfig.getLabels()) {
                relOptTables.add(relOptSchema.getTableForMember(ImmutableList.of(label)));
            }
        } else if (relOptSchema instanceof GraphOptSchema) { // get all labels
            List<List<String>> allLabels =
                    getTableNames(opt, ((GraphOptSchema) relOptSchema).getRootSchema());
            for (List<String> label : allLabels) {
                relOptTables.add(relOptSchema.getTableForMember(label));
            }
        } else {
            throw new IllegalArgumentException(
                    "cannot infer label types from the query given config");
        }
        return new TableConfig(relOptTables).isAll(labelConfig.isAll());
    }

    /**
     * get all table names for a specific {@code opt} to handle fuzzy conditions, i.e. g.V()
     * @param opt
     * @return
     */
    private List<List<String>> getTableNames(GraphOpt.Source opt, IrGraphSchema rootSchema) {
        switch (opt) {
            case VERTEX:
                return rootSchema.getVertexList().stream()
                        .map(k -> ImmutableList.of(k.getLabel()))
                        .collect(Collectors.toList());
            case EDGE:
            default:
                return rootSchema.getEdgeList().stream()
                        .map(k -> ImmutableList.of(k.getLabel()))
                        .collect(Collectors.toList());
        }
    }

    /** f
     * generate a new alias id for the given alias name
     *
     * @param alias
     * @return
     */
    private int generateAliasId(@Nullable String alias) {
        RelOptCluster cluster = getCluster();
        return ((GraphOptCluster) cluster).getIdGenerator().generate(alias);
    }

    /**
     * validate and build an algebra structure of {@code GraphLogicalSingleMatch}
     * which wrappers all graph operators in one sentence.
     *
     * how to validate:
     * check the graph pattern (lookup from the graph schema and check whether the links are all valid)
     * denoted by each sentence one by one.
     *
     * @param single single sentence
     * @param opt anti or optional
     */
    public GraphBuilder match(RelNode single, GraphOpt.Match opt) {
        RelNode input = size() > 0 ? peek() : null;
        // unwrap match if there is only one source operator in the sentence
        RelNode match =
                (single.getInputs().isEmpty() && single instanceof GraphLogicalSource)
                        ? single
                        : GraphLogicalSingleMatch.create(
                                (GraphOptCluster) cluster,
                                null,
                                null,
                                single,
                                (input == null) ? opt : GraphOpt.Match.INNER);
        if (input == null) {
            push(match);
        } else {
            push(match).join(getJoinRelType(opt), getJoinCondition(input, match));
        }
        return this;
    }

    /**
     * validate and build an algebra structure of {@code GraphLogicalMultiMatch}
     * which wrappers all graph operators in multiple sentences (multiple sentences are inner join).
     *
     * how to validate:
     * check the graph pattern (lookup from the graph schema and check whether the links are all valid)
     * denoted by each sentence one by one.
     *
     * @return
     */
    public GraphBuilder match(RelNode first, Iterable<? extends RelNode> others) {
        RelNode input = size() > 0 ? peek() : null;
        RelNode match =
                GraphLogicalMultiMatch.create(
                        (GraphOptCluster) cluster,
                        null,
                        input,
                        first,
                        ImmutableList.copyOf(others));
        if (size() > 0) pop();
        push(match);
        return this;
    }

    public RexNode getJoinCondition(RelNode first, RelNode second) {
        List<RexNode> conditions = Lists.newArrayList();
        List<RelDataTypeField> firstFields =
                com.alibaba.graphscope.common.ir.tools.Utils.getOutputType(first).getFieldList();
        List<RelDataTypeField> secondFields =
                com.alibaba.graphscope.common.ir.tools.Utils.getOutputType(second).getFieldList();
        for (RelDataTypeField firstField : firstFields) {
            for (RelDataTypeField secondField : secondFields) {
                if (isGraphElementTypeWithSameOpt(firstField.getType(), secondField.getType())
                        && firstField.getIndex() == secondField.getIndex()) {
                    RexGraphVariable leftKey =
                            RexGraphVariable.of(
                                    firstField.getIndex(),
                                    getColumnIndex(first, firstField),
                                    AliasInference.SIMPLE_NAME(firstField.getName()),
                                    firstField.getType());
                    RexGraphVariable rightKey =
                            RexGraphVariable.of(
                                    secondField.getIndex(),
                                    firstFields.size() + getColumnIndex(second, secondField),
                                    AliasInference.SIMPLE_NAME(secondField.getName()),
                                    secondField.getType());
                    conditions.add(equals(leftKey, rightKey));
                }
            }
        }
        return and(conditions);
    }

    private boolean isGraphElementTypeWithSameOpt(RelDataType first, RelDataType second) {
        return first instanceof GraphSchemaType
                && second instanceof GraphSchemaType
                && ((GraphSchemaType) first).getScanOpt()
                        == ((GraphSchemaType) second).getScanOpt();
    }

    private JoinRelType getJoinRelType(GraphOpt.Match opt) {
        switch (opt) {
            case OPTIONAL:
                return JoinRelType.LEFT;
            case ANTI:
                return JoinRelType.ANTI;
            default:
                return JoinRelType.INNER;
        }
    }

    /**
     * validate and build {@link RexGraphVariable} from a given alias (i.e. "a")
     *
     * @param alias
     * @return
     */
    public RexGraphVariable variable(@Nullable String alias) {
        alias = (alias == null) ? AliasInference.DEFAULT_NAME : alias;
        ColumnField columnField = getAliasField(alias);
        RelDataTypeField aliasField = columnField.right;
        return RexGraphVariable.of(
                aliasField.getIndex(),
                columnField.left,
                AliasInference.SIMPLE_NAME(alias),
                aliasField.getType());
    }

    /**
     * validate and build {@link RexGraphVariable} from a given variable containing fieldName (i.e. "a.name" or "name")
     *
     * @param alias
     * @param property
     * @return
     */
    public RexGraphVariable variable(@Nullable String alias, String property) {
        alias = (alias == null) ? AliasInference.DEFAULT_NAME : alias;
        Objects.requireNonNull(property);
        String varName = AliasInference.SIMPLE_NAME(alias) + AliasInference.DELIMITER + property;
        ColumnField columnField = getAliasField(alias);
        RelDataTypeField aliasField = columnField.right;
        if (property.equals(GraphProperty.LEN_KEY)) {
            if (!(aliasField.getType() instanceof GraphPathType)) {
                throw new ClassCastException(
                        "cannot get property='len' from type class ["
                                + aliasField.getType().getClass()
                                + "], should be ["
                                + GraphPathType.class
                                + "]");
            } else {
                return RexGraphVariable.of(
                        aliasField.getIndex(),
                        new GraphProperty(GraphProperty.Opt.LEN),
                        columnField.left,
                        varName,
                        getTypeFactory().createSqlType(SqlTypeName.INTEGER));
            }
        }
        if (!(aliasField.getType() instanceof GraphSchemaType)) {
            throw new ClassCastException(
                    "cannot get property=['id', 'label', 'all', 'key'] from type class ["
                            + aliasField.getType().getClass()
                            + "], should be ["
                            + GraphSchemaType.class
                            + "]");
        }
        if (property.equals(GraphProperty.LABEL_KEY)) {
            return RexGraphVariable.of(
                    aliasField.getIndex(),
                    new GraphProperty(GraphProperty.Opt.LABEL),
                    columnField.left,
                    varName,
                    getTypeFactory().createSqlType(SqlTypeName.CHAR));
        } else if (property.equals(GraphProperty.ID_KEY)) {
            return RexGraphVariable.of(
                    aliasField.getIndex(),
                    new GraphProperty(GraphProperty.Opt.ID),
                    columnField.left,
                    varName,
                    getTypeFactory().createSqlType(SqlTypeName.BIGINT));
        } else if (property.equals(GraphProperty.ALL_KEY)) {
            return RexGraphVariable.of(
                    aliasField.getIndex(),
                    new GraphProperty(GraphProperty.Opt.ALL),
                    columnField.left,
                    varName,
                    getTypeFactory().createSqlType(SqlTypeName.ANY));
        }
        GraphSchemaType graphType = (GraphSchemaType) aliasField.getType();
        List<String> properties = new ArrayList<>();
        boolean isColumnId =
                (relOptSchema instanceof GraphOptSchema)
                        ? ((GraphOptSchema) relOptSchema).getRootSchema().isColumnId()
                        : false;
        for (RelDataTypeField pField : graphType.getFieldList()) {
            if (pField.getName().equals(property)) {
                return RexGraphVariable.of(
                        aliasField.getIndex(),
                        isColumnId
                                ? new GraphProperty(new GraphNameOrId(pField.getIndex()))
                                : new GraphProperty(new GraphNameOrId(pField.getName())),
                        columnField.left,
                        varName,
                        pField.getType());
            }
            properties.add(pField.getName());
        }
        throw new IllegalArgumentException(
                "{property="
                        + property
                        + "} "
                        + "not found; expected properties are: "
                        + properties);
    }

    /**
     * get {@code RelDataTypeField} by the given alias, for {@code RexGraphVariable} inference
     *
     * @param alias
     * @return
     */
    private ColumnField getAliasField(String alias) {
        Objects.requireNonNull(alias);
        Set<String> aliases = new HashSet<>();
        int nodeIdx = 0;
        for (int inputOrdinal = 0; inputOrdinal < size(); ++inputOrdinal) {
            List<RelNode> inputQueue = Lists.newArrayList(peek(inputOrdinal));
            while (!inputQueue.isEmpty()) {
                RelNode cur = inputQueue.remove(0);
                List<RelDataTypeField> fields = cur.getRowType().getFieldList();
                // to support `head` in gremlin
                if (nodeIdx++ == 0 && alias == AliasInference.DEFAULT_NAME && fields.size() == 1) {
                    return new ColumnField(
                            AliasInference.DEFAULT_COLUMN_ID,
                            new RelDataTypeFieldImpl(
                                    AliasInference.DEFAULT_NAME,
                                    AliasInference.DEFAULT_ID,
                                    fields.get(0).getType()));
                }
                for (RelDataTypeField field : fields) {
                    if (alias != AliasInference.DEFAULT_NAME && field.getName().equals(alias)) {
                        return new ColumnField(getColumnIndex(cur, field), field);
                    }
                    aliases.add(AliasInference.SIMPLE_NAME(field.getName()));
                }
                if (AliasInference.removeAlias(cur)) {
                    break;
                }
                inputQueue.addAll(cur.getInputs());
            }
        }
        throw new IllegalArgumentException(
                "{alias="
                        + AliasInference.SIMPLE_NAME(alias)
                        + "} "
                        + "not found; expected aliases are: "
                        + aliases);
    }

    private static class ColumnField extends Pair<Integer, RelDataTypeField> {
        public ColumnField(Integer left, RelDataTypeField right) {
            super(left, right);
        }
    }

    private int getColumnIndex(RelNode node, RelDataTypeField field) {
        Set<String> uniqueFieldNames = Sets.newHashSet();
        if (!visitField(node, field, uniqueFieldNames)) {
            throw new IllegalArgumentException("field " + field + " not found in node" + node);
        }
        return uniqueFieldNames.size();
    }

    // find column index of the target field in recursive way
    // i.e. (a)-[b]->(c) -> a:0, b:1, c:2
    private boolean visitField(
            RelNode topNode, RelDataTypeField targetField, Set<String> uniqueFieldNames) {
        if (!(AliasInference.removeAlias(topNode)
                || topNode instanceof Join
                || topNode instanceof AbstractLogicalMatch)) {
            for (RelNode child : topNode.getInputs()) {
                if (visitField(child, targetField, uniqueFieldNames)) {
                    return true;
                }
            }
        }
        List<RelDataTypeField> fields = topNode.getRowType().getFieldList();
        for (RelDataTypeField field : fields) {
            if (field.getName() != AliasInference.DEFAULT_NAME && field.equals(targetField)) {
                return true;
            } else if (field.getName() != AliasInference.DEFAULT_NAME
                    && !uniqueFieldNames.contains(field.getName())) {
                uniqueFieldNames.add(field.getName());
            }
        }
        return false;
    }

    /**
     * build complex expressions denoted by {@link org.apache.calcite.rex.RexCall} from the given parameters
     *
     * @param operator provides type checker and inference
     * @param operands
     * @return
     */
    @Override
    public RexNode call(SqlOperator operator, RexNode... operands) {
        return call_(operator, ImmutableList.copyOf(operands));
    }

    @Override
    public RexNode call(SqlOperator operator, Iterable<? extends RexNode> operands) {
        return call_(operator, ImmutableList.copyOf(operands));
    }

    private RexNode call_(SqlOperator operator, List<RexNode> operandList) {
        if (!isCurrentSupported(operator)) {
            throw new UnsupportedOperationException(
                    "operator " + operator.getKind().name() + " not supported");
        }
        RexCallBinding callBinding =
                new RexCallBinding(getTypeFactory(), operator, operandList, ImmutableList.of());
        // check count of operands, if fail throw exceptions
        operator.validRexOperands(callBinding.getOperandCount(), Litmus.THROW);
        // check type of each operand, if fail throw exceptions
        operator.checkOperandTypes(callBinding, true);
        // derive return type
        RelDataType returnType = operator.inferReturnType(callBinding);
        // derive unknown types of operands
        operandList = inferOperandTypes(operator, returnType, operandList);
        if (operator.getKind() == SqlKind.EXTRACT) {
            RexNode intervalOperand = operandList.get(0);
            if (intervalOperand instanceof RexLiteral
                    && ((RexLiteral) intervalOperand).isNull()
                    && intervalOperand.getType() instanceof IntervalSqlType) {
                IntervalSqlType intervalType = (IntervalSqlType) intervalOperand.getType();
                List<RexNode> newOperands = Lists.newArrayList();
                newOperands.add(
                        getRexBuilder()
                                .makeFlag(intervalType.getIntervalQualifier().getStartUnit()));
                newOperands.add(operandList.get(1));
                operandList = newOperands;
            }
        }
        final RexBuilder builder = cluster.getRexBuilder();
        return builder.makeCall(returnType, operator, operandList);
    }

    private List<RexNode> inferOperandTypes(
            SqlOperator operator, RelDataType returnType, List<RexNode> operandList) {
        if (operator.getOperandTypeInference() != null
                && operandList.stream()
                        .anyMatch((t) -> t.getType().getSqlTypeName() == SqlTypeName.UNKNOWN)) {
            RexCallBinding callBinding =
                    new RexCallBinding(getTypeFactory(), operator, operandList, ImmutableList.of());
            RelDataType[] newTypes = callBinding.collectOperandTypes().toArray(new RelDataType[0]);
            operator.getOperandTypeInference().inferOperandTypes(callBinding, returnType, newTypes);
            List<RexNode> typeInferredOperands = new ArrayList<>(operandList.size());
            GraphRexBuilder rexBuilder = (GraphRexBuilder) this.getRexBuilder();
            for (int i = 0; i < operandList.size(); ++i) {
                typeInferredOperands.add(
                        operandList
                                .get(i)
                                .accept(new RexNodeTypeRefresher(newTypes[i], rexBuilder)));
            }
            return typeInferredOperands;
        } else {
            return operandList;
        }
    }

    private boolean isCurrentSupported(SqlOperator operator) {
        SqlKind sqlKind = operator.getKind();
        return sqlKind.belongsTo(SqlKind.BINARY_ARITHMETIC)
                || sqlKind.belongsTo(SqlKind.COMPARISON)
                || sqlKind == SqlKind.AND
                || sqlKind == SqlKind.OR
                || sqlKind == SqlKind.DESCENDING
                || (sqlKind == SqlKind.OTHER_FUNCTION && operator.getName().equals("POWER"))
                || (sqlKind == SqlKind.MINUS_PREFIX)
                || (sqlKind == SqlKind.CASE)
                || (sqlKind == SqlKind.PROCEDURE_CALL)
                || (sqlKind == SqlKind.NOT)
<<<<<<< HEAD
                || sqlKind == SqlKind.EXTRACT;
=======
                || sqlKind == SqlKind.ARRAY_VALUE_CONSTRUCTOR;
>>>>>>> 2cb41ef4
    }

    @Override
    public GraphBuilder filter(RexNode... conditions) {
        return filter(ImmutableList.copyOf(conditions));
    }

    @Override
    public GraphBuilder filter(Iterable<? extends RexNode> conditions) {
        // make sure all conditions have the Boolean return type
        for (RexNode condition : conditions) {
            RelDataType type = condition.getType();
            if (!(type instanceof BasicSqlType) || type.getSqlTypeName() != SqlTypeName.BOOLEAN) {
                throw new IllegalArgumentException(
                        "filter condition "
                                + condition
                                + " should return Boolean value, but is "
                                + type);
            }
        }
        GraphBuilder builder = (GraphBuilder) super.filter(ImmutableSet.of(), conditions);
        // fuse filter with the previous table scan if meets the conditions
        Filter filter;
        AbstractBindableTableScan tableScan;
        if ((filter = topFilter()) != null && (tableScan = inputTableScan(filter)) != null) {
            RexNode condition = filter.getCondition();
            List<Integer> aliasIds =
                    condition.accept(
                            new RexVariableAliasCollector<>(true, RexGraphVariable::getAliasId));
            // fuze all conditions into table scan
            if (!aliasIds.isEmpty()
                    && ImmutableList.of(AliasInference.DEFAULT_ID, tableScan.getAliasId())
                            .containsAll(aliasIds)) {
                condition =
                        condition.accept(
                                new RexVariableAliasConverter(
                                        true,
                                        this,
                                        AliasInference.SIMPLE_NAME(AliasInference.DEFAULT_NAME),
                                        AliasInference.DEFAULT_ID));
                // add condition into table scan
                if (ObjectUtils.isEmpty(tableScan.getFilters())) {
                    tableScan.setFilters(ImmutableList.of(condition));
                } else {
                    ImmutableList.Builder listBuilder = new ImmutableList.Builder();
                    listBuilder.addAll(tableScan.getFilters()).add(condition);
                    tableScan.setFilters(
                            ImmutableList.of(
                                    RexUtil.composeConjunction(
                                            this.getRexBuilder(), listBuilder.build())));
                }
                // pop the filter from the inner stack
                replaceTop(tableScan);
            }
        }
        return builder;
    }

    // return the top node if its type is Filter, otherwise null
    private Filter topFilter() {
        if (this.size() > 0 && this.peek() instanceof Filter) {
            return (Filter) this.peek();
        } else {
            return null;
        }
    }

    // return the input node of the Filter if its type is TableScan, otherwise null
    private AbstractBindableTableScan inputTableScan(RelNode filter) {
        Objects.requireNonNull(filter);
        List<RelNode> inputs = filter.getInputs();
        if (inputs != null
                && inputs.size() == 1
                && inputs.get(0) instanceof AbstractBindableTableScan) {
            return (AbstractBindableTableScan) inputs.get(0);
        } else {
            return null;
        }
    }

    public GraphBuilder project(RexNode... nodes) {
        return project(ImmutableList.copyOf(nodes));
    }

    @Override
    public GraphBuilder project(Iterable<? extends RexNode> nodes) {
        return project(nodes, ImmutableList.of());
    }

    public GraphBuilder project(
            Iterable<? extends RexNode> nodes, Iterable<? extends @Nullable String> fieldNames) {
        return project(nodes, fieldNames, false);
    }

    @Override
    public GraphBuilder project(
            Iterable<? extends RexNode> nodes,
            Iterable<? extends @Nullable String> aliases,
            boolean isAppend) {
        RelNode input = requireNonNull(peek(), "frame stack is empty");
        Config config = Utils.getFieldValue(RelBuilder.class, this, "config");
        RexSimplify simplifier = Utils.getFieldValue(RelBuilder.class, this, "simplifier");

        List<RexNode> nodeList = Lists.newArrayList(nodes);
        List<@Nullable String> fieldNameList = Lists.newArrayList(aliases);

        // Simplify expressions.
        if (config.simplify()) {
            for (int i = 0; i < nodeList.size(); i++) {
                nodeList.set(i, simplifier.simplifyPreservingType(nodeList.get(i)));
            }
        }
        fieldNameList =
                AliasInference.inferProject(
                        nodeList,
                        fieldNameList,
                        AliasInference.getUniqueAliasList(input, isAppend));
        RelNode project =
                GraphLogicalProject.create(
                        (GraphOptCluster) getCluster(),
                        ImmutableList.of(),
                        input,
                        nodeList,
                        deriveType(nodeList, fieldNameList, input, isAppend),
                        isAppend);
        replaceTop(project);
        return this;
    }

    /**
     * derive {@code RelDataType} of project operators
     *
     * @param nodeList
     * @param aliasList
     * @param input
     * @param isAppend
     * @return
     */
    private RelDataType deriveType(
            List<RexNode> nodeList,
            List<String> aliasList,
            @Nullable RelNode input,
            boolean isAppend) {
        assert nodeList.size() == aliasList.size();
        List<RelDataTypeField> fields = Lists.newArrayList();
        for (int i = 0; i < aliasList.size(); ++i) {
            String aliasName = aliasList.get(i);
            fields.add(
                    new RelDataTypeFieldImpl(
                            aliasName, generateAliasId(aliasName), nodeList.get(i).getType()));
        }
        return new RelRecordType(StructKind.FULLY_QUALIFIED, fields);
    }

    // build group keys

    // global key, i.e. g.V().count()
    public GroupKey groupKey() {
        return groupKey_(ImmutableList.of(), ImmutableList.of());
    }

    @Override
    public GroupKey groupKey(RexNode... variables) {
        return groupKey_(ImmutableList.copyOf(variables), ImmutableList.of());
    }

    @Override
    public GroupKey groupKey(Iterable<? extends RexNode> variables) {
        return groupKey_(ImmutableList.copyOf(variables), ImmutableList.of());
    }

    public GroupKey groupKey(List<RexNode> variables, List<@Nullable String> aliases) {
        return groupKey_(variables, aliases);
    }

    /**
     * @param variables keys to group by, complex expressions (i.e. "a.age + 1") should be projected in advance
     * @param aliases
     * @return
     */
    private GroupKey groupKey_(List<RexNode> variables, List<@Nullable String> aliases) {
        return new GraphGroupKeys(variables, aliases);
    }

    // build aggregate functions

    /**
     * @param distinct
     * @param alias
     * @param operands keys to aggregate on, complex expressions (i.e. "a.age + 1") should be projected in advance
     * @return
     */
    public AggCall collect(boolean distinct, @Nullable String alias, RexNode... operands) {
        return aggregateCall(
                GraphStdOperatorTable.COLLECT,
                distinct,
                false,
                false,
                null,
                null,
                ImmutableList.of(),
                alias,
                ImmutableList.copyOf(operands));
    }

    public AggCall collect(
            boolean distinct, @Nullable String alias, Iterable<? extends RexNode> operands) {
        return aggregateCall(
                GraphStdOperatorTable.COLLECT,
                distinct,
                false,
                false,
                null,
                null,
                ImmutableList.of(),
                alias,
                ImmutableList.copyOf(operands));
    }

    public AggCall collect(RexNode... operands) {
        return collect(false, null, operands);
    }

    public AggCall collect(Iterable<? extends RexNode> operands) {
        return collect(false, null, operands);
    }

    @Override
    protected AggCall aggregateCall(
            SqlAggFunction aggFunction,
            boolean distinct,
            boolean approximate,
            boolean ignoreNulls,
            @Nullable RexNode filter,
            @Nullable ImmutableList<RexNode> distinctKeys,
            ImmutableList<RexNode> orderKeys,
            @Nullable String alias,
            ImmutableList<RexNode> operands) {
        // if operands of the aggregate call is empty, set a variable with (alias = null) by default
        return new GraphAggCall(
                        getCluster(),
                        aggFunction,
                        ObjectUtils.isNotEmpty(operands)
                                ? operands
                                : ImmutableList.of(this.variable((String) null)))
                .as(alias)
                .distinct(distinct);
    }

    @Override
    public GraphBuilder aggregate(GroupKey groupKey, Iterable<AggCall> aggCalls) {
        Objects.requireNonNull(groupKey);
        Objects.requireNonNull(aggCalls);

        RelNode input = requireNonNull(peek(), "frame stack is empty");

        Registrar registrar = new Registrar(this, input, true);
        List<RexNode> registerKeys =
                registrar.registerExpressions(((GraphGroupKeys) groupKey).getVariables());

        List<List<RexNode>> registerCallsList = new ArrayList<>();
        for (AggCall call : aggCalls) {
            registerCallsList.add(
                    registrar.registerExpressions(((GraphAggCall) call).getOperands()));
        }

        List<GraphAggCall> aggCallList = new ArrayList<>();
        // need to project in advance
        if (!registrar.getExtraNodes().isEmpty()) {
            project(registrar.getExtraNodes(), registrar.getExtraAliases(), registrar.isAppend());
            RexTmpVariableConverter converter = new RexTmpVariableConverter(true, this);
            groupKey =
                    new GraphGroupKeys(
                            registerKeys.stream()
                                    .map(k -> k.accept(converter))
                                    .collect(Collectors.toList()),
                            ((GraphGroupKeys) groupKey).getAliases());
            int i = 0;
            for (AggCall call : aggCalls) {
                GraphAggCall call1 = (GraphAggCall) call;
                aggCallList.add(
                        new GraphAggCall(
                                        call1.getCluster(),
                                        call1.getAggFunction(),
                                        registerCallsList.get(i).stream()
                                                .map(k -> k.accept(converter))
                                                .collect(Collectors.toList()))
                                .as(call1.getAlias())
                                .distinct(call1.isDistinct()));
                ++i;
            }
            input = requireNonNull(peek(), "frame stack is empty");
        } else {
            for (AggCall aggCall : aggCalls) {
                aggCallList.add((GraphAggCall) aggCall);
            }
        }
        RelNode aggregate =
                GraphLogicalAggregate.create(
                        (GraphOptCluster) this.getCluster(),
                        ImmutableList.of(),
                        input,
                        (GraphGroupKeys) groupKey,
                        aggCallList);
        replaceTop(aggregate);
        return this;
    }

    /**
     * build algebra structures for order or limit
     *
     * @param offsetNode
     * @param fetchNode
     * @param nodes build limit() if empty
     * @return
     */
    @Override
    public GraphBuilder sortLimit(
            @Nullable RexNode offsetNode,
            @Nullable RexNode fetchNode,
            Iterable<? extends RexNode> nodes) {
        if (offsetNode != null && !(offsetNode instanceof RexLiteral)) {
            throw new IllegalArgumentException("OFFSET node must be RexLiteral");
        }
        if (offsetNode != null && !(offsetNode instanceof RexLiteral)) {
            throw new IllegalArgumentException("FETCH node must be RexLiteral");
        }

        RelNode input = requireNonNull(peek(), "frame stack is empty");

        List<RelDataTypeField> originalFields = input.getRowType().getFieldList();

        Registrar registrar = new Registrar(this, input, true);
        List<RexNode> registerNodes = registrar.registerExpressions(ImmutableList.copyOf(nodes));

        // expressions need to be projected in advance
        if (!registrar.getExtraNodes().isEmpty()) {
            project(registrar.getExtraNodes(), registrar.getExtraAliases(), registrar.isAppend());
            RexTmpVariableConverter converter = new RexTmpVariableConverter(true, this);
            registerNodes =
                    registerNodes.stream()
                            .map(k -> k.accept(converter))
                            .collect(Collectors.toList());
            input = requireNonNull(peek(), "frame stack is empty");
        }

        List<RelFieldCollation> fieldCollations = fieldCollations(registerNodes);
        Config config = Utils.getFieldValue(RelBuilder.class, this, "config");

        // limit 0 -> return empty value
        if ((fetchNode != null && RexLiteral.intValue(fetchNode) == 0) && config.simplifyLimit()) {
            return (GraphBuilder) empty();
        }

        // output all results without any order -> skip
        if (offsetNode == null && fetchNode == null && fieldCollations.isEmpty()) {
            return this; // sort is trivial
        }
        // sortLimit is actually limit if collations are empty
        if (fieldCollations.isEmpty()) {
            // fuse limit with the previous sort operator
            // order + limit -> topK
            if (input instanceof Sort) {
                Sort sort2 = (Sort) input;
                // output all results without any limitations
                if (sort2.offset == null && sort2.fetch == null) {
                    RelNode sort =
                            GraphLogicalSort.create(
                                    sort2.getInput(), sort2.collation, offsetNode, fetchNode);
                    replaceTop(sort);
                    return this;
                }
            }
            // order + project + limit -> topK + project
            if (input instanceof Project) {
                Project project = (Project) input;
                if (project.getInput() instanceof Sort) {
                    Sort sort2 = (Sort) project.getInput();
                    if (sort2.offset == null && sort2.fetch == null) {
                        RelNode sort =
                                GraphLogicalSort.create(
                                        sort2.getInput(), sort2.collation, offsetNode, fetchNode);
                        replaceTop(
                                GraphLogicalProject.create(
                                        (GraphOptCluster) project.getCluster(),
                                        project.getHints(),
                                        sort,
                                        project.getProjects(),
                                        project.getRowType(),
                                        ((GraphLogicalProject) project).isAppend()));
                        return this;
                    }
                }
            }
        }
        RelNode sort =
                GraphLogicalSort.create(
                        input, GraphRelCollations.of(fieldCollations), offsetNode, fetchNode);
        replaceTop(sort);
        // to remove the extra columns we have added
        if (!registrar.getExtraAliases().isEmpty()) {
            List<RexNode> originalExprs = new ArrayList<>();
            List<String> originalAliases = new ArrayList<>();
            for (RelDataTypeField field : originalFields) {
                originalExprs.add(variable(field.getName()));
                originalAliases.add(field.getName());
            }
            project(originalExprs, originalAliases, false);
        }
        return this;
    }

    @Override
    public RelBuilder join(
            JoinRelType joinType, RexNode condition, Set<CorrelationId> variablesSet) {
        Join join = (Join) super.join(joinType, condition, variablesSet).peek();
        Utils.setFieldValue(AbstractRelNode.class, join, "rowType", reorgAliasId(join));
        return this;
    }

    @Override
    public RelBuilder antiJoin(Iterable<? extends RexNode> conditions) {
        Join join = (Join) super.antiJoin(conditions).peek();
        Utils.setFieldValue(AbstractRelNode.class, join, "rowType", reorgAliasId(join));
        return this;
    }

    /**
     * in the official implementation of {@code join}, the aliasId in rowType actually represents the columnId, but we need to preserve the original aliasId before the {@code join}
     * @param join
     * @return
     */
    private RelDataType reorgAliasId(Join join) {
        RelDataType originalType = join.getRowType();
        RelDataType leftType = join.getLeft().getRowType();
        RelDataType rightType = join.getRight().getRowType();
        List<RelDataTypeField> newFields =
                originalType.getFieldList().stream()
                        .map(
                                k -> {
                                    if (k.getIndex() < leftType.getFieldCount()) {
                                        RelDataTypeField leftField =
                                                leftType.getFieldList().get(k.getIndex());
                                        return new RelDataTypeFieldImpl(
                                                k.getName(), leftField.getIndex(), k.getType());
                                    } else {
                                        RelDataTypeField rightField =
                                                rightType
                                                        .getFieldList()
                                                        .get(
                                                                k.getIndex()
                                                                        - leftType.getFieldCount());
                                        return new RelDataTypeFieldImpl(
                                                k.getName(), rightField.getIndex(), k.getType());
                                    }
                                })
                        .collect(Collectors.toList());
        return new RelRecordType(StructKind.FULLY_QUALIFIED, newFields);
    }

    @Override
    public RexLiteral literal(@Nullable Object value) {
        final RexBuilder rexBuilder = cluster.getRexBuilder();
        if (value == null) {
            final RelDataType type = getTypeFactory().createSqlType(SqlTypeName.NULL);
            return rexBuilder.makeNullLiteral(type);
        } else if (value instanceof Boolean) {
            return rexBuilder.makeLiteral((Boolean) value);
        } else if (value instanceof BigDecimal) {
            return rexBuilder.makeExactLiteral((BigDecimal) value);
        } else if (value instanceof Float || value instanceof Double) {
            return rexBuilder.makeApproxLiteral(BigDecimal.valueOf(((Number) value).doubleValue()));
        } else if (value instanceof Integer) {
            return rexBuilder.makeExactLiteral(BigDecimal.valueOf(((Number) value).longValue()));
        } else if (value instanceof Long) { // convert long to BIGINT, i.e. 2l
            return rexBuilder.makeBigintLiteral(BigDecimal.valueOf(((Number) value).longValue()));
        } else if (value instanceof String) {
            return rexBuilder.makeLiteral((String) value);
        } else if (value instanceof Enum) {
            return rexBuilder.makeLiteral(
                    value, getTypeFactory().createSqlType(SqlTypeName.SYMBOL));
        } else {
            throw new IllegalArgumentException(
                    "cannot convert " + value + " (" + value.getClass() + ") to a constant");
        }
    }

    /**
     * create a list of {@code RelFieldCollation} by order keys
     *
     * @param nodes keys to order by
     * @return
     */
    private List<RelFieldCollation> fieldCollations(Iterable<? extends RexNode> nodes) {
        Objects.requireNonNull(nodes);
        Iterator<? extends RexNode> iterator = nodes.iterator();
        List<RelFieldCollation> collations = new ArrayList<>();
        while (iterator.hasNext()) {
            collations.add(fieldCollation(iterator.next(), RelFieldCollation.Direction.ASCENDING));
        }
        return collations;
    }

    /**
     * create {@code RelFieldCollation} for each order key
     *
     * @param node
     * @param direction
     * @return
     */
    private RelFieldCollation fieldCollation(RexNode node, RelFieldCollation.Direction direction) {
        if (node instanceof RexGraphVariable) {
            return new GraphFieldCollation((RexGraphVariable) node, direction);
        }
        switch (node.getKind()) {
            case DESCENDING:
                return fieldCollation(
                        ((RexCall) node).getOperands().get(0),
                        RelFieldCollation.Direction.DESCENDING);
            default:
                throw new UnsupportedOperationException(
                        "type " + node.getType() + " can not be converted to collation");
        }
    }

    protected void pop() {
        this.build();
    }

    protected void replaceTop(RelNode node) {
        pop();
        push(node);
    }

    @Override
    public RexNode equals(RexNode operand0, RexNode operand1) {
        return this.call(GraphStdOperatorTable.EQUALS, operand0, operand1);
    }

    /**
     * {@code FilterIntoJoinRule} will put a new project on top of the join, but it is not necessary and will lead to extra cost, here we override it and do nothing to skip the extra project
     * @param castRowType
     * @param rename
     * @return
     */
    @Override
    public RelBuilder convert(RelDataType castRowType, boolean rename) {
        // do nothing
        return this;
    }
}<|MERGE_RESOLUTION|>--- conflicted
+++ resolved
@@ -634,11 +634,8 @@
                 || (sqlKind == SqlKind.CASE)
                 || (sqlKind == SqlKind.PROCEDURE_CALL)
                 || (sqlKind == SqlKind.NOT)
-<<<<<<< HEAD
+                || sqlKind == SqlKind.ARRAY_VALUE_CONSTRUCTOR
                 || sqlKind == SqlKind.EXTRACT;
-=======
-                || sqlKind == SqlKind.ARRAY_VALUE_CONSTRUCTOR;
->>>>>>> 2cb41ef4
     }
 
     @Override
