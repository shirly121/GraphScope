/*
 * Copyright 2020 Alibaba Group Holding Limited.
 *
 * Licensed under the Apache License, Version 2.0 (the "License");
 * you may not use this file except in compliance with the License.
 * You may obtain a copy of the License at
 *
 * https://github.com/apache/calcite/blob/main/core/src/main/java/org/apache/calcite/tools/RelBuilder.java
 *
 * Unless required by applicable law or agreed to in writing, software
 * distributed under the License is distributed on an "AS IS" BASIS,
 * WITHOUT WARRANTIES OR CONDITIONS OF ANY KIND, either express or implied.
 * See the License for the specific language governing permissions and
 * limitations under the License.
 */

package com.alibaba.graphscope.common.ir.tools;

import static java.util.Objects.requireNonNull;

import com.alibaba.graphscope.common.ir.meta.schema.GraphOptSchema;
import com.alibaba.graphscope.common.ir.meta.schema.StatisticSchema;
import com.alibaba.graphscope.common.ir.rel.GraphLogicalAggregate;
import com.alibaba.graphscope.common.ir.rel.GraphLogicalProject;
import com.alibaba.graphscope.common.ir.rel.GraphLogicalSort;
import com.alibaba.graphscope.common.ir.rel.graph.*;
import com.alibaba.graphscope.common.ir.rel.graph.match.AbstractLogicalMatch;
import com.alibaba.graphscope.common.ir.rel.graph.match.GraphLogicalMultiMatch;
import com.alibaba.graphscope.common.ir.rel.graph.match.GraphLogicalSingleMatch;
import com.alibaba.graphscope.common.ir.rel.type.TableConfig;
import com.alibaba.graphscope.common.ir.rel.type.group.GraphAggCall;
import com.alibaba.graphscope.common.ir.rel.type.group.GraphGroupKeys;
import com.alibaba.graphscope.common.ir.rel.type.order.GraphFieldCollation;
import com.alibaba.graphscope.common.ir.rel.type.order.GraphRelCollations;
import com.alibaba.graphscope.common.ir.rex.*;
import com.alibaba.graphscope.common.ir.rex.RexCallBinding;
import com.alibaba.graphscope.common.ir.tools.config.*;
import com.alibaba.graphscope.common.ir.type.GraphNameOrId;
import com.alibaba.graphscope.common.ir.type.GraphPathType;
import com.alibaba.graphscope.common.ir.type.GraphProperty;
import com.alibaba.graphscope.common.ir.type.GraphSchemaType;
import com.alibaba.graphscope.gremlin.Utils;
import com.google.common.collect.ImmutableList;
import com.google.common.collect.ImmutableSet;
import com.google.common.collect.Lists;
import com.google.common.collect.Sets;

import org.apache.calcite.plan.*;
import org.apache.calcite.rel.AbstractRelNode;
import org.apache.calcite.rel.RelFieldCollation;
import org.apache.calcite.rel.RelNode;
import org.apache.calcite.rel.core.*;
import org.apache.calcite.rel.type.*;
import org.apache.calcite.rex.*;
import org.apache.calcite.sql.SqlAggFunction;
import org.apache.calcite.sql.SqlKind;
import org.apache.calcite.sql.SqlOperator;
import org.apache.calcite.sql.type.BasicSqlType;
import org.apache.calcite.sql.type.IntervalSqlType;
import org.apache.calcite.sql.type.SqlTypeName;
import org.apache.calcite.tools.RelBuilder;
import org.apache.calcite.util.Litmus;
import org.apache.calcite.util.Pair;
import org.apache.commons.lang3.ObjectUtils;
import org.checkerframework.checker.nullness.qual.Nullable;

import java.math.BigDecimal;
import java.util.*;
import java.util.stream.Collectors;

/**
 * Integrate interfaces to build algebra structures,
 * including {@link RexNode} for expressions and {@link RelNode} for operators
 */
public class GraphBuilder extends RelBuilder {
    /**
     * @param context      not used currently
     * @param cluster      get {@link org.apache.calcite.rex.RexBuilder} (to build {@code RexNode})
     *                     and other global resources (not used currently) from it
     * @param relOptSchema get graph schema from it
     */
    protected GraphBuilder(
            @Nullable Context context, GraphOptCluster cluster, RelOptSchema relOptSchema) {
        super(context, cluster, relOptSchema);
        Utils.setFieldValue(
                RelBuilder.class,
                this,
                "simplifier",
                new GraphRexSimplify(
                        cluster.getRexBuilder(), RelOptPredicateList.EMPTY, RexUtil.EXECUTOR));
    }

    /**
     * @param context
     * @param cluster
     * @param relOptSchema
     * @return
     */
    public static GraphBuilder create(
            @Nullable Context context, GraphOptCluster cluster, RelOptSchema relOptSchema) {
        return new GraphBuilder(context, cluster, relOptSchema);
    }

    /**
     * validate and build an algebra structure of {@code GraphLogicalSource}.
     *
     * how to validate:
     * 1. validate the existence of the given labels in config,
     * if exist then derive the {@code GraphSchemaType} of the given labels and keep the type in {@link RelNode#getRowType()},
     * otherwise throw exceptions
     *
     * 2. validate the existence of the given alias in config, if exist throw exceptions
     *
     * @param config
     * @return
     */
    public GraphBuilder source(SourceConfig config) {
        String aliasName = AliasInference.inferDefault(config.getAlias(), new HashSet<>());
        RelNode source =
                GraphLogicalSource.create(
                        (GraphOptCluster) cluster,
                        ImmutableList.of(),
                        config.getOpt(),
                        getTableConfig(config.getLabels(), config.getOpt()),
                        aliasName);
        push(source);
        return this;
    }

    /**
     * validate and build an algebra structure of {@code GraphLogicalExpand}
     *
     * @param config
     * @return
     */
    public GraphBuilder expand(ExpandConfig config) {
        RelNode input = requireNonNull(peek(), "frame stack is empty");
        RelNode expand =
                GraphLogicalExpand.create(
                        (GraphOptCluster) cluster,
                        ImmutableList.of(),
                        input,
                        config.getOpt(),
                        getTableConfig(config.getLabels(), GraphOpt.Source.EDGE),
                        config.getAlias());
        replaceTop(expand);
        return this;
    }

    /**
     * validate and build an algebra structure of {@code GraphLogicalGetV}
     *
     * @param config
     * @return
     */
    public GraphBuilder getV(GetVConfig config) {
        RelNode input = requireNonNull(peek(), "frame stack is empty");
        RelNode getV =
                GraphLogicalGetV.create(
                        (GraphOptCluster) cluster,
                        ImmutableList.of(),
                        input,
                        config.getOpt(),
                        getTableConfig(config.getLabels(), GraphOpt.Source.VERTEX),
                        config.getAlias());
        replaceTop(getV);
        return this;
    }

    /**
     * build an algebra structure of {@code GraphLogicalPathExpand}
     *
     * @param pxdConfig
     * @return
     */
    public GraphBuilder pathExpand(PathExpandConfig pxdConfig) {
        RelNode input = requireNonNull(peek(), "frame stack is empty");

        RexNode offsetNode = pxdConfig.getOffset() <= 0 ? null : literal(pxdConfig.getOffset());
        RexNode fetchNode = pxdConfig.getFetch() < 0 ? null : literal(pxdConfig.getFetch());

        Config config = Utils.getFieldValue(RelBuilder.class, this, "config");
        // fetch == 0 -> return empty value
        if ((fetchNode != null && RexLiteral.intValue(fetchNode) == 0) && config.simplifyLimit()) {
            return (GraphBuilder) empty();
        }

        RelNode expand = Objects.requireNonNull(pxdConfig.getExpand());
        RelNode getV = Objects.requireNonNull(pxdConfig.getGetV());
        RelNode pathExpand =
                GraphLogicalPathExpand.create(
                        (GraphOptCluster) cluster,
                        ImmutableList.of(),
                        input,
                        expand,
                        getV,
                        offsetNode,
                        fetchNode,
                        pxdConfig.getResultOpt(),
                        pxdConfig.getPathOpt(),
                        pxdConfig.getAlias());
        replaceTop(pathExpand);
        return this;
    }

    /**
     * convert user-given config to {@code TableConfig},
     * derive all table types (labels with properties) depending on the user given labels
     *
     * @param labelConfig
     * @return
     */
    public TableConfig getTableConfig(LabelConfig labelConfig, GraphOpt.Source opt) {
        List<RelOptTable> relOptTables = new ArrayList<>();
        if (!labelConfig.isAll()) {
            ObjectUtils.requireNonEmpty(labelConfig.getLabels());
            for (String label : labelConfig.getLabels()) {
                relOptTables.add(relOptSchema.getTableForMember(ImmutableList.of(label)));
            }
        } else if (relOptSchema instanceof GraphOptSchema) { // get all labels
            List<List<String>> allLabels =
                    getTableNames(opt, ((GraphOptSchema) relOptSchema).getRootSchema());
            for (List<String> label : allLabels) {
                relOptTables.add(relOptSchema.getTableForMember(label));
            }
        } else {
            throw new IllegalArgumentException(
                    "cannot infer label types from the query given config");
        }
        return new TableConfig(relOptTables).isAll(labelConfig.isAll());
    }

    /**
     * get all table names for a specific {@code opt} to handle fuzzy conditions, i.e. g.V()
     * @param opt
     * @return
     */
    private List<List<String>> getTableNames(GraphOpt.Source opt, StatisticSchema rootSchema) {
        switch (opt) {
            case VERTEX:
                return rootSchema.getVertexList().stream()
                        .map(k -> ImmutableList.of(k.getLabel()))
                        .collect(Collectors.toList());
            case EDGE:
            default:
                return rootSchema.getEdgeList().stream()
                        .map(k -> ImmutableList.of(k.getLabel()))
                        .collect(Collectors.toList());
        }
    }

    /** f
     * generate a new alias id for the given alias name
     *
     * @param alias
     * @return
     */
    private int generateAliasId(@Nullable String alias) {
        RelOptCluster cluster = getCluster();
        return ((GraphOptCluster) cluster).getIdGenerator().generate(alias);
    }

    /**
     * validate and build an algebra structure of {@code GraphLogicalSingleMatch}
     * which wrappers all graph operators in one sentence.
     *
     * how to validate:
     * check the graph pattern (lookup from the graph schema and check whether the links are all valid)
     * denoted by each sentence one by one.
     *
     * @param single single sentence
     * @param opt anti or optional
     */
    public GraphBuilder match(RelNode single, GraphOpt.Match opt) {
        RelNode input = size() > 0 ? peek() : null;
        // unwrap match if there is only one source operator in the sentence
        RelNode match =
                (single.getInputs().isEmpty() && single instanceof GraphLogicalSource)
                        ? single
                        : GraphLogicalSingleMatch.create(
                                (GraphOptCluster) cluster,
                                null,
                                null,
                                single,
                                (input == null) ? opt : GraphOpt.Match.INNER);
        if (input == null) {
            push(match);
        } else {
            push(match).join(getJoinRelType(opt), getJoinCondition(input, match));
        }
        return this;
    }

    /**
     * validate and build an algebra structure of {@code GraphLogicalMultiMatch}
     * which wrappers all graph operators in multiple sentences (multiple sentences are inner join).
     *
     * how to validate:
     * check the graph pattern (lookup from the graph schema and check whether the links are all valid)
     * denoted by each sentence one by one.
     *
     * @return
     */
    public GraphBuilder match(RelNode first, Iterable<? extends RelNode> others) {
        RelNode input = size() > 0 ? peek() : null;
        RelNode match =
                GraphLogicalMultiMatch.create(
                        (GraphOptCluster) cluster,
                        null,
                        input,
                        first,
                        ImmutableList.copyOf(others));
        if (size() > 0) pop();
        push(match);
        return this;
    }

    public RexNode getJoinCondition(RelNode first, RelNode second) {
        List<RexNode> conditions = Lists.newArrayList();
        List<RelDataTypeField> firstFields =
                com.alibaba.graphscope.common.ir.tools.Utils.getOutputType(first).getFieldList();
        List<RelDataTypeField> secondFields =
                com.alibaba.graphscope.common.ir.tools.Utils.getOutputType(second).getFieldList();
        for (RelDataTypeField firstField : firstFields) {
            for (RelDataTypeField secondField : secondFields) {
                if (isGraphElementTypeWithSameOpt(firstField.getType(), secondField.getType())
                        && firstField.getIndex() == secondField.getIndex()) {
                    RexGraphVariable leftKey =
                            RexGraphVariable.of(
                                    firstField.getIndex(),
                                    getColumnIndex(first, firstField),
                                    AliasInference.SIMPLE_NAME(firstField.getName()),
                                    firstField.getType());
                    RexGraphVariable rightKey =
                            RexGraphVariable.of(
                                    secondField.getIndex(),
                                    firstFields.size() + getColumnIndex(second, secondField),
                                    AliasInference.SIMPLE_NAME(secondField.getName()),
                                    secondField.getType());
                    conditions.add(equals(leftKey, rightKey));
                }
            }
        }
        return and(conditions);
    }

    private boolean isGraphElementTypeWithSameOpt(RelDataType first, RelDataType second) {
        return first instanceof GraphSchemaType
                && second instanceof GraphSchemaType
                && ((GraphSchemaType) first).getScanOpt()
                        == ((GraphSchemaType) second).getScanOpt();
    }

    private JoinRelType getJoinRelType(GraphOpt.Match opt) {
        switch (opt) {
            case OPTIONAL:
                return JoinRelType.LEFT;
            case ANTI:
                return JoinRelType.ANTI;
            default:
                return JoinRelType.INNER;
        }
    }

    /**
     * validate and build {@link RexGraphVariable} from a given alias (i.e. "a")
     *
     * @param alias
     * @return
     */
    public RexGraphVariable variable(@Nullable String alias) {
        alias = (alias == null) ? AliasInference.DEFAULT_NAME : alias;
        ColumnField columnField = getAliasField(alias);
        RelDataTypeField aliasField = columnField.right;
        return RexGraphVariable.of(
                aliasField.getIndex(),
                columnField.left,
                AliasInference.SIMPLE_NAME(alias),
                aliasField.getType());
    }

    /**
     * validate and build {@link RexGraphVariable} from a given variable containing fieldName (i.e. "a.name" or "name")
     *
     * @param alias
     * @param property
     * @return
     */
    public RexGraphVariable variable(@Nullable String alias, String property) {
        alias = (alias == null) ? AliasInference.DEFAULT_NAME : alias;
        Objects.requireNonNull(property);
        String varName = AliasInference.SIMPLE_NAME(alias) + AliasInference.DELIMITER + property;
        ColumnField columnField = getAliasField(alias);
        RelDataTypeField aliasField = columnField.right;
        if (property.equals(GraphProperty.LEN_KEY)) {
            if (!(aliasField.getType() instanceof GraphPathType)) {
                throw new ClassCastException(
                        "cannot get property='len' from type class ["
                                + aliasField.getType().getClass()
                                + "], should be ["
                                + GraphPathType.class
                                + "]");
            } else {
                return RexGraphVariable.of(
                        aliasField.getIndex(),
                        new GraphProperty(GraphProperty.Opt.LEN),
                        columnField.left,
                        varName,
                        getTypeFactory().createSqlType(SqlTypeName.INTEGER));
            }
        }
        if (!(aliasField.getType() instanceof GraphSchemaType)) {
            throw new ClassCastException(
                    "cannot get property=['id', 'label', 'all', 'key'] from type class ["
                            + aliasField.getType().getClass()
                            + "], should be ["
                            + GraphSchemaType.class
                            + "]");
        }
        if (property.equals(GraphProperty.LABEL_KEY)) {
            return RexGraphVariable.of(
                    aliasField.getIndex(),
                    new GraphProperty(GraphProperty.Opt.LABEL),
                    columnField.left,
                    varName,
                    getTypeFactory().createSqlType(SqlTypeName.CHAR));
        } else if (property.equals(GraphProperty.ID_KEY)) {
            return RexGraphVariable.of(
                    aliasField.getIndex(),
                    new GraphProperty(GraphProperty.Opt.ID),
                    columnField.left,
                    varName,
                    getTypeFactory().createSqlType(SqlTypeName.BIGINT));
        } else if (property.equals(GraphProperty.ALL_KEY)) {
            return RexGraphVariable.of(
                    aliasField.getIndex(),
                    new GraphProperty(GraphProperty.Opt.ALL),
                    columnField.left,
                    varName,
                    getTypeFactory().createSqlType(SqlTypeName.ANY));
        }
        GraphSchemaType graphType = (GraphSchemaType) aliasField.getType();
        List<String> properties = new ArrayList<>();
        boolean isColumnId =
                (relOptSchema instanceof GraphOptSchema)
                        ? ((GraphOptSchema) relOptSchema).getRootSchema().isColumnId()
                        : false;
        for (RelDataTypeField pField : graphType.getFieldList()) {
            if (pField.getName().equals(property)) {
                return RexGraphVariable.of(
                        aliasField.getIndex(),
                        isColumnId
                                ? new GraphProperty(new GraphNameOrId(pField.getIndex()))
                                : new GraphProperty(new GraphNameOrId(pField.getName())),
                        columnField.left,
                        varName,
                        pField.getType());
            }
            properties.add(pField.getName());
        }
        throw new IllegalArgumentException(
                "{property="
                        + property
                        + "} "
                        + "not found; expected properties are: "
                        + properties);
    }

    /**
     * get {@code RelDataTypeField} by the given alias, for {@code RexGraphVariable} inference
     *
     * @param alias
     * @return
     */
    private ColumnField getAliasField(String alias) {
        Objects.requireNonNull(alias);
        Set<String> aliases = new HashSet<>();
        int nodeIdx = 0;
        for (int inputOrdinal = 0; inputOrdinal < size(); ++inputOrdinal) {
            List<RelNode> inputQueue = Lists.newArrayList(peek(inputOrdinal));
            while (!inputQueue.isEmpty()) {
                RelNode cur = inputQueue.remove(0);
                List<RelDataTypeField> fields = cur.getRowType().getFieldList();
                // to support `head` in gremlin
                if (nodeIdx++ == 0 && alias == AliasInference.DEFAULT_NAME && fields.size() == 1) {
                    return new ColumnField(
                            AliasInference.DEFAULT_COLUMN_ID,
                            new RelDataTypeFieldImpl(
                                    AliasInference.DEFAULT_NAME,
                                    AliasInference.DEFAULT_ID,
                                    fields.get(0).getType()));
                }
                for (RelDataTypeField field : fields) {
                    if (alias != AliasInference.DEFAULT_NAME && field.getName().equals(alias)) {
                        return new ColumnField(getColumnIndex(cur, field), field);
                    }
                    aliases.add(AliasInference.SIMPLE_NAME(field.getName()));
                }
                if (AliasInference.removeAlias(cur)) {
                    break;
                }
                inputQueue.addAll(cur.getInputs());
            }
        }
        throw new IllegalArgumentException(
                "{alias="
                        + AliasInference.SIMPLE_NAME(alias)
                        + "} "
                        + "not found; expected aliases are: "
                        + aliases);
    }

    private static class ColumnField extends Pair<Integer, RelDataTypeField> {
        public ColumnField(Integer left, RelDataTypeField right) {
            super(left, right);
        }
    }

    private int getColumnIndex(RelNode node, RelDataTypeField field) {
        Set<String> uniqueFieldNames = Sets.newHashSet();
        if (!visitField(node, field, uniqueFieldNames)) {
            throw new IllegalArgumentException("field " + field + " not found in node" + node);
        }
        return uniqueFieldNames.size();
    }

    // find column index of the target field in recursive way
    // i.e. (a)-[b]->(c) -> a:0, b:1, c:2
    private boolean visitField(
            RelNode topNode, RelDataTypeField targetField, Set<String> uniqueFieldNames) {
        if (!(AliasInference.removeAlias(topNode)
                || topNode instanceof Join
                || topNode instanceof AbstractLogicalMatch)) {
            for (RelNode child : topNode.getInputs()) {
                if (visitField(child, targetField, uniqueFieldNames)) {
                    return true;
                }
            }
        }
        List<RelDataTypeField> fields = topNode.getRowType().getFieldList();
        for (RelDataTypeField field : fields) {
            if (field.getName() != AliasInference.DEFAULT_NAME && field.equals(targetField)) {
                return true;
            } else if (field.getName() != AliasInference.DEFAULT_NAME
                    && !uniqueFieldNames.contains(field.getName())) {
                uniqueFieldNames.add(field.getName());
            }
        }
        return false;
    }

    /**
     * build complex expressions denoted by {@link org.apache.calcite.rex.RexCall} from the given parameters
     *
     * @param operator provides type checker and inference
     * @param operands
     * @return
     */
    @Override
    public RexNode call(SqlOperator operator, RexNode... operands) {
        return call_(operator, ImmutableList.copyOf(operands));
    }

    @Override
    public RexNode call(SqlOperator operator, Iterable<? extends RexNode> operands) {
        return call_(operator, ImmutableList.copyOf(operands));
    }

    private RexNode call_(SqlOperator operator, List<RexNode> operandList) {
        if (!isCurrentSupported(operator)) {
            throw new UnsupportedOperationException(
                    "operator " + operator.getKind().name() + " not supported");
        }
        RexCallBinding callBinding =
                new RexCallBinding(getTypeFactory(), operator, operandList, ImmutableList.of());
        // check count of operands, if fail throw exceptions
        operator.validRexOperands(callBinding.getOperandCount(), Litmus.THROW);
        // check type of each operand, if fail throw exceptions
        operator.checkOperandTypes(callBinding, true);
        // derive return type
        RelDataType returnType = operator.inferReturnType(callBinding);
        // derive unknown types of operands
        operandList = inferOperandTypes(operator, returnType, operandList);
        if (operator.getKind() == SqlKind.EXTRACT) {
            RexNode intervalOperand = operandList.get(0);
            if (intervalOperand instanceof RexLiteral
                    && ((RexLiteral) intervalOperand).isNull()
                    && intervalOperand.getType() instanceof IntervalSqlType) {
                IntervalSqlType intervalType = (IntervalSqlType) intervalOperand.getType();
                List<RexNode> newOperands = Lists.newArrayList();
                newOperands.add(
                        getRexBuilder()
                                .makeFlag(intervalType.getIntervalQualifier().getStartUnit()));
                newOperands.add(operandList.get(1));
                operandList = newOperands;
            }
        }
        final RexBuilder builder = cluster.getRexBuilder();
        return builder.makeCall(returnType, operator, operandList);
    }

    private List<RexNode> inferOperandTypes(
            SqlOperator operator, RelDataType returnType, List<RexNode> operandList) {
        if (operator.getOperandTypeInference() != null
                && operandList.stream()
                        .anyMatch((t) -> t.getType().getSqlTypeName() == SqlTypeName.UNKNOWN)) {
            RexCallBinding callBinding =
                    new RexCallBinding(getTypeFactory(), operator, operandList, ImmutableList.of());
            RelDataType[] newTypes = callBinding.collectOperandTypes().toArray(new RelDataType[0]);
            operator.getOperandTypeInference().inferOperandTypes(callBinding, returnType, newTypes);
            List<RexNode> typeInferredOperands = new ArrayList<>(operandList.size());
            GraphRexBuilder rexBuilder = (GraphRexBuilder) this.getRexBuilder();
            for (int i = 0; i < operandList.size(); ++i) {
                typeInferredOperands.add(
                        operandList
                                .get(i)
                                .accept(new RexNodeTypeRefresher(newTypes[i], rexBuilder)));
            }
            return typeInferredOperands;
        } else {
            return operandList;
        }
    }

    private boolean isCurrentSupported(SqlOperator operator) {
        SqlKind sqlKind = operator.getKind();
        return sqlKind.belongsTo(SqlKind.BINARY_ARITHMETIC)
                || sqlKind.belongsTo(SqlKind.COMPARISON)
                || sqlKind == SqlKind.AND
                || sqlKind == SqlKind.OR
                || sqlKind == SqlKind.DESCENDING
                || (sqlKind == SqlKind.OTHER_FUNCTION && operator.getName().equals("POWER"))
                || (sqlKind == SqlKind.MINUS_PREFIX)
                || (sqlKind == SqlKind.CASE)
                || (sqlKind == SqlKind.PROCEDURE_CALL)
<<<<<<< HEAD
                || (sqlKind == SqlKind.NOT)
                || sqlKind == SqlKind.IS_NULL
                || sqlKind == SqlKind.IS_NOT_NULL
                || sqlKind == SqlKind.ARRAY_VALUE_CONSTRUCTOR;
=======
                || sqlKind == SqlKind.EXTRACT;
>>>>>>> d82c3057
    }

    @Override
    public GraphBuilder filter(RexNode... conditions) {
        return filter(ImmutableList.copyOf(conditions));
    }

    @Override
    public GraphBuilder filter(Iterable<? extends RexNode> conditions) {
        // make sure all conditions have the Boolean return type
        for (RexNode condition : conditions) {
            RelDataType type = condition.getType();
            if (!(type instanceof BasicSqlType) || type.getSqlTypeName() != SqlTypeName.BOOLEAN) {
                throw new IllegalArgumentException(
                        "filter condition "
                                + condition
                                + " should return Boolean value, but is "
                                + type);
            }
        }
        GraphBuilder builder = (GraphBuilder) super.filter(ImmutableSet.of(), conditions);
        // fuse filter with the previous table scan if meets the conditions
        Filter filter;
        AbstractBindableTableScan tableScan;
        if ((filter = topFilter()) != null && (tableScan = inputTableScan(filter)) != null) {
            RexNode condition = filter.getCondition();
            List<Integer> aliasIds =
                    condition.accept(
                            new RexVariableAliasCollector<>(true, RexGraphVariable::getAliasId));
            // fuze all conditions into table scan
            if (!aliasIds.isEmpty()
                    && ImmutableList.of(AliasInference.DEFAULT_ID, tableScan.getAliasId())
                            .containsAll(aliasIds)) {
                condition =
                        condition.accept(
                                new RexVariableAliasConverter(
                                        true,
                                        this,
                                        AliasInference.SIMPLE_NAME(AliasInference.DEFAULT_NAME),
                                        AliasInference.DEFAULT_ID));
                // add condition into table scan
                if (ObjectUtils.isEmpty(tableScan.getFilters())) {
                    tableScan.setFilters(ImmutableList.of(condition));
                } else {
                    ImmutableList.Builder listBuilder = new ImmutableList.Builder();
                    listBuilder.addAll(tableScan.getFilters()).add(condition);
                    tableScan.setFilters(
                            ImmutableList.of(
                                    RexUtil.composeConjunction(
                                            this.getRexBuilder(), listBuilder.build())));
                }
                // pop the filter from the inner stack
                replaceTop(tableScan);
            }
        }
        return builder;
    }

    // return the top node if its type is Filter, otherwise null
    private Filter topFilter() {
        if (this.size() > 0 && this.peek() instanceof Filter) {
            return (Filter) this.peek();
        } else {
            return null;
        }
    }

    // return the input node of the Filter if its type is TableScan, otherwise null
    private AbstractBindableTableScan inputTableScan(RelNode filter) {
        Objects.requireNonNull(filter);
        List<RelNode> inputs = filter.getInputs();
        if (inputs != null
                && inputs.size() == 1
                && inputs.get(0) instanceof AbstractBindableTableScan) {
            return (AbstractBindableTableScan) inputs.get(0);
        } else {
            return null;
        }
    }

    public GraphBuilder project(RexNode... nodes) {
        return project(ImmutableList.copyOf(nodes));
    }

    @Override
    public GraphBuilder project(Iterable<? extends RexNode> nodes) {
        return project(nodes, ImmutableList.of());
    }

    public GraphBuilder project(
            Iterable<? extends RexNode> nodes, Iterable<? extends @Nullable String> fieldNames) {
        return project(nodes, fieldNames, false);
    }

    @Override
    public GraphBuilder project(
            Iterable<? extends RexNode> nodes,
            Iterable<? extends @Nullable String> aliases,
            boolean isAppend) {
        RelNode input = requireNonNull(peek(), "frame stack is empty");
        Config config = Utils.getFieldValue(RelBuilder.class, this, "config");
        RexSimplify simplifier = Utils.getFieldValue(RelBuilder.class, this, "simplifier");

        List<RexNode> nodeList = Lists.newArrayList(nodes);
        List<@Nullable String> fieldNameList = Lists.newArrayList(aliases);

        // Simplify expressions.
        if (config.simplify()) {
            for (int i = 0; i < nodeList.size(); i++) {
                nodeList.set(i, simplifier.simplifyPreservingType(nodeList.get(i)));
            }
        }
        fieldNameList =
                AliasInference.inferProject(
                        nodeList,
                        fieldNameList,
                        AliasInference.getUniqueAliasList(input, isAppend));
        RelNode project =
                GraphLogicalProject.create(
                        (GraphOptCluster) getCluster(),
                        ImmutableList.of(),
                        input,
                        nodeList,
                        deriveType(nodeList, fieldNameList, input, isAppend),
                        isAppend);
        replaceTop(project);
        return this;
    }

    /**
     * derive {@code RelDataType} of project operators
     *
     * @param nodeList
     * @param aliasList
     * @param input
     * @param isAppend
     * @return
     */
    private RelDataType deriveType(
            List<RexNode> nodeList,
            List<String> aliasList,
            @Nullable RelNode input,
            boolean isAppend) {
        assert nodeList.size() == aliasList.size();
        List<RelDataTypeField> fields = Lists.newArrayList();
        for (int i = 0; i < aliasList.size(); ++i) {
            String aliasName = aliasList.get(i);
            fields.add(
                    new RelDataTypeFieldImpl(
                            aliasName, generateAliasId(aliasName), nodeList.get(i).getType()));
        }
        return new RelRecordType(StructKind.FULLY_QUALIFIED, fields);
    }

    // build group keys

    // global key, i.e. g.V().count()
    public GroupKey groupKey() {
        return groupKey_(ImmutableList.of(), ImmutableList.of());
    }

    @Override
    public GroupKey groupKey(RexNode... variables) {
        return groupKey_(ImmutableList.copyOf(variables), ImmutableList.of());
    }

    @Override
    public GroupKey groupKey(Iterable<? extends RexNode> variables) {
        return groupKey_(ImmutableList.copyOf(variables), ImmutableList.of());
    }

    public GroupKey groupKey(List<RexNode> variables, List<@Nullable String> aliases) {
        return groupKey_(variables, aliases);
    }

    /**
     * @param variables keys to group by, complex expressions (i.e. "a.age + 1") should be projected in advance
     * @param aliases
     * @return
     */
    private GroupKey groupKey_(List<RexNode> variables, List<@Nullable String> aliases) {
        return new GraphGroupKeys(variables, aliases);
    }

    // build aggregate functions

    /**
     * @param distinct
     * @param alias
     * @param operands keys to aggregate on, complex expressions (i.e. "a.age + 1") should be projected in advance
     * @return
     */
    public AggCall collect(boolean distinct, @Nullable String alias, RexNode... operands) {
        return aggregateCall(
                GraphStdOperatorTable.COLLECT,
                distinct,
                false,
                false,
                null,
                null,
                ImmutableList.of(),
                alias,
                ImmutableList.copyOf(operands));
    }

    public AggCall collect(
            boolean distinct, @Nullable String alias, Iterable<? extends RexNode> operands) {
        return aggregateCall(
                GraphStdOperatorTable.COLLECT,
                distinct,
                false,
                false,
                null,
                null,
                ImmutableList.of(),
                alias,
                ImmutableList.copyOf(operands));
    }

    public AggCall collect(RexNode... operands) {
        return collect(false, null, operands);
    }

    public AggCall collect(Iterable<? extends RexNode> operands) {
        return collect(false, null, operands);
    }

    @Override
    protected AggCall aggregateCall(
            SqlAggFunction aggFunction,
            boolean distinct,
            boolean approximate,
            boolean ignoreNulls,
            @Nullable RexNode filter,
            @Nullable ImmutableList<RexNode> distinctKeys,
            ImmutableList<RexNode> orderKeys,
            @Nullable String alias,
            ImmutableList<RexNode> operands) {
        // if operands of the aggregate call is empty, set a variable with (alias = null) by default
        return new GraphAggCall(
                        getCluster(),
                        aggFunction,
                        ObjectUtils.isNotEmpty(operands)
                                ? operands
                                : ImmutableList.of(this.variable((String) null)))
                .as(alias)
                .distinct(distinct);
    }

    @Override
    public GraphBuilder aggregate(GroupKey groupKey, Iterable<AggCall> aggCalls) {
        Objects.requireNonNull(groupKey);
        Objects.requireNonNull(aggCalls);

        RelNode input = requireNonNull(peek(), "frame stack is empty");

        Registrar registrar = new Registrar(this, input, true);
        List<RexNode> registerKeys =
                registrar.registerExpressions(((GraphGroupKeys) groupKey).getVariables());

        List<List<RexNode>> registerCallsList = new ArrayList<>();
        for (AggCall call : aggCalls) {
            registerCallsList.add(
                    registrar.registerExpressions(((GraphAggCall) call).getOperands()));
        }

        List<GraphAggCall> aggCallList = new ArrayList<>();
        // need to project in advance
        if (!registrar.getExtraNodes().isEmpty()) {
            project(registrar.getExtraNodes(), registrar.getExtraAliases(), registrar.isAppend());
            RexTmpVariableConverter converter = new RexTmpVariableConverter(true, this);
            groupKey =
                    new GraphGroupKeys(
                            registerKeys.stream()
                                    .map(k -> k.accept(converter))
                                    .collect(Collectors.toList()),
                            ((GraphGroupKeys) groupKey).getAliases());
            int i = 0;
            for (AggCall call : aggCalls) {
                GraphAggCall call1 = (GraphAggCall) call;
                aggCallList.add(
                        new GraphAggCall(
                                        call1.getCluster(),
                                        call1.getAggFunction(),
                                        registerCallsList.get(i).stream()
                                                .map(k -> k.accept(converter))
                                                .collect(Collectors.toList()))
                                .as(call1.getAlias())
                                .distinct(call1.isDistinct()));
                ++i;
            }
            input = requireNonNull(peek(), "frame stack is empty");
        } else {
            for (AggCall aggCall : aggCalls) {
                aggCallList.add((GraphAggCall) aggCall);
            }
        }
        RelNode aggregate =
                GraphLogicalAggregate.create(
                        (GraphOptCluster) this.getCluster(),
                        ImmutableList.of(),
                        input,
                        (GraphGroupKeys) groupKey,
                        aggCallList);
        replaceTop(aggregate);
        return this;
    }

    /**
     * build algebra structures for order or limit
     *
     * @param offsetNode
     * @param fetchNode
     * @param nodes build limit() if empty
     * @return
     */
    @Override
    public GraphBuilder sortLimit(
            @Nullable RexNode offsetNode,
            @Nullable RexNode fetchNode,
            Iterable<? extends RexNode> nodes) {
        if (offsetNode != null && !(offsetNode instanceof RexLiteral)) {
            throw new IllegalArgumentException("OFFSET node must be RexLiteral");
        }
        if (offsetNode != null && !(offsetNode instanceof RexLiteral)) {
            throw new IllegalArgumentException("FETCH node must be RexLiteral");
        }

        RelNode input = requireNonNull(peek(), "frame stack is empty");

        List<RelDataTypeField> originalFields = input.getRowType().getFieldList();

        Registrar registrar = new Registrar(this, input, true);
        List<RexNode> registerNodes = registrar.registerExpressions(ImmutableList.copyOf(nodes));

        // expressions need to be projected in advance
        if (!registrar.getExtraNodes().isEmpty()) {
            project(registrar.getExtraNodes(), registrar.getExtraAliases(), registrar.isAppend());
            RexTmpVariableConverter converter = new RexTmpVariableConverter(true, this);
            registerNodes =
                    registerNodes.stream()
                            .map(k -> k.accept(converter))
                            .collect(Collectors.toList());
            input = requireNonNull(peek(), "frame stack is empty");
        }

        List<RelFieldCollation> fieldCollations = fieldCollations(registerNodes);
        Config config = Utils.getFieldValue(RelBuilder.class, this, "config");

        // limit 0 -> return empty value
        if ((fetchNode != null && RexLiteral.intValue(fetchNode) == 0) && config.simplifyLimit()) {
            return (GraphBuilder) empty();
        }

        // output all results without any order -> skip
        if (offsetNode == null && fetchNode == null && fieldCollations.isEmpty()) {
            return this; // sort is trivial
        }
        // sortLimit is actually limit if collations are empty
        if (fieldCollations.isEmpty()) {
            // fuse limit with the previous sort operator
            // order + limit -> topK
            if (input instanceof Sort) {
                Sort sort2 = (Sort) input;
                // output all results without any limitations
                if (sort2.offset == null && sort2.fetch == null) {
                    RelNode sort =
                            GraphLogicalSort.create(
                                    sort2.getInput(), sort2.collation, offsetNode, fetchNode);
                    replaceTop(sort);
                    return this;
                }
            }
            // order + project + limit -> topK + project
            if (input instanceof Project) {
                Project project = (Project) input;
                if (project.getInput() instanceof Sort) {
                    Sort sort2 = (Sort) project.getInput();
                    if (sort2.offset == null && sort2.fetch == null) {
                        RelNode sort =
                                GraphLogicalSort.create(
                                        sort2.getInput(), sort2.collation, offsetNode, fetchNode);
                        replaceTop(
                                GraphLogicalProject.create(
                                        (GraphOptCluster) project.getCluster(),
                                        project.getHints(),
                                        sort,
                                        project.getProjects(),
                                        project.getRowType(),
                                        ((GraphLogicalProject) project).isAppend()));
                        return this;
                    }
                }
            }
        }
        RelNode sort =
                GraphLogicalSort.create(
                        input, GraphRelCollations.of(fieldCollations), offsetNode, fetchNode);
        replaceTop(sort);
        // to remove the extra columns we have added
        if (!registrar.getExtraAliases().isEmpty()) {
            List<RexNode> originalExprs = new ArrayList<>();
            List<String> originalAliases = new ArrayList<>();
            for (RelDataTypeField field : originalFields) {
                originalExprs.add(variable(field.getName()));
                originalAliases.add(field.getName());
            }
            project(originalExprs, originalAliases, false);
        }
        return this;
    }

    @Override
    public RelBuilder join(
            JoinRelType joinType, RexNode condition, Set<CorrelationId> variablesSet) {
        Join join = (Join) super.join(joinType, condition, variablesSet).peek();
        Utils.setFieldValue(AbstractRelNode.class, join, "rowType", reorgAliasId(join));
        return this;
    }

    @Override
    public RelBuilder antiJoin(Iterable<? extends RexNode> conditions) {
        Join join = (Join) super.antiJoin(conditions).peek();
        Utils.setFieldValue(AbstractRelNode.class, join, "rowType", reorgAliasId(join));
        return this;
    }

    /**
     * in the official implementation of {@code join}, the aliasId in rowType actually represents the columnId, but we need to preserve the original aliasId before the {@code join}
     * @param join
     * @return
     */
    private RelDataType reorgAliasId(Join join) {
        RelDataType originalType = join.getRowType();
        RelDataType leftType = join.getLeft().getRowType();
        RelDataType rightType = join.getRight().getRowType();
        List<RelDataTypeField> newFields =
                originalType.getFieldList().stream()
                        .map(
                                k -> {
                                    if (k.getIndex() < leftType.getFieldCount()) {
                                        RelDataTypeField leftField =
                                                leftType.getFieldList().get(k.getIndex());
                                        return new RelDataTypeFieldImpl(
                                                k.getName(), leftField.getIndex(), k.getType());
                                    } else {
                                        RelDataTypeField rightField =
                                                rightType
                                                        .getFieldList()
                                                        .get(
                                                                k.getIndex()
                                                                        - leftType.getFieldCount());
                                        return new RelDataTypeFieldImpl(
                                                k.getName(), rightField.getIndex(), k.getType());
                                    }
                                })
                        .collect(Collectors.toList());
        return new RelRecordType(StructKind.FULLY_QUALIFIED, newFields);
    }

    @Override
    public RexLiteral literal(@Nullable Object value) {
        final RexBuilder rexBuilder = cluster.getRexBuilder();
        if (value == null) {
            final RelDataType type = getTypeFactory().createSqlType(SqlTypeName.NULL);
            return rexBuilder.makeNullLiteral(type);
        } else if (value instanceof Boolean) {
            return rexBuilder.makeLiteral((Boolean) value);
        } else if (value instanceof BigDecimal) {
            return rexBuilder.makeExactLiteral((BigDecimal) value);
        } else if (value instanceof Float || value instanceof Double) {
            return rexBuilder.makeApproxLiteral(BigDecimal.valueOf(((Number) value).doubleValue()));
        } else if (value instanceof Integer) {
            return rexBuilder.makeExactLiteral(BigDecimal.valueOf(((Number) value).longValue()));
        } else if (value instanceof Long) { // convert long to BIGINT, i.e. 2l
            return rexBuilder.makeBigintLiteral(BigDecimal.valueOf(((Number) value).longValue()));
        } else if (value instanceof String) {
            return rexBuilder.makeLiteral((String) value);
        } else if (value instanceof Enum) {
            return rexBuilder.makeLiteral(
                    value, getTypeFactory().createSqlType(SqlTypeName.SYMBOL));
        } else {
            throw new IllegalArgumentException(
                    "cannot convert " + value + " (" + value.getClass() + ") to a constant");
        }
    }

    /**
     * create a list of {@code RelFieldCollation} by order keys
     *
     * @param nodes keys to order by
     * @return
     */
    private List<RelFieldCollation> fieldCollations(Iterable<? extends RexNode> nodes) {
        Objects.requireNonNull(nodes);
        Iterator<? extends RexNode> iterator = nodes.iterator();
        List<RelFieldCollation> collations = new ArrayList<>();
        while (iterator.hasNext()) {
            collations.add(fieldCollation(iterator.next(), RelFieldCollation.Direction.ASCENDING));
        }
        return collations;
    }

    /**
     * create {@code RelFieldCollation} for each order key
     *
     * @param node
     * @param direction
     * @return
     */
    private RelFieldCollation fieldCollation(RexNode node, RelFieldCollation.Direction direction) {
        if (node instanceof RexGraphVariable) {
            return new GraphFieldCollation((RexGraphVariable) node, direction);
        }
        switch (node.getKind()) {
            case DESCENDING:
                return fieldCollation(
                        ((RexCall) node).getOperands().get(0),
                        RelFieldCollation.Direction.DESCENDING);
            default:
                throw new UnsupportedOperationException(
                        "type " + node.getType() + " can not be converted to collation");
        }
    }

    protected void pop() {
        this.build();
    }

    protected void replaceTop(RelNode node) {
        pop();
        push(node);
    }

    @Override
    public RexNode equals(RexNode operand0, RexNode operand1) {
        return this.call(GraphStdOperatorTable.EQUALS, operand0, operand1);
    }

    /**
     * {@code FilterIntoJoinRule} will put a new project on top of the join, but it is not necessary and will lead to extra cost, here we override it and do nothing to skip the extra project
     * @param castRowType
     * @param rename
     * @return
     */
    @Override
    public RelBuilder convert(RelDataType castRowType, boolean rename) {
        // do nothing
        return this;
    }
}<|MERGE_RESOLUTION|>--- conflicted
+++ resolved
@@ -16,8 +16,6 @@
 
 package com.alibaba.graphscope.common.ir.tools;
 
-import static java.util.Objects.requireNonNull;
-
 import com.alibaba.graphscope.common.ir.meta.schema.GraphOptSchema;
 import com.alibaba.graphscope.common.ir.meta.schema.StatisticSchema;
 import com.alibaba.graphscope.common.ir.rel.GraphLogicalAggregate;
@@ -32,8 +30,8 @@
 import com.alibaba.graphscope.common.ir.rel.type.group.GraphGroupKeys;
 import com.alibaba.graphscope.common.ir.rel.type.order.GraphFieldCollation;
 import com.alibaba.graphscope.common.ir.rel.type.order.GraphRelCollations;
+import com.alibaba.graphscope.common.ir.rex.RexCallBinding;
 import com.alibaba.graphscope.common.ir.rex.*;
-import com.alibaba.graphscope.common.ir.rex.RexCallBinding;
 import com.alibaba.graphscope.common.ir.tools.config.*;
 import com.alibaba.graphscope.common.ir.type.GraphNameOrId;
 import com.alibaba.graphscope.common.ir.type.GraphPathType;
@@ -44,7 +42,6 @@
 import com.google.common.collect.ImmutableSet;
 import com.google.common.collect.Lists;
 import com.google.common.collect.Sets;
-
 import org.apache.calcite.plan.*;
 import org.apache.calcite.rel.AbstractRelNode;
 import org.apache.calcite.rel.RelFieldCollation;
@@ -67,6 +64,8 @@
 import java.math.BigDecimal;
 import java.util.*;
 import java.util.stream.Collectors;
+
+import static java.util.Objects.requireNonNull;
 
 /**
  * Integrate interfaces to build algebra structures,
@@ -633,14 +632,11 @@
                 || (sqlKind == SqlKind.MINUS_PREFIX)
                 || (sqlKind == SqlKind.CASE)
                 || (sqlKind == SqlKind.PROCEDURE_CALL)
-<<<<<<< HEAD
                 || (sqlKind == SqlKind.NOT)
                 || sqlKind == SqlKind.IS_NULL
                 || sqlKind == SqlKind.IS_NOT_NULL
-                || sqlKind == SqlKind.ARRAY_VALUE_CONSTRUCTOR;
-=======
+                || sqlKind == SqlKind.ARRAY_VALUE_CONSTRUCTOR
                 || sqlKind == SqlKind.EXTRACT;
->>>>>>> d82c3057
     }
 
     @Override
