--- conflicted
+++ resolved
@@ -335,24 +335,15 @@
     }
 
     public static QueryContext get_movie_query21_test() {
-<<<<<<< HEAD
-        String query = "Match (n) Where labels(n)='Movie' Return distinct labels(n) as label;";
-        List<String> expected = Arrays.asList("Record<{label: \"Movie\"}>");
-=======
         String query =
                 "Match (tom:Person {name: 'Tom Hanks'})-[:ACTED_IN]->(movie1:Movie) Return"
                         + " count(tom, movie1);";
         List<String> expected = Arrays.asList("Record<{$f0: 12}>");
->>>>>>> 0435bb88
         return new QueryContext(query, expected);
     }
 
     public static QueryContext get_movie_query22_test() {
         String query =
-<<<<<<< HEAD
-                "Match (n)-[m]->(c) Where type(m)='ACTED_IN' Return distinct type(m) as type;";
-        List<String> expected = Arrays.asList("Record<{type: \"ACTED_IN\"}>");
-=======
                 "Match (tom:Person {name: 'Tom"
                         + " Hanks'})-[:ACTED_IN]->(movie1:Movie)<-[:ACTED_IN]-(p2:Person) Return"
                         + " count(distinct tom, p2);";
@@ -367,7 +358,19 @@
                     + " Hanks\"}) Return distinct tom.name, p2.name;";
         List<String> expected =
                 Arrays.asList("Record<{name: \"Tom Hanks\", name0: \"Tom Hanks\"}>");
->>>>>>> 0435bb88
+        return new QueryContext(query, expected);
+    }
+
+    public static QueryContext get_movie_query24_test() {
+        String query = "Match (n) Where labels(n)='Movie' Return distinct labels(n) as label;";
+        List<String> expected = Arrays.asList("Record<{label: \"Movie\"}>");
+        return new QueryContext(query, expected);
+    }
+
+    public static QueryContext get_movie_query25_test() {
+        String query =
+                "Match (n)-[m]->(c) Where type(m)='ACTED_IN' Return distinct type(m) as type;";
+        List<String> expected = Arrays.asList("Record<{type: \"ACTED_IN\"}>");
         return new QueryContext(query, expected);
     }
 }