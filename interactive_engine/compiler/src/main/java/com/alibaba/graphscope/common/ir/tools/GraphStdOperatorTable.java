--- conflicted
+++ resolved
@@ -207,7 +207,17 @@
                 SqlFunctionCategory.USER_DEFINED_PROCEDURE);
     }
 
-<<<<<<< HEAD
+    // combine multiple expressions into a list
+    public static final SqlOperator ARRAY_VALUE_CONSTRUCTOR =
+            new SqlSpecialOperator(
+                    "ARRAY_VALUE_CONSTRUCTOR",
+                    SqlKind.ARRAY_VALUE_CONSTRUCTOR,
+                    0,
+                    false,
+                    ReturnTypes.explicit(SqlTypeName.ANY).andThen(SqlTypeTransforms.TO_ARRAY),
+                    GraphInferTypes.FIRST_KNOWN,
+                    OperandTypes.ANY);
+
     public static final SqlFunction EXTRACT =
             new SqlFunction(
                     "EXTRACT",
@@ -216,16 +226,4 @@
                     null,
                     GraphOperandTypes.INTERVALINTERVAL_INTERVALDATETIME,
                     SqlFunctionCategory.SYSTEM);
-=======
-    // combine multiple expressions into a list
-    public static final SqlOperator ARRAY_VALUE_CONSTRUCTOR =
-            new SqlSpecialOperator(
-                    "ARRAY_VALUE_CONSTRUCTOR",
-                    SqlKind.ARRAY_VALUE_CONSTRUCTOR,
-                    0,
-                    false,
-                    ReturnTypes.explicit(SqlTypeName.ANY).andThen(SqlTypeTransforms.TO_ARRAY),
-                    GraphInferTypes.FIRST_KNOWN,
-                    OperandTypes.ANY);
->>>>>>> 2cb41ef4
 }