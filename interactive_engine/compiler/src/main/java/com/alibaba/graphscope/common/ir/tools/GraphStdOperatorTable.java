--- conflicted
+++ resolved
@@ -212,12 +212,9 @@
 
     // combine multiple expressions into a list
     public static final SqlOperator ARRAY_VALUE_CONSTRUCTOR = new SqlArrayValueConstructor();
-<<<<<<< HEAD
-=======
 
     // combine multiple expressions into a map
     public static final SqlOperator MAP_VALUE_CONSTRUCTOR = new SqlMapValueConstructor();
->>>>>>> f16da8c5
 
     public static final SqlFunction EXTRACT =
             new SqlFunction(
@@ -228,11 +225,6 @@
                     GraphOperandTypes.INTERVALINTERVAL_INTERVALDATETIME,
                     SqlFunctionCategory.SYSTEM);
 
-<<<<<<< HEAD
-    public static final SqlOperator MAP_VALUE_CONSTRUCTOR = new SqlMapValueConstructor();
-
-=======
->>>>>>> f16da8c5
     public static final SqlOperator POSIX_REGEX_CASE_SENSITIVE =
             new ExtSqlPosixRegexOperator(
                     "POSIX REGEX CASE SENSITIVE", SqlKind.POSIX_REGEX_CASE_SENSITIVE, true, false);
