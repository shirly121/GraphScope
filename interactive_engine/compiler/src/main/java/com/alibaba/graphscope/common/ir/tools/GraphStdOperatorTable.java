/*
 * Copyright 2020 Alibaba Group Holding Limited.
 *
 * Licensed under the Apache License, Version 2.0 (the "License");
 * you may not use this file except in compliance with the License.
 * You may obtain a copy of the License at
 *
 * http://www.apache.org/licenses/LICENSE-2.0
 *
 * Unless required by applicable law or agreed to in writing, software
 * distributed under the License is distributed on an "AS IS" BASIS,
 * WITHOUT WARRANTIES OR CONDITIONS OF ANY KIND, either express or implied.
 * See the License for the specific language governing permissions and
 * limitations under the License.
 */

package com.alibaba.graphscope.common.ir.tools;

import com.alibaba.graphscope.common.ir.meta.procedure.StoredProcedureMeta;
import com.alibaba.graphscope.common.ir.rex.operator.CaseOperator;

import org.apache.calcite.sql.*;
import org.apache.calcite.sql.fun.SqlMonotonicBinaryOperator;
import org.apache.calcite.sql.fun.SqlStdOperatorTable;
import org.apache.calcite.sql.type.*;

import java.util.List;
import java.util.stream.Collectors;

/**
 * Extends {@link org.apache.calcite.sql.fun.SqlStdOperatorTable} to re-implement type checker/inference in some operators
 */
public class GraphStdOperatorTable extends SqlStdOperatorTable {
    public static final SqlBinaryOperator PLUS =
            new SqlMonotonicBinaryOperator(
                    "+",
                    SqlKind.PLUS,
                    40,
                    true,
                    ReturnTypes.NULLABLE_SUM,
                    GraphInferTypes.FIRST_KNOWN,
                    GraphOperandTypes.PLUS_OPERATOR);

    public static final SqlBinaryOperator MINUS =
            new SqlMonotonicBinaryOperator(
                    "-",
                    SqlKind.MINUS,
                    40,
                    true,

                    // Same type inference strategy as sum
                    ReturnTypes.NULLABLE_SUM,
                    GraphInferTypes.FIRST_KNOWN,
                    GraphOperandTypes.MINUS_OPERATOR);

    public static final SqlBinaryOperator MULTIPLY =
            new SqlMonotonicBinaryOperator(
                    "*",
                    SqlKind.TIMES,
                    60,
                    true,
                    ReturnTypes.PRODUCT_NULLABLE,
                    GraphInferTypes.FIRST_KNOWN,
                    GraphOperandTypes.MULTIPLY_OPERATOR);

    public static final SqlBinaryOperator DIVIDE =
            new SqlBinaryOperator(
                    "/",
                    SqlKind.DIVIDE,
                    60,
                    true,
                    ReturnTypes.QUOTIENT_NULLABLE,
                    GraphInferTypes.FIRST_KNOWN,
                    GraphOperandTypes.DIVISION_OPERATOR);

    public static final SqlFunction MOD =
            // Return type is same as divisor (2nd operand)
            // SQL2003 Part2 Section 6.27, Syntax Rules 9
            new SqlFunction(
                    "MOD",
                    SqlKind.MOD,
                    ReturnTypes.NULLABLE_MOD,
                    null,
                    GraphOperandTypes.EXACT_NUMERIC_EXACT_NUMERIC,
                    SqlFunctionCategory.NUMERIC);

    public static final SqlBinaryOperator AND =
            new SqlBinaryOperator(
                    "AND",
                    SqlKind.AND,
                    24,
                    true,
                    ReturnTypes.BOOLEAN_NULLABLE_OPTIMIZED,
                    InferTypes.BOOLEAN,
                    GraphOperandTypes.BOOLEAN_BOOLEAN);

    public static final SqlBinaryOperator OR =
            new SqlBinaryOperator(
                    "OR",
                    SqlKind.OR,
                    22,
                    true,
                    ReturnTypes.BOOLEAN_NULLABLE_OPTIMIZED,
                    InferTypes.BOOLEAN,
                    GraphOperandTypes.BOOLEAN_BOOLEAN);

    public static final SqlFunction POWER =
            new SqlFunction(
                    "POWER",
                    SqlKind.OTHER_FUNCTION,
                    ReturnTypes.DOUBLE_NULLABLE,
                    null,
                    GraphOperandTypes.NUMERIC_NUMERIC,
                    SqlFunctionCategory.NUMERIC);

    public static final SqlPrefixOperator UNARY_MINUS =
            new SqlPrefixOperator(
                    "-",
                    SqlKind.MINUS_PREFIX,
                    80,
                    ReturnTypes.ARG0,
                    InferTypes.RETURN_TYPE,
                    GraphOperandTypes.NUMERIC_OR_INTERVAL);

    public static final SqlBinaryOperator EQUALS =
            new SqlBinaryOperator(
                    "=",
                    SqlKind.EQUALS,
                    30,
                    true,
                    ReturnTypes.BOOLEAN_NULLABLE,
                    GraphInferTypes.FIRST_KNOWN,
                    OperandTypes.COMPARABLE_UNORDERED_COMPARABLE_UNORDERED);

    public static final SqlBinaryOperator NOT_EQUALS =
            new SqlBinaryOperator(
                    "<>",
                    SqlKind.NOT_EQUALS,
                    30,
                    true,
                    ReturnTypes.BOOLEAN_NULLABLE,
                    GraphInferTypes.FIRST_KNOWN,
                    OperandTypes.COMPARABLE_UNORDERED_COMPARABLE_UNORDERED);

    public static final SqlBinaryOperator GREATER_THAN =
            new SqlBinaryOperator(
                    ">",
                    SqlKind.GREATER_THAN,
                    30,
                    true,
                    ReturnTypes.BOOLEAN_NULLABLE,
                    GraphInferTypes.FIRST_KNOWN,
                    OperandTypes.COMPARABLE_ORDERED_COMPARABLE_ORDERED);

    public static final SqlBinaryOperator GREATER_THAN_OR_EQUAL =
            new SqlBinaryOperator(
                    ">=",
                    SqlKind.GREATER_THAN_OR_EQUAL,
                    30,
                    true,
                    ReturnTypes.BOOLEAN_NULLABLE,
                    GraphInferTypes.FIRST_KNOWN,
                    OperandTypes.COMPARABLE_ORDERED_COMPARABLE_ORDERED);

    public static final SqlBinaryOperator LESS_THAN =
            new SqlBinaryOperator(
                    "<",
                    SqlKind.LESS_THAN,
                    30,
                    true,
                    ReturnTypes.BOOLEAN_NULLABLE,
                    GraphInferTypes.FIRST_KNOWN,
                    OperandTypes.COMPARABLE_ORDERED_COMPARABLE_ORDERED);

    public static final SqlBinaryOperator LESS_THAN_OR_EQUAL =
            new SqlBinaryOperator(
                    "<=",
                    SqlKind.LESS_THAN_OR_EQUAL,
                    30,
                    true,
                    ReturnTypes.BOOLEAN_NULLABLE,
                    GraphInferTypes.FIRST_KNOWN,
                    OperandTypes.COMPARABLE_ORDERED_COMPARABLE_ORDERED);

    public static final SqlOperator CASE = new CaseOperator(GraphInferTypes.RETURN_TYPE);

    public static final SqlFunction USER_DEFINED_PROCEDURE(StoredProcedureMeta meta) {
        SqlReturnTypeInference returnTypeInference = ReturnTypes.explicit(meta.getReturnType());
        List<StoredProcedureMeta.Parameter> parameters = meta.getParameters();
        SqlOperandTypeChecker operandTypeChecker =
                GraphOperandTypes.operandMetadata(
                        parameters.stream()
                                .map(p -> p.getDataType().getSqlTypeName().getFamily())
                                .collect(Collectors.toList()),
                        typeFactory ->
                                parameters.stream()
                                        .map(p -> p.getDataType())
                                        .collect(Collectors.toList()),
                        i -> parameters.get(i).getName(),
                        i -> false);
        return new SqlFunction(
                meta.getName(),
                SqlKind.PROCEDURE_CALL,
                returnTypeInference,
                null,
                operandTypeChecker,
                SqlFunctionCategory.USER_DEFINED_PROCEDURE);
    }

<<<<<<< HEAD
    // combine multiple expressions into a list
    public static final SqlOperator ARRAY_VALUE_CONSTRUCTOR =
            new SqlSpecialOperator(
                    "ARRAY_VALUE_CONSTRUCTOR",
                    SqlKind.ARRAY_VALUE_CONSTRUCTOR,
                    0,
                    false,
                    ReturnTypes.explicit(SqlTypeName.ANY).andThen(SqlTypeTransforms.TO_ARRAY),
                    GraphInferTypes.FIRST_KNOWN,
                    OperandTypes.ANY);
=======
    public static final SqlFunction EXTRACT =
            new SqlFunction(
                    "EXTRACT",
                    SqlKind.EXTRACT,
                    ReturnTypes.BIGINT_NULLABLE,
                    null,
                    GraphOperandTypes.INTERVALINTERVAL_INTERVALDATETIME,
                    SqlFunctionCategory.SYSTEM);
>>>>>>> d82c3057
}<|MERGE_RESOLUTION|>--- conflicted
+++ resolved
@@ -207,7 +207,6 @@
                 SqlFunctionCategory.USER_DEFINED_PROCEDURE);
     }
 
-<<<<<<< HEAD
     // combine multiple expressions into a list
     public static final SqlOperator ARRAY_VALUE_CONSTRUCTOR =
             new SqlSpecialOperator(
@@ -218,7 +217,7 @@
                     ReturnTypes.explicit(SqlTypeName.ANY).andThen(SqlTypeTransforms.TO_ARRAY),
                     GraphInferTypes.FIRST_KNOWN,
                     OperandTypes.ANY);
-=======
+
     public static final SqlFunction EXTRACT =
             new SqlFunction(
                     "EXTRACT",
@@ -227,5 +226,4 @@
                     null,
                     GraphOperandTypes.INTERVALINTERVAL_INTERVALDATETIME,
                     SqlFunctionCategory.SYSTEM);
->>>>>>> d82c3057
 }