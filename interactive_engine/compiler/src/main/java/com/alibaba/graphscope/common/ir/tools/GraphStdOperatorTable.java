/*
 * Copyright 2020 Alibaba Group Holding Limited.
 *
 * Licensed under the Apache License, Version 2.0 (the "License");
 * you may not use this file except in compliance with the License.
 * You may obtain a copy of the License at
 *
 * http://www.apache.org/licenses/LICENSE-2.0
 *
 * Unless required by applicable law or agreed to in writing, software
 * distributed under the License is distributed on an "AS IS" BASIS,
 * WITHOUT WARRANTIES OR CONDITIONS OF ANY KIND, either express or implied.
 * See the License for the specific language governing permissions and
 * limitations under the License.
 */

package com.alibaba.graphscope.common.ir.tools;

import com.alibaba.graphscope.common.ir.procedure.StoredProcedureMeta;

import org.apache.calcite.sql.*;
import org.apache.calcite.sql.fun.SqlMonotonicBinaryOperator;
import org.apache.calcite.sql.fun.SqlStdOperatorTable;
import org.apache.calcite.sql.type.*;
<<<<<<< HEAD

import java.util.List;
import java.util.stream.Collectors;
=======
>>>>>>> fe58ad36

/**
 * Extends {@link org.apache.calcite.sql.fun.SqlStdOperatorTable} to re-implement type checker/inference in some operators
 */
public class GraphStdOperatorTable extends SqlStdOperatorTable {
    public static final SqlBinaryOperator PLUS =
            new SqlMonotonicBinaryOperator(
                    "+",
                    SqlKind.PLUS,
                    40,
                    true,
                    ReturnTypes.NULLABLE_SUM,
                    GraphInferTypes.FIRST_KNOWN,
                    GraphOperandTypes.PLUS_OPERATOR);

    public static final SqlBinaryOperator MINUS =
            new SqlMonotonicBinaryOperator(
                    "-",
                    SqlKind.MINUS,
                    40,
                    true,

                    // Same type inference strategy as sum
                    ReturnTypes.NULLABLE_SUM,
                    GraphInferTypes.FIRST_KNOWN,
                    GraphOperandTypes.MINUS_OPERATOR);

    public static final SqlBinaryOperator MULTIPLY =
            new SqlMonotonicBinaryOperator(
                    "*",
                    SqlKind.TIMES,
                    60,
                    true,
                    ReturnTypes.PRODUCT_NULLABLE,
                    GraphInferTypes.FIRST_KNOWN,
                    GraphOperandTypes.MULTIPLY_OPERATOR);

    public static final SqlBinaryOperator DIVIDE =
            new SqlBinaryOperator(
                    "/",
                    SqlKind.DIVIDE,
                    60,
                    true,
                    ReturnTypes.QUOTIENT_NULLABLE,
                    GraphInferTypes.FIRST_KNOWN,
                    GraphOperandTypes.DIVISION_OPERATOR);

    public static final SqlFunction MOD =
            // Return type is same as divisor (2nd operand)
            // SQL2003 Part2 Section 6.27, Syntax Rules 9
            new SqlFunction(
                    "MOD",
                    SqlKind.MOD,
                    ReturnTypes.NULLABLE_MOD,
                    null,
                    GraphOperandTypes.EXACT_NUMERIC_EXACT_NUMERIC,
                    SqlFunctionCategory.NUMERIC);

    public static final SqlBinaryOperator AND =
            new SqlBinaryOperator(
                    "AND",
                    SqlKind.AND,
                    24,
                    true,
                    ReturnTypes.BOOLEAN_NULLABLE_OPTIMIZED,
                    InferTypes.BOOLEAN,
                    GraphOperandTypes.BOOLEAN_BOOLEAN);

    public static final SqlBinaryOperator OR =
            new SqlBinaryOperator(
                    "OR",
                    SqlKind.OR,
                    22,
                    true,
                    ReturnTypes.BOOLEAN_NULLABLE_OPTIMIZED,
                    InferTypes.BOOLEAN,
                    GraphOperandTypes.BOOLEAN_BOOLEAN);

    public static final SqlFunction POWER =
            new SqlFunction(
                    "POWER",
                    SqlKind.OTHER_FUNCTION,
                    ReturnTypes.DOUBLE_NULLABLE,
                    null,
                    GraphOperandTypes.NUMERIC_NUMERIC,
                    SqlFunctionCategory.NUMERIC);

    public static final SqlPrefixOperator UNARY_MINUS =
            new SqlPrefixOperator(
                    "-",
                    SqlKind.MINUS_PREFIX,
                    80,
                    ReturnTypes.ARG0,
                    InferTypes.RETURN_TYPE,
<<<<<<< HEAD
                    RexOperandTypes.NUMERIC_OR_INTERVAL);

    public static final SqlFunction USER_DEFINED_PROCEDURE(StoredProcedureMeta meta) {
        SqlReturnTypeInference returnTypeInference = ReturnTypes.explicit(meta.getReturnType());
        List<StoredProcedureMeta.Parameter> parameters = meta.getParameters();
        SqlOperandTypeChecker operandTypeChecker =
                RexOperandTypes.operandMetadata(
                        parameters.stream()
                                .map(p -> p.getDataType().getSqlTypeName().getFamily())
                                .collect(Collectors.toList()),
                        typeFactory ->
                                parameters.stream()
                                        .map(p -> p.getDataType())
                                        .collect(Collectors.toList()),
                        i -> parameters.get(i).getName(),
                        i -> false);
        return new SqlFunction(
                meta.getName(),
                SqlKind.PROCEDURE_CALL,
                returnTypeInference,
                null,
                operandTypeChecker,
                SqlFunctionCategory.USER_DEFINED_PROCEDURE);
    }
=======
                    GraphOperandTypes.NUMERIC_OR_INTERVAL);

    public static final SqlBinaryOperator EQUALS =
            new SqlBinaryOperator(
                    "=",
                    SqlKind.EQUALS,
                    30,
                    true,
                    ReturnTypes.BOOLEAN_NULLABLE,
                    GraphInferTypes.FIRST_KNOWN,
                    OperandTypes.COMPARABLE_UNORDERED_COMPARABLE_UNORDERED);

    public static final SqlBinaryOperator NOT_EQUALS =
            new SqlBinaryOperator(
                    "<>",
                    SqlKind.NOT_EQUALS,
                    30,
                    true,
                    ReturnTypes.BOOLEAN_NULLABLE,
                    GraphInferTypes.FIRST_KNOWN,
                    OperandTypes.COMPARABLE_UNORDERED_COMPARABLE_UNORDERED);

    public static final SqlBinaryOperator GREATER_THAN =
            new SqlBinaryOperator(
                    ">",
                    SqlKind.GREATER_THAN,
                    30,
                    true,
                    ReturnTypes.BOOLEAN_NULLABLE,
                    GraphInferTypes.FIRST_KNOWN,
                    OperandTypes.COMPARABLE_ORDERED_COMPARABLE_ORDERED);

    public static final SqlBinaryOperator GREATER_THAN_OR_EQUAL =
            new SqlBinaryOperator(
                    ">=",
                    SqlKind.GREATER_THAN_OR_EQUAL,
                    30,
                    true,
                    ReturnTypes.BOOLEAN_NULLABLE,
                    GraphInferTypes.FIRST_KNOWN,
                    OperandTypes.COMPARABLE_ORDERED_COMPARABLE_ORDERED);

    public static final SqlBinaryOperator LESS_THAN =
            new SqlBinaryOperator(
                    "<",
                    SqlKind.LESS_THAN,
                    30,
                    true,
                    ReturnTypes.BOOLEAN_NULLABLE,
                    GraphInferTypes.FIRST_KNOWN,
                    OperandTypes.COMPARABLE_ORDERED_COMPARABLE_ORDERED);

    public static final SqlBinaryOperator LESS_THAN_OR_EQUAL =
            new SqlBinaryOperator(
                    "<=",
                    SqlKind.LESS_THAN_OR_EQUAL,
                    30,
                    true,
                    ReturnTypes.BOOLEAN_NULLABLE,
                    GraphInferTypes.FIRST_KNOWN,
                    OperandTypes.COMPARABLE_ORDERED_COMPARABLE_ORDERED);
>>>>>>> fe58ad36
}<|MERGE_RESOLUTION|>--- conflicted
+++ resolved
@@ -22,12 +22,9 @@
 import org.apache.calcite.sql.fun.SqlMonotonicBinaryOperator;
 import org.apache.calcite.sql.fun.SqlStdOperatorTable;
 import org.apache.calcite.sql.type.*;
-<<<<<<< HEAD
 
 import java.util.List;
 import java.util.stream.Collectors;
-=======
->>>>>>> fe58ad36
 
 /**
  * Extends {@link org.apache.calcite.sql.fun.SqlStdOperatorTable} to re-implement type checker/inference in some operators
@@ -122,14 +119,23 @@
                     80,
                     ReturnTypes.ARG0,
                     InferTypes.RETURN_TYPE,
-<<<<<<< HEAD
-                    RexOperandTypes.NUMERIC_OR_INTERVAL);
+                    GraphOperandTypes.NUMERIC_OR_INTERVAL);
+
+    public static final SqlBinaryOperator EQUALS =
+            new SqlBinaryOperator(
+                    "=",
+                    SqlKind.EQUALS,
+                    30,
+                    true,
+                    ReturnTypes.BOOLEAN_NULLABLE,
+                    GraphInferTypes.FIRST_KNOWN,
+                    OperandTypes.COMPARABLE_UNORDERED_COMPARABLE_UNORDERED);
 
     public static final SqlFunction USER_DEFINED_PROCEDURE(StoredProcedureMeta meta) {
         SqlReturnTypeInference returnTypeInference = ReturnTypes.explicit(meta.getReturnType());
         List<StoredProcedureMeta.Parameter> parameters = meta.getParameters();
         SqlOperandTypeChecker operandTypeChecker =
-                RexOperandTypes.operandMetadata(
+                GraphOperandTypes.operandMetadata(
                         parameters.stream()
                                 .map(p -> p.getDataType().getSqlTypeName().getFamily())
                                 .collect(Collectors.toList()),
@@ -147,67 +153,4 @@
                 operandTypeChecker,
                 SqlFunctionCategory.USER_DEFINED_PROCEDURE);
     }
-=======
-                    GraphOperandTypes.NUMERIC_OR_INTERVAL);
-
-    public static final SqlBinaryOperator EQUALS =
-            new SqlBinaryOperator(
-                    "=",
-                    SqlKind.EQUALS,
-                    30,
-                    true,
-                    ReturnTypes.BOOLEAN_NULLABLE,
-                    GraphInferTypes.FIRST_KNOWN,
-                    OperandTypes.COMPARABLE_UNORDERED_COMPARABLE_UNORDERED);
-
-    public static final SqlBinaryOperator NOT_EQUALS =
-            new SqlBinaryOperator(
-                    "<>",
-                    SqlKind.NOT_EQUALS,
-                    30,
-                    true,
-                    ReturnTypes.BOOLEAN_NULLABLE,
-                    GraphInferTypes.FIRST_KNOWN,
-                    OperandTypes.COMPARABLE_UNORDERED_COMPARABLE_UNORDERED);
-
-    public static final SqlBinaryOperator GREATER_THAN =
-            new SqlBinaryOperator(
-                    ">",
-                    SqlKind.GREATER_THAN,
-                    30,
-                    true,
-                    ReturnTypes.BOOLEAN_NULLABLE,
-                    GraphInferTypes.FIRST_KNOWN,
-                    OperandTypes.COMPARABLE_ORDERED_COMPARABLE_ORDERED);
-
-    public static final SqlBinaryOperator GREATER_THAN_OR_EQUAL =
-            new SqlBinaryOperator(
-                    ">=",
-                    SqlKind.GREATER_THAN_OR_EQUAL,
-                    30,
-                    true,
-                    ReturnTypes.BOOLEAN_NULLABLE,
-                    GraphInferTypes.FIRST_KNOWN,
-                    OperandTypes.COMPARABLE_ORDERED_COMPARABLE_ORDERED);
-
-    public static final SqlBinaryOperator LESS_THAN =
-            new SqlBinaryOperator(
-                    "<",
-                    SqlKind.LESS_THAN,
-                    30,
-                    true,
-                    ReturnTypes.BOOLEAN_NULLABLE,
-                    GraphInferTypes.FIRST_KNOWN,
-                    OperandTypes.COMPARABLE_ORDERED_COMPARABLE_ORDERED);
-
-    public static final SqlBinaryOperator LESS_THAN_OR_EQUAL =
-            new SqlBinaryOperator(
-                    "<=",
-                    SqlKind.LESS_THAN_OR_EQUAL,
-                    30,
-                    true,
-                    ReturnTypes.BOOLEAN_NULLABLE,
-                    GraphInferTypes.FIRST_KNOWN,
-                    OperandTypes.COMPARABLE_ORDERED_COMPARABLE_ORDERED);
->>>>>>> fe58ad36
 }