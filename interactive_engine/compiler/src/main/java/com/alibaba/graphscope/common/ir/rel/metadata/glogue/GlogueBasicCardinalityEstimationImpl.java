package com.alibaba.graphscope.common.ir.rel.metadata.glogue;

import com.alibaba.graphscope.common.ir.rel.metadata.glogue.pattern.Pattern;
import com.alibaba.graphscope.common.ir.rel.metadata.glogue.pattern.PatternDirection;
import com.alibaba.graphscope.common.ir.rel.metadata.glogue.pattern.PatternVertex;
import com.alibaba.graphscope.common.ir.rel.metadata.schema.GlogueSchema;

import org.javatuples.Pair;
import org.slf4j.Logger;
import org.slf4j.LoggerFactory;

import java.util.ArrayDeque;
import java.util.Deque;
import java.util.HashMap;
import java.util.Iterator;
import java.util.List;
import java.util.Map;

public class GlogueBasicCardinalityEstimationImpl implements GlogueCardinalityEstimation {
    private Map<Pattern, Double> patternCardinality;
    private static Logger logger = LoggerFactory.getLogger(GlogueBasicCardinalityEstimationImpl.class);

    public GlogueBasicCardinalityEstimationImpl() {
        this.patternCardinality = new HashMap<Pattern, Double>();
    }

    public GlogueBasicCardinalityEstimationImpl create(Glogue glogue, GlogueSchema schema) {
        Deque<Pattern> patternQueue = new ArrayDeque<>();
        List<Pattern> roots = glogue.getRoots();
        for (Pattern pattern : roots) {
            // single vertex pattern
            PatternVertex singleVertexPattern = pattern.getVertexSet().iterator().next();
            if (!singleVertexPattern.isDistinct()) {
                throw new UnsupportedOperationException(
                        "In GlogueBasicCardinalityEstimationImpl creation, singleVertexPattern "
                                + singleVertexPattern
                                + " is not distinct.");
            }
            Integer vertexTypeId = singleVertexPattern.getVertexTypeIds().get(0);
            Double singleVertexPatternCount = schema.getVertexTypeCardinality(vertexTypeId);
            this.patternCardinality.put(pattern, singleVertexPatternCount);
            logger.debug("root vertex pattern: " + pattern + ": " + singleVertexPatternCount);
            patternQueue.add(pattern);
        }

        while (patternQueue.size() > 0) {
            Pattern pattern = patternQueue.pop();
            Double patternCount = this.patternCardinality.get(pattern);
            for (GlogueEdge edge : glogue.getGlogueOutEdges(pattern)) {
                GlogueExtendIntersectEdge extendIntersectEdge = (GlogueExtendIntersectEdge) edge;
                Pattern newPattern = extendIntersectEdge.getDstPattern();
                ExtendStep extendStep = extendIntersectEdge.getExtendStep();

                if (this.containsPattern(newPattern)) {
                    // if the cardinality of the pattern is already computed previously, compute the
                    // pattern extension cost.
                    logger.debug("pattern already computed: " + newPattern);
                    // sort extend edges based on weights
                    Double extendStepWeight = estimateExtendWeight(schema, extendStep);
                    extendStep.setWeight(extendStepWeight);
                } else {
                    // otherwise, compute the cardinality of the pattern, together with the pattern
                    // extension cost.
<<<<<<< HEAD
                    System.out.println("extend step: " + extendStep.toString());
                    Pair<Double, Double> patternCountWithWeight =
                            estimatePatternCountWithExtendWeight(schema, patternCount, extendStep);
                    this.patternCardinality.put(newPattern, patternCountWithWeight.getValue0());
                    extendStep.setWeight(patternCountWithWeight.getValue1());
                    patternQueue.add(newPattern);
                    System.out.println(
                            "new pattern: "
                                    + newPattern
                                    + ": "
                                    + patternCountWithWeight.getValue0());
=======
                    logger.debug("extend step: " + extendStep.toString());
                    Pair<Double, Double> patternCountWithWeight = estimatePatternCountWithExtendWeight(schema,
                            patternCount,
                            extendStep);
                    this.patternCardinality.put(newPattern, patternCountWithWeight.getValue0());
                    extendStep.setWeight(patternCountWithWeight.getValue1());
                    patternQueue.add(newPattern);
                    logger.debug("new pattern: " + newPattern + ": " + patternCountWithWeight.getValue0());
>>>>>>> e762fc81
                }
            }
        }

        return this;
    }

    /// Given the src pattern and extend step, estimate the cardinality of the
    /// target pattern by extending the extendStep from srcPattern, together with
    /// pattern extension cost.
    /// Return the pair of (targetPatternCardinality, extendStepWeight)
    private Pair<Double, Double> estimatePatternCountWithExtendWeight(
            GlogueSchema schema, Double srcPatternCount, ExtendStep extendStep) {
        initEdgeWeightsInExtendStep(schema, extendStep);
        // estimate pattern count and the weight of the extend step
        Double commonTargetVertexTypeCount =
                schema.getVertexTypeCardinality(extendStep.getTargetVertexType());
        Iterator<ExtendEdge> iter = extendStep.getExtendEdges().iterator();
        Double targetPatternCount = srcPatternCount * iter.next().getWeight();
        Double intermediate = targetPatternCount;
        while (iter.hasNext()) {
            ExtendEdge extendEdge = iter.next();
            targetPatternCount *= extendEdge.getWeight() / commonTargetVertexTypeCount;
            intermediate += targetPatternCount;
        }
        return Pair.with(targetPatternCount, intermediate / srcPatternCount);
    }

    /// Given the src pattern and extend step, estimate the pattern extension cost.
    /// Return the estimated extendStepWeight.
    /// Currently, we compute the weight of the extend step in a greedy way;
    /// we can also compute it in a more accurate way (e.g., enumerate all
    /// combinations and get the best one)
    private Double estimateExtendWeight(GlogueSchema schema, ExtendStep extendStep) {
        initEdgeWeightsInExtendStep(schema, extendStep);
        Double commonTargetVertexCount =
                schema.getVertexTypeCardinality(extendStep.getTargetVertexType());
        Iterator<ExtendEdge> iter = extendStep.getExtendEdges().iterator();
        Double extendStepWeight = iter.next().getWeight();
        Double intermediate = 1.0;
        while (iter.hasNext()) {
            ExtendEdge extendEdge = iter.next();
            intermediate *= extendEdge.getWeight() / commonTargetVertexCount;
            extendStepWeight += intermediate;
        }
        return extendStepWeight;
    }

    private void initEdgeWeightsInExtendStep(GlogueSchema schema, ExtendStep extendStep) {
        for (ExtendEdge extendEdge : extendStep.getExtendEdges()) {
            // each extendEdge extends to a new edge
            // estimate the cardinality by multiplying the edge type cardinality
            Double extendEdgeCount = schema.getEdgeTypeCardinality(extendEdge.getEdgeTypeId());
            // each srcVertex is a common vertex when extending the edge
            // estimate the cardinality by dividing the src vertex type cardinality
            Integer srcVertexType;
            if (extendEdge.getDirection().equals(PatternDirection.OUT)) {
                srcVertexType = extendEdge.getEdgeTypeId().getSrcLabelId();
            } else {
                srcVertexType = extendEdge.getEdgeTypeId().getDstLabelId();
            }
            Double commonSrcVertexCount = schema.getVertexTypeCardinality(srcVertexType);
            // Set the ExtendEdge weight: the estimated average pattern cardinality after
            // extending current expand edge
            extendEdge.setWeight(extendEdgeCount / commonSrcVertexCount);
        }
        extendStep.sortExtendEdges();
    }

    private boolean containsPattern(Pattern pattern) {
        return this.patternCardinality.containsKey(pattern);
    }

    @Override
    public Double getCardinality(Pattern queryPattern) {
        for (Pattern pattern : this.patternCardinality.keySet()) {
            if (pattern.equals(queryPattern)) {
                return this.patternCardinality.get(pattern);
            }
        }
        return 0.0;
    }

    @Override
    public String toString() {
        String s = "";
        for (Pattern pattern : this.patternCardinality.keySet()) {
            s += "Pattern " + pattern.getPatternId() + ": " + this.patternCardinality.get(pattern) + "\n";
        }
        return s;
    }
}<|MERGE_RESOLUTION|>--- conflicted
+++ resolved
@@ -1,9 +1,6 @@
 package com.alibaba.graphscope.common.ir.rel.metadata.glogue;
 
-import com.alibaba.graphscope.common.ir.rel.metadata.glogue.pattern.Pattern;
-import com.alibaba.graphscope.common.ir.rel.metadata.glogue.pattern.PatternDirection;
-import com.alibaba.graphscope.common.ir.rel.metadata.glogue.pattern.PatternVertex;
-import com.alibaba.graphscope.common.ir.rel.metadata.schema.GlogueSchema;
+import java.util.Map;
 
 import org.javatuples.Pair;
 import org.slf4j.Logger;
@@ -14,7 +11,11 @@
 import java.util.HashMap;
 import java.util.Iterator;
 import java.util.List;
-import java.util.Map;
+
+import com.alibaba.graphscope.common.ir.rel.metadata.glogue.pattern.Pattern;
+import com.alibaba.graphscope.common.ir.rel.metadata.glogue.pattern.PatternDirection;
+import com.alibaba.graphscope.common.ir.rel.metadata.glogue.pattern.PatternVertex;
+import com.alibaba.graphscope.common.ir.rel.metadata.schema.GlogueSchema;
 
 public class GlogueBasicCardinalityEstimationImpl implements GlogueCardinalityEstimation {
     private Map<Pattern, Double> patternCardinality;
@@ -32,12 +33,12 @@
             PatternVertex singleVertexPattern = pattern.getVertexSet().iterator().next();
             if (!singleVertexPattern.isDistinct()) {
                 throw new UnsupportedOperationException(
-                        "In GlogueBasicCardinalityEstimationImpl creation, singleVertexPattern "
-                                + singleVertexPattern
+                        "In GlogueBasicCardinalityEstimationImpl creation, singleVertexPattern " + singleVertexPattern
                                 + " is not distinct.");
             }
             Integer vertexTypeId = singleVertexPattern.getVertexTypeIds().get(0);
-            Double singleVertexPatternCount = schema.getVertexTypeCardinality(vertexTypeId);
+            Double singleVertexPatternCount = schema
+                    .getVertexTypeCardinality(vertexTypeId);
             this.patternCardinality.put(pattern, singleVertexPatternCount);
             logger.debug("root vertex pattern: " + pattern + ": " + singleVertexPatternCount);
             patternQueue.add(pattern);
@@ -61,19 +62,6 @@
                 } else {
                     // otherwise, compute the cardinality of the pattern, together with the pattern
                     // extension cost.
-<<<<<<< HEAD
-                    System.out.println("extend step: " + extendStep.toString());
-                    Pair<Double, Double> patternCountWithWeight =
-                            estimatePatternCountWithExtendWeight(schema, patternCount, extendStep);
-                    this.patternCardinality.put(newPattern, patternCountWithWeight.getValue0());
-                    extendStep.setWeight(patternCountWithWeight.getValue1());
-                    patternQueue.add(newPattern);
-                    System.out.println(
-                            "new pattern: "
-                                    + newPattern
-                                    + ": "
-                                    + patternCountWithWeight.getValue0());
-=======
                     logger.debug("extend step: " + extendStep.toString());
                     Pair<Double, Double> patternCountWithWeight = estimatePatternCountWithExtendWeight(schema,
                             patternCount,
@@ -82,7 +70,6 @@
                     extendStep.setWeight(patternCountWithWeight.getValue1());
                     patternQueue.add(newPattern);
                     logger.debug("new pattern: " + newPattern + ": " + patternCountWithWeight.getValue0());
->>>>>>> e762fc81
                 }
             }
         }
@@ -94,12 +81,11 @@
     /// target pattern by extending the extendStep from srcPattern, together with
     /// pattern extension cost.
     /// Return the pair of (targetPatternCardinality, extendStepWeight)
-    private Pair<Double, Double> estimatePatternCountWithExtendWeight(
-            GlogueSchema schema, Double srcPatternCount, ExtendStep extendStep) {
+    private Pair<Double, Double> estimatePatternCountWithExtendWeight(GlogueSchema schema, Double srcPatternCount,
+            ExtendStep extendStep) {
         initEdgeWeightsInExtendStep(schema, extendStep);
         // estimate pattern count and the weight of the extend step
-        Double commonTargetVertexTypeCount =
-                schema.getVertexTypeCardinality(extendStep.getTargetVertexType());
+        Double commonTargetVertexTypeCount = schema.getVertexTypeCardinality(extendStep.getTargetVertexType());
         Iterator<ExtendEdge> iter = extendStep.getExtendEdges().iterator();
         Double targetPatternCount = srcPatternCount * iter.next().getWeight();
         Double intermediate = targetPatternCount;
@@ -118,8 +104,7 @@
     /// combinations and get the best one)
     private Double estimateExtendWeight(GlogueSchema schema, ExtendStep extendStep) {
         initEdgeWeightsInExtendStep(schema, extendStep);
-        Double commonTargetVertexCount =
-                schema.getVertexTypeCardinality(extendStep.getTargetVertexType());
+        Double commonTargetVertexCount = schema.getVertexTypeCardinality(extendStep.getTargetVertexType());
         Iterator<ExtendEdge> iter = extendStep.getExtendEdges().iterator();
         Double extendStepWeight = iter.next().getWeight();
         Double intermediate = 1.0;
@@ -129,6 +114,7 @@
             extendStepWeight += intermediate;
         }
         return extendStepWeight;
+
     }
 
     private void initEdgeWeightsInExtendStep(GlogueSchema schema, ExtendStep extendStep) {
@@ -174,4 +160,5 @@
         }
         return s;
     }
+
 }