--- conflicted
+++ resolved
@@ -14,12 +14,6 @@
 
 import java.util.*;
 
-import org.javatuples.Pair;
-import org.jgrapht.Graph;
-import org.jgrapht.graph.DirectedPseudograph;
-
-import java.util.*;
-
 public class Glogue {
     // the topology of GLogue graph
     private Graph<Pattern, GlogueEdge> glogueGraph;
@@ -31,11 +25,8 @@
     private int maxPatternId;
     private int maxPatternSize;
 
-<<<<<<< HEAD
-=======
     private static Logger logger = LoggerFactory.getLogger(Glogue.class);
 
->>>>>>> e762fc81
     public Glogue() {
         this.glogueGraph = new DirectedPseudograph<Pattern, GlogueEdge>(GlogueEdge.class);
         this.roots = new ArrayList<>();
@@ -74,16 +65,6 @@
                 Optional<Pattern> existingPattern = this.getGlogueVertex(newPattern);
                 if (!existingPattern.isPresent()) {
                     this.addPattern(newPattern);
-<<<<<<< HEAD
-                    System.out.println("add new pattern: " + newPattern);
-                    Map<Integer, Integer> srcToDstPatternMapping =
-                            this.computePatternMapping(pattern, newPattern, extendStep);
-                    this.addEdge(pattern, newPattern, extendStep, srcToDstPatternMapping);
-                    patternQueue.add(newPattern);
-                } else {
-                    System.out.println("pattern already exists: " + existingPattern.get());
-                    System.out.println("v.s. the new pattern: " + newPattern);
-=======
                     logger.debug("add new pattern: " + newPattern);
                     Map<Integer, Integer> srcToDstPatternMapping = this.computePatternMapping(pattern, newPattern,
                             extendStep);
@@ -93,46 +74,24 @@
                     logger.debug(
                             "pattern already exists: " + existingPattern.get());
                     logger.debug("v.s. the new pattern: " + newPattern);
->>>>>>> e762fc81
                     if (!this.containsEdge(pattern, existingPattern.get())) {
-                        // notice that the mapping should be computed based on pattern to
-                        // newPattern,
+                        // notice that the mapping should be computed based on pattern to newPattern,
                         // rather than pattern to existingPattern
-                        Map<Integer, Integer> srcToDstPatternMapping =
-                                this.computePatternMapping(pattern, newPattern, extendStep);
-                        this.addEdge(
-                                pattern, existingPattern.get(), extendStep, srcToDstPatternMapping);
+                        Map<Integer, Integer> srcToDstPatternMapping = this.computePatternMapping(pattern, newPattern,
+                                extendStep);
+                        this.addEdge(pattern, existingPattern.get(), extendStep, srcToDstPatternMapping);
                     } else {
-<<<<<<< HEAD
-                        System.out.println("edge already exists as well");
-=======
                         logger.debug("edge already exists as well, " + pattern + " -> " + existingPattern.get() + ": "
                                 + extendStep);
->>>>>>> e762fc81
                     }
                 }
             }
             logger.debug("~~~~~~~~~~~~~~~~~~~~~~~~~~~~");
         }
         // compute pattern cardinality
-        this.glogueCardinalityEstimation =
-                new GlogueBasicCardinalityEstimationImpl().create(this, schema);
-
-<<<<<<< HEAD
-        System.out.println(
-                "GlogueBasicCardinalityEstimationImpl "
-                        + this.glogueCardinalityEstimation.toString());
-
-        System.out.println("GlogueEdges:");
-        this.glogueGraph
-                .edgeSet()
-                .forEach(
-                        edge -> {
-                            System.out.println(edge);
-                        });
-=======
+        this.glogueCardinalityEstimation = new GlogueBasicCardinalityEstimationImpl().create(this, schema);
+
         logger.info("GlogueGraph\n" + this.toString());
->>>>>>> e762fc81
 
         return this;
     }
@@ -201,20 +160,11 @@
         return this.glogueGraph.addVertex(pattern);
     }
 
-    private boolean addEdge(
-            Pattern srcPattern,
-            Pattern dstPattern,
-            ExtendStep edge,
+    private boolean addEdge(Pattern srcPattern, Pattern dstPattern, ExtendStep edge,
             Map<Integer, Integer> srcToDstIdMapping) {
-<<<<<<< HEAD
-        GlogueExtendIntersectEdge glogueEdge =
-                new GlogueExtendIntersectEdge(srcPattern, dstPattern, edge, srcToDstIdMapping);
-        System.out.println("add glogue edge " + glogueEdge);
-=======
         GlogueExtendIntersectEdge glogueEdge = new GlogueExtendIntersectEdge(srcPattern, dstPattern, edge,
                 srcToDstIdMapping);
         logger.debug("add glogue edge " + glogueEdge);
->>>>>>> e762fc81
         return this.glogueGraph.addEdge(srcPattern, dstPattern, glogueEdge);
     }
 
@@ -223,8 +173,7 @@
     /// Notice that, the dstPattern should be extended from srcPattern.
     /// Besides, during the mapping computation, the target vertex order will be
     /// assigned.
-    private Map<Integer, Integer> computePatternMapping(
-            Pattern srcPattern, Pattern dstPattern, ExtendStep extendStep) {
+    private Map<Integer, Integer> computePatternMapping(Pattern srcPattern, Pattern dstPattern, ExtendStep extendStep) {
         Map<Integer, Integer> srcToDstPatternMapping = new HashMap<>();
         for (PatternVertex dstVertex : dstPattern.getVertexSet()) {
             Integer dstVertexOrder = dstPattern.getVertexOrder(dstVertex);
@@ -252,12 +201,6 @@
 
     @Override
     public String toString() {
-<<<<<<< HEAD
-        return "GlogueVertices: "
-                + this.glogueGraph.vertexSet()
-                + "\nGlogueEdges: "
-                + this.glogueGraph.edgeSet();
-=======
         String s = "GlogueVertices:\n";
         for (Pattern p : this.glogueGraph.vertexSet()) {
             s += p.toString() + "\n";
@@ -271,7 +214,6 @@
             s += this.glogueCardinalityEstimation.toString();
         }
         return s;
->>>>>>> e762fc81
     }
 
     public static void main(String[] args) {
