/*
 * Copyright 2020 Alibaba Group Holding Limited.
 *
 * Licensed under the Apache License, Version 2.0 (the "License");
 * you may not use this file except in compliance with the License.
 * You may obtain a copy of the License at
 *
 * http://www.apache.org/licenses/LICENSE-2.0
 *
 * Unless required by applicable law or agreed to in writing, software
 * distributed under the License is distributed on an "AS IS" BASIS,
 * WITHOUT WARRANTIES OR CONDITIONS OF ANY KIND, either express or implied.
 * See the License for the specific language governing permissions and
 * limitations under the License.
 */

package com.alibaba.graphscope.common.ir.runtime.proto;

import com.alibaba.graphscope.common.ir.rex.RexGraphVariable;
import com.alibaba.graphscope.common.ir.tools.AliasInference;
import com.alibaba.graphscope.common.ir.tools.GraphStdOperatorTable;
import com.alibaba.graphscope.gaia.proto.Common;
import com.alibaba.graphscope.gaia.proto.DataType;
import com.alibaba.graphscope.gaia.proto.OuterExpression;
import com.google.common.base.Preconditions;

import org.apache.calcite.rex.*;
import org.apache.calcite.sql.SqlKind;
import org.apache.calcite.sql.SqlOperator;

/**
 * convert an expression in calcite to logical expression in ir_core
 */
public class RexToProtoConverter extends RexVisitorImpl<OuterExpression.Expression> {
    private final boolean isColumnId;

    public RexToProtoConverter(boolean deep, boolean isColumnId) {
        super(deep);
        this.isColumnId = isColumnId;
    }

    @Override
    public OuterExpression.Expression visitCall(RexCall call) {
        if (!this.deep) {
            return null;
        }
        SqlOperator operator = call.getOperator();
        if (operator.getKind() == SqlKind.CASE) {
            return visitCase(call);
<<<<<<< HEAD
        } else if (call.getOperands().size() == 1) {
            return visitUnaryOperator(call);
=======
        } else if (operator.getKind() == SqlKind.ARRAY_VALUE_CONSTRUCTOR) {
            return visitArrayValueConstructor(call);
>>>>>>> 7f4ec05b
        } else {
            return visitBinaryOperator(call);
        }
    }

    private OuterExpression.Expression visitCase(RexCall call) {
        OuterExpression.Case.Builder caseBuilder = OuterExpression.Case.newBuilder();
        int operandCount = call.getOperands().size();
        Preconditions.checkArgument(operandCount > 2 && (operandCount & 1) == 1);
        for (int i = 1; i < operandCount - 1; i += 2) {
            RexNode whenNode = call.getOperands().get(i - 1);
            RexNode thenNode = call.getOperands().get(i);
            caseBuilder.addWhenThenExpressions(
                    OuterExpression.Case.WhenThen.newBuilder()
                            .setWhenExpression(whenNode.accept(this))
                            .setThenResultExpression(thenNode.accept(this)));
        }
        caseBuilder.setElseResultExpression(call.getOperands().get(operandCount - 1).accept(this));
        return OuterExpression.Expression.newBuilder()
                .addOperators(
                        OuterExpression.ExprOpr.newBuilder()
                                .setCase(caseBuilder)
                                .setNodeType(Utils.protoIrDataType(call.getType(), isColumnId)))
                .build();
    }

<<<<<<< HEAD
    private OuterExpression.Expression visitUnaryOperator(RexCall call) {
        SqlOperator operator = call.getOperator();
        RexNode operand = call.getOperands().get(0);
        switch (operator.getKind()) {
                // convert IS_NULL to binary call: XX = NONE
                // convert IS_NOT_NULL to XX != NONE
            case IS_NULL:
                return OuterExpression.Expression.newBuilder()
                        .addAllOperators(operand.accept(this).getOperatorsList())
                        .addOperators(getEqualsOperator(call))
                        .addOperators(getValueNone())
                        .build();
            case IS_NOT_NULL:
                return OuterExpression.Expression.newBuilder()
                        .addAllOperators(operand.accept(this).getOperatorsList())
                        .addOperators(getNotEqualsOperator(call))
                        .addOperators(getValueNone())
                        .build();
            default:
                return OuterExpression.Expression.newBuilder()
                        .addOperators(Utils.protoOperator(GraphStdOperatorTable.NOT))
                        .addOperators(
                                OuterExpression.ExprOpr.newBuilder()
                                        .setBrace(OuterExpression.ExprOpr.Brace.LEFT_BRACE))
                        .addAllOperators(operand.accept(this).getOperatorsList())
                        .addOperators(
                                OuterExpression.ExprOpr.newBuilder()
                                        .setBrace(OuterExpression.ExprOpr.Brace.RIGHT_BRACE))
                        .build();
        }
    }

    private OuterExpression.ExprOpr getValueNone() {
        return OuterExpression.ExprOpr.newBuilder()
                .setConst(Common.Value.newBuilder().setNone(Common.None.newBuilder()))
                .setNodeType(
                        DataType.IrDataType.newBuilder().setDataType(Common.DataType.NONE).build())
                .build();
    }

    private OuterExpression.ExprOpr getEqualsOperator(RexCall call) {
        return Utils.protoOperator(GraphStdOperatorTable.EQUALS).toBuilder()
                .setNodeType(Utils.protoIrDataType(call.getType(), isColumnId))
                .build();
    }

    private OuterExpression.ExprOpr getNotEqualsOperator(RexCall call) {
        return Utils.protoOperator(GraphStdOperatorTable.NOT_EQUALS).toBuilder()
                .setNodeType(Utils.protoIrDataType(call.getType(), isColumnId))
                .build();
    }

    private OuterExpression.Expression visitBinaryOperator(RexCall call) {
=======
    private OuterExpression.Expression visitArrayValueConstructor(RexCall call) {
        OuterExpression.VariableKeys.Builder varsBuilder =
                OuterExpression.VariableKeys.newBuilder();
        call.getOperands()
                .forEach(
                        operand -> {
                            Preconditions.checkArgument(
                                    operand instanceof RexGraphVariable,
                                    "component type of 'ARRAY_VALUE_CONSTRUCTOR' should be"
                                        + " 'variable' in ir core structure");
                            varsBuilder.addKeys(operand.accept(this).getOperators(0).getVar());
                        });
        return OuterExpression.Expression.newBuilder()
                .addOperators(
                        OuterExpression.ExprOpr.newBuilder()
                                .setVars(varsBuilder)
                                .setNodeType(Utils.protoIrDataType(call.getType(), isColumnId)))
                .build();
    }

    private OuterExpression.Expression visitOperator(RexCall call) {
>>>>>>> 7f4ec05b
        SqlOperator operator = call.getOperator();
        OuterExpression.Expression.Builder exprBuilder = OuterExpression.Expression.newBuilder();
        // left-associative
        if (operator.getLeftPrec() <= operator.getRightPrec()) {
            for (int i = 0; i < call.getOperands().size(); ++i) {
                RexNode operand = call.getOperands().get(i);
                if (i != 0) {
                    exprBuilder.addOperators(
                            Utils.protoOperator(operator).toBuilder()
                                    .setNodeType(
                                            Utils.protoIrDataType(call.getType(), isColumnId)));
                }
                if (needBrace(operator, operand)) {
                    exprBuilder.addOperators(
                            OuterExpression.ExprOpr.newBuilder()
                                    .setBrace(OuterExpression.ExprOpr.Brace.LEFT_BRACE)
                                    .build());
                }
                exprBuilder.addAllOperators(operand.accept(this).getOperatorsList());
                if (needBrace(operator, operand)) {
                    exprBuilder.addOperators(
                            OuterExpression.ExprOpr.newBuilder()
                                    .setBrace(OuterExpression.ExprOpr.Brace.RIGHT_BRACE)
                                    .build());
                }
            }
        } else { // right-associative
            for (int i = call.getOperands().size() - 1; i >= 0; --i) {
                RexNode operand = call.getOperands().get(i);
                if (i != 0) {
                    exprBuilder.addOperators(
                            Utils.protoOperator(operator).toBuilder()
                                    .setNodeType(
                                            Utils.protoIrDataType(call.getType(), isColumnId)));
                }
                if (needBrace(operator, operand)) {
                    exprBuilder.addOperators(
                            OuterExpression.ExprOpr.newBuilder()
                                    .setBrace(OuterExpression.ExprOpr.Brace.LEFT_BRACE)
                                    .build());
                }
                exprBuilder.addAllOperators(operand.accept(this).getOperatorsList());
                if (needBrace(operator, operand)) {
                    exprBuilder.addOperators(
                            OuterExpression.ExprOpr.newBuilder()
                                    .setBrace(OuterExpression.ExprOpr.Brace.RIGHT_BRACE)
                                    .build());
                }
            }
        }
        return exprBuilder.build();
    }

    private boolean needBrace(SqlOperator operator, RexNode operand) {
        return operand instanceof RexCall
                && ((RexCall) operand).getOperator().getLeftPrec() < operator.getLeftPrec();
    }

    @Override
    public OuterExpression.Expression visitInputRef(RexInputRef inputRef) {
        OuterExpression.Expression.Builder builder = OuterExpression.Expression.newBuilder();
        if (inputRef instanceof RexGraphVariable) {
            RexGraphVariable var = (RexGraphVariable) inputRef;
            OuterExpression.Variable.Builder varBuilder = OuterExpression.Variable.newBuilder();
            if (var.getAliasId() != AliasInference.DEFAULT_ID) {
                varBuilder.setTag(Common.NameOrId.newBuilder().setId(var.getAliasId()).build());
            }
            if (var.getProperty() != null) {
                varBuilder.setProperty(Utils.protoProperty(var.getProperty()));
            }
            DataType.IrDataType varDataType = Utils.protoIrDataType(inputRef.getType(), isColumnId);
            varBuilder.setNodeType(varDataType);
            builder.addOperators(
                    OuterExpression.ExprOpr.newBuilder()
                            .setVar(varBuilder.build())
                            .setNodeType(varDataType)
                            .build());
        }
        return builder.build();
    }

    @Override
    public OuterExpression.Expression visitLiteral(RexLiteral literal) {
        return OuterExpression.Expression.newBuilder()
                .addOperators(
                        OuterExpression.ExprOpr.newBuilder()
                                .setConst(Utils.protoValue(literal))
                                .setNodeType(Utils.protoIrDataType(literal.getType(), isColumnId))
                                .build())
                .build();
    }

    @Override
    public OuterExpression.Expression visitDynamicParam(RexDynamicParam dynamicParam) {
        DataType.IrDataType paramDataType =
                Utils.protoIrDataType(dynamicParam.getType(), isColumnId);
        return OuterExpression.Expression.newBuilder()
                .addOperators(
                        OuterExpression.ExprOpr.newBuilder()
                                .setParam(
                                        OuterExpression.DynamicParam.newBuilder()
                                                .setName(dynamicParam.getName())
                                                .setIndex(dynamicParam.getIndex())
                                                .setDataType(paramDataType)
                                                .build())
                                .setNodeType(paramDataType)
                                .build())
                .build();
    }

    @Override
    public OuterExpression.Expression visitSubQuery(RexSubQuery subQuery) {
        throw new UnsupportedOperationException(
                "conversion from subQuery to ir core structure is unsupported yet");
    }
}<|MERGE_RESOLUTION|>--- conflicted
+++ resolved
@@ -47,13 +47,11 @@
         SqlOperator operator = call.getOperator();
         if (operator.getKind() == SqlKind.CASE) {
             return visitCase(call);
-<<<<<<< HEAD
-        } else if (call.getOperands().size() == 1) {
+        }   else if (operator.getKind() == SqlKind.ARRAY_VALUE_CONSTRUCTOR) {
+        return visitArrayValueConstructor(call);
+    }
+        else if (call.getOperands().size() == 1) {
             return visitUnaryOperator(call);
-=======
-        } else if (operator.getKind() == SqlKind.ARRAY_VALUE_CONSTRUCTOR) {
-            return visitArrayValueConstructor(call);
->>>>>>> 7f4ec05b
         } else {
             return visitBinaryOperator(call);
         }
@@ -80,7 +78,26 @@
                 .build();
     }
 
-<<<<<<< HEAD
+    private OuterExpression.Expression visitArrayValueConstructor(RexCall call) {
+        OuterExpression.VariableKeys.Builder varsBuilder =
+                OuterExpression.VariableKeys.newBuilder();
+        call.getOperands()
+                .forEach(
+                        operand -> {
+                            Preconditions.checkArgument(
+                                    operand instanceof RexGraphVariable,
+                                    "component type of 'ARRAY_VALUE_CONSTRUCTOR' should be"
+                                        + " 'variable' in ir core structure");
+                            varsBuilder.addKeys(operand.accept(this).getOperators(0).getVar());
+                        });
+        return OuterExpression.Expression.newBuilder()
+                .addOperators(
+                        OuterExpression.ExprOpr.newBuilder()
+                                .setVars(varsBuilder)
+                                .setNodeType(Utils.protoIrDataType(call.getType(), isColumnId)))
+                .build();
+    }
+
     private OuterExpression.Expression visitUnaryOperator(RexCall call) {
         SqlOperator operator = call.getOperator();
         RexNode operand = call.getOperands().get(0);
@@ -134,29 +151,6 @@
     }
 
     private OuterExpression.Expression visitBinaryOperator(RexCall call) {
-=======
-    private OuterExpression.Expression visitArrayValueConstructor(RexCall call) {
-        OuterExpression.VariableKeys.Builder varsBuilder =
-                OuterExpression.VariableKeys.newBuilder();
-        call.getOperands()
-                .forEach(
-                        operand -> {
-                            Preconditions.checkArgument(
-                                    operand instanceof RexGraphVariable,
-                                    "component type of 'ARRAY_VALUE_CONSTRUCTOR' should be"
-                                        + " 'variable' in ir core structure");
-                            varsBuilder.addKeys(operand.accept(this).getOperators(0).getVar());
-                        });
-        return OuterExpression.Expression.newBuilder()
-                .addOperators(
-                        OuterExpression.ExprOpr.newBuilder()
-                                .setVars(varsBuilder)
-                                .setNodeType(Utils.protoIrDataType(call.getType(), isColumnId)))
-                .build();
-    }
-
-    private OuterExpression.Expression visitOperator(RexCall call) {
->>>>>>> 7f4ec05b
         SqlOperator operator = call.getOperator();
         OuterExpression.Expression.Builder exprBuilder = OuterExpression.Expression.newBuilder();
         // left-associative
