--- conflicted
+++ resolved
@@ -49,15 +49,12 @@
         SqlOperator operator = call.getOperator();
         if (operator.getKind() == SqlKind.CASE) {
             return visitCase(call);
-<<<<<<< HEAD
         } else if (operator.getKind() == SqlKind.ARRAY_VALUE_CONSTRUCTOR) {
             return visitArrayValueConstructor(call);
+        } else if (operator.getKind() == SqlKind.EXTRACT) {
+            return visitExtract(call);
         } else if (call.getOperands().size() == 1) {
             return visitUnaryOperator(call);
-=======
-        } else if (operator.getKind() == SqlKind.EXTRACT) {
-            return visitExtract(call);
->>>>>>> d82c3057
         } else {
             return visitBinaryOperator(call);
         }
@@ -84,7 +81,6 @@
                 .build();
     }
 
-<<<<<<< HEAD
     private OuterExpression.Expression visitArrayValueConstructor(RexCall call) {
         OuterExpression.VariableKeys.Builder varsBuilder =
                 OuterExpression.VariableKeys.newBuilder();
@@ -152,8 +148,6 @@
                 .build();
     }
 
-    private OuterExpression.Expression visitBinaryOperator(RexCall call) {
-=======
     private OuterExpression.Expression visitExtract(RexCall call) {
         List<RexNode> operands = call.getOperands();
         Preconditions.checkArgument(
@@ -171,8 +165,7 @@
         return exprBuilder.build();
     }
 
-    private OuterExpression.Expression visitOperator(RexCall call) {
->>>>>>> d82c3057
+        private OuterExpression.Expression visitBinaryOperator(RexCall call) {
         SqlOperator operator = call.getOperator();
         OuterExpression.Expression.Builder exprBuilder = OuterExpression.Expression.newBuilder();
         // left-associative
