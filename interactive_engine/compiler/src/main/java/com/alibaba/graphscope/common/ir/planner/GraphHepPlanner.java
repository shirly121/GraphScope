--- conflicted
+++ resolved
@@ -147,17 +147,17 @@
         }
 
         @Override
-<<<<<<< HEAD
-        public RelNode visit(GraphProcedureCall procedureCall) {
-            return findBestIfRoot(procedureCall, visitChildren(procedureCall));
-=======
         public RelNode visit(GraphTableModify.Update update) {
             return findBestIfRoot(update, visitChildren(update));
         }
 
         public RelNode visit(GraphTableModify.Delete delete) {
             return findBestIfRoot(delete, visitChildren(delete));
->>>>>>> 93b01714
+        }
+
+        @Override
+        public RelNode visit(GraphProcedureCall procedureCall) {
+            return findBestIfRoot(procedureCall, visitChildren(procedureCall));
         }
 
         @Override
