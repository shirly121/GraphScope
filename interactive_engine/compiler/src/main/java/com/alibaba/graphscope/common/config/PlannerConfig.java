--- conflicted
+++ resolved
@@ -20,17 +20,14 @@
             Config.intConfig("graph.planner.join.cost.factor.1", 1);
     public static final Config<Integer> JOIN_COST_FACTOR_2 =
             Config.intConfig("graph.planner.join.cost.factor.2", 1);
-<<<<<<< HEAD
+    public static final Config<Boolean> LABEL_CONSTRAINTS_ENABLED =
+            Config.boolConfig("graph.planner.label.constraints.enabled", false);
+    public static final Config<Integer> INTERSECT_COST_FACTOR =
+            Config.intConfig("graph.planner.intersect.cost.factor", 1);
     public static final Config<Integer> JOIN_QUEUE_CAPACITY =
             Config.intConfig("graph.planner.join.queue.capacity", 3);
     public static final Config<Boolean> JOIN_BY_EDGE_ENABLED =
             Config.boolConfig("graph.planner.join.by.edge.enabled", false);
-=======
-    public static final Config<Boolean> LABEL_CONSTRAINTS_ENABLED =
-            Config.boolConfig("graph.planner.label.constraints.enabled", false);
-    public static final Config<Integer> INTERSECT_COST_FACTOR =
-            Config.intConfig("graph.planner.intersect.cost.factor", 1);
->>>>>>> 6b17c676
 
     private final Configs configs;
     private final List<String> rules;
@@ -73,7 +70,14 @@
         return JOIN_COST_FACTOR_2.get(configs);
     }
 
-<<<<<<< HEAD
+    public boolean labelConstraintsEnabled() {
+        return LABEL_CONSTRAINTS_ENABLED.get(configs);
+    }
+
+    public int getIntersectCostFactor() {
+        return INTERSECT_COST_FACTOR.get(configs);
+    }
+
     public boolean isJoinByEdgeEnabled() {
         return JOIN_BY_EDGE_ENABLED.get(configs);
     }
@@ -84,14 +88,6 @@
 
     public String getJoinByForeignKeyUri() {
         return GraphConfig.GRAPH_FOREIGN_KEY_URI.get(configs);
-=======
-    public boolean labelConstraintsEnabled() {
-        return LABEL_CONSTRAINTS_ENABLED.get(configs);
-    }
-
-    public int getIntersectCostFactor() {
-        return INTERSECT_COST_FACTOR.get(configs);
->>>>>>> 6b17c676
     }
 
     @Override
