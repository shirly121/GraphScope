--- conflicted
+++ resolved
@@ -22,21 +22,7 @@
 
     public ExtendStep(List<Integer> targetVertexTypes, List<ExtendEdge> extendEdges) {
         this.targetVertexTypes = targetVertexTypes;
-<<<<<<< HEAD
         this.extendEdges = extendEdges;
-    }
-
-    public ExtendStep(
-            Integer targetVertexType,
-            Integer targetVertexOrder,
-            List<ExtendEdge> extendEdges,
-            Double weight) {
-        this.targetVertexType = targetVertexType;
-        this.targetVertexOrder = targetVertexOrder;
-=======
->>>>>>> 6c204cef
-        this.extendEdges = extendEdges;
-        this.weight = weight;
     }
 
     public ExtendStep(
