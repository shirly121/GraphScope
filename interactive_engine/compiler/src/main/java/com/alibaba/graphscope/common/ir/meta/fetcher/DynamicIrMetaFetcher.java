/*
 *
 *  * Copyright 2020 Alibaba Group Holding Limited.
 *  *
 *  * Licensed under the Apache License, Version 2.0 (the "License");
 *  * you may not use this file except in compliance with the License.
 *  * You may obtain a copy of the License at
 *  *
 *  * http://www.apache.org/licenses/LICENSE-2.0
 *  *
 *  * Unless required by applicable law or agreed to in writing, software
 *  * distributed under the License is distributed on an "AS IS" BASIS,
 *  * WITHOUT WARRANTIES OR CONDITIONS OF ANY KIND, either express or implied.
 *  * See the License for the specific language governing permissions and
 *  * limitations under the License.
 *
 */

package com.alibaba.graphscope.common.ir.meta.fetcher;

import com.alibaba.graphscope.common.config.Configs;
import com.alibaba.graphscope.common.config.GraphConfig;
<<<<<<< HEAD
import com.alibaba.graphscope.common.config.PlannerConfig;
=======
import com.alibaba.graphscope.common.ir.meta.GraphId;
>>>>>>> 82fbbe01
import com.alibaba.graphscope.common.ir.meta.IrMeta;
import com.alibaba.graphscope.common.ir.meta.IrMetaStats;
import com.alibaba.graphscope.common.ir.meta.IrMetaTracker;
import com.alibaba.graphscope.common.ir.meta.reader.IrMetaReader;
import com.alibaba.graphscope.common.ir.meta.schema.SchemaSpec.Type;
import com.alibaba.graphscope.groot.common.schema.api.GraphStatistics;

import org.slf4j.Logger;
import org.slf4j.LoggerFactory;

import java.util.Optional;
import java.util.concurrent.ScheduledExecutorService;
import java.util.concurrent.ScheduledThreadPoolExecutor;
import java.util.concurrent.TimeUnit;

/**
 * Periodically update IrMeta, with the update frequency controlled by configuration.
 * Specifically, for procedures, a remote update will be actively triggered when they are not found locally.
 */
public class DynamicIrMetaFetcher extends IrMetaFetcher implements AutoCloseable {
    private static final Logger logger = LoggerFactory.getLogger(DynamicIrMetaFetcher.class);
    private final ScheduledExecutorService scheduler;
    private volatile IrMetaStats currentState;
    // To manage the state changes of statistics resulting from different update operations.
    private volatile StatsState statsState;
<<<<<<< HEAD
    private final boolean fetchStats;
=======
    private volatile Boolean statsEnabled = null;
>>>>>>> 82fbbe01

    public DynamicIrMetaFetcher(Configs configs, IrMetaReader dataReader, IrMetaTracker tracker) {
        super(dataReader, tracker);
        this.scheduler = new ScheduledThreadPoolExecutor(1);
        this.scheduler.scheduleAtFixedRate(
                () -> syncMeta(),
                2000,
                GraphConfig.GRAPH_META_SCHEMA_FETCH_INTERVAL_MS.get(configs),
                TimeUnit.MILLISECONDS);
<<<<<<< HEAD
        this.fetchStats =
                PlannerConfig.GRAPH_PLANNER_IS_ON.get(configs)
                        && PlannerConfig.GRAPH_PLANNER_OPT.get(configs).equals("CBO");
        if (this.fetchStats) {
            logger.info("start to schedule statistics fetch task");
            this.scheduler.scheduleAtFixedRate(
                    () -> syncStats(),
                    0,
                    GraphConfig.GRAPH_META_STATISTICS_FETCH_INTERVAL_MS.get(configs),
                    TimeUnit.MILLISECONDS);
        }
=======
        this.scheduler.scheduleAtFixedRate(
                () -> syncStats(statsEnabled == null ? false : statsEnabled),
                2000,
                GraphConfig.GRAPH_META_STATISTICS_FETCH_INTERVAL_MS.get(configs),
                TimeUnit.MILLISECONDS);
>>>>>>> 82fbbe01
    }

    @Override
    public Optional<IrMeta> fetch() {
        return currentState == null ? Optional.empty() : Optional.of(currentState);
    }

    private synchronized void syncMeta() {
        try {
            IrMeta meta = this.reader.readMeta();
            logger.debug(
                    "schema from remote: {}",
                    (meta == null) ? null : meta.getSchema().getSchemaSpec(Type.IR_CORE_IN_JSON));
            GraphStatistics curStats;
            // if the graph id or schema version is changed, we need to update the statistics
            if (this.currentState == null
                    || !this.currentState.getGraphId().equals(meta.getGraphId())
                    || !this.currentState
                            .getSchema()
                            .getVersion()
                            .equals(meta.getSchema().getVersion())) {
                this.statsState = StatsState.INITIALIZED;
                curStats = null;
            } else {
                curStats = this.currentState.getStatistics();
            }
            this.currentState =
                    new IrMetaStats(
                            meta.getGraphId(),
                            meta.getSnapshotId(),
                            meta.getSchema(),
                            meta.getStoredProcedures(),
                            curStats);
<<<<<<< HEAD
            if (this.fetchStats && this.statsState != StatsState.SYNCED) {
                logger.info("start to schedule statistics fetch task");
                syncStats();
=======
            boolean statsEnabled = getStatsEnabled(this.currentState.getGraphId());
            if (statsEnabled && this.statsState != StatsState.SYNCED
                    || (!statsEnabled && this.statsState != StatsState.MOCKED)) {
                logger.debug("start to sync stats");
                syncStats(statsEnabled);
>>>>>>> 82fbbe01
            }
        } catch (Throwable e) {
            logger.warn("failed to read meta data, error is {}", e);
        }
    }

    private boolean getStatsEnabled(GraphId graphId) {
        try {
            return this.statsEnabled == null
                    ? this.reader.syncStatsEnabled(graphId)
                    : this.statsEnabled;
        } catch (
                Throwable e) { // if errors happen when reading stats enabled, we assume it is false
            logger.warn("failed to read stats enabled, error is {}", e);
            return false;
        }
    }

    private synchronized void syncStats(boolean statsEnabled) {
        try {
            if (this.currentState != null && statsEnabled) {
                GraphStatistics stats = this.reader.readStats(this.currentState.getGraphId());
                logger.debug("statistics from remote: {}", stats);
                if (stats != null && stats.getVertexCount() != 0) {
                    this.currentState =
                            new IrMetaStats(
                                    this.currentState.getSnapshotId(),
                                    this.currentState.getSchema(),
                                    this.currentState.getStoredProcedures(),
                                    stats);
                    if (tracker != null) {
                        logger.debug("start to update the glogue");
                        tracker.onChanged(this.currentState);
                    }
                    this.statsState = StatsState.SYNCED;
                }
            }
        } catch (Throwable e) {
            logger.warn("failed to read graph statistics, error is {}", e);
        } finally {
            try {
                if (this.currentState != null
                        && tracker != null
                        && this.statsState == StatsState.INITIALIZED) {
                    logger.debug("start to mock the glogue");
                    tracker.onChanged(this.currentState);
                    this.statsState = StatsState.MOCKED;
                }
            } catch (Throwable t) {
                logger.warn("failed to mock the glogue, error is {}", t);
            }
        }
    }

    @Override
    public void close() throws Exception {
        this.scheduler.shutdown();
    }

    public enum StatsState {
        INITIALIZED, // first initialized or graph id changed
        MOCKED, // the switch can only occur from the INITIALIZED state. If remote statistics are
        // unavailable, a mocked statistics object is created once.
        SYNCED // remote stats is synced
    }
}<|MERGE_RESOLUTION|>--- conflicted
+++ resolved
@@ -20,11 +20,7 @@
 
 import com.alibaba.graphscope.common.config.Configs;
 import com.alibaba.graphscope.common.config.GraphConfig;
-<<<<<<< HEAD
 import com.alibaba.graphscope.common.config.PlannerConfig;
-=======
-import com.alibaba.graphscope.common.ir.meta.GraphId;
->>>>>>> 82fbbe01
 import com.alibaba.graphscope.common.ir.meta.IrMeta;
 import com.alibaba.graphscope.common.ir.meta.IrMetaStats;
 import com.alibaba.graphscope.common.ir.meta.IrMetaTracker;
@@ -50,21 +46,16 @@
     private volatile IrMetaStats currentState;
     // To manage the state changes of statistics resulting from different update operations.
     private volatile StatsState statsState;
-<<<<<<< HEAD
     private final boolean fetchStats;
-=======
-    private volatile Boolean statsEnabled = null;
->>>>>>> 82fbbe01
 
     public DynamicIrMetaFetcher(Configs configs, IrMetaReader dataReader, IrMetaTracker tracker) {
         super(dataReader, tracker);
         this.scheduler = new ScheduledThreadPoolExecutor(1);
         this.scheduler.scheduleAtFixedRate(
                 () -> syncMeta(),
-                2000,
+                0,
                 GraphConfig.GRAPH_META_SCHEMA_FETCH_INTERVAL_MS.get(configs),
                 TimeUnit.MILLISECONDS);
-<<<<<<< HEAD
         this.fetchStats =
                 PlannerConfig.GRAPH_PLANNER_IS_ON.get(configs)
                         && PlannerConfig.GRAPH_PLANNER_OPT.get(configs).equals("CBO");
@@ -76,13 +67,6 @@
                     GraphConfig.GRAPH_META_STATISTICS_FETCH_INTERVAL_MS.get(configs),
                     TimeUnit.MILLISECONDS);
         }
-=======
-        this.scheduler.scheduleAtFixedRate(
-                () -> syncStats(statsEnabled == null ? false : statsEnabled),
-                2000,
-                GraphConfig.GRAPH_META_STATISTICS_FETCH_INTERVAL_MS.get(configs),
-                TimeUnit.MILLISECONDS);
->>>>>>> 82fbbe01
     }
 
     @Override
@@ -116,38 +100,18 @@
                             meta.getSchema(),
                             meta.getStoredProcedures(),
                             curStats);
-<<<<<<< HEAD
             if (this.fetchStats && this.statsState != StatsState.SYNCED) {
                 logger.info("start to schedule statistics fetch task");
                 syncStats();
-=======
-            boolean statsEnabled = getStatsEnabled(this.currentState.getGraphId());
-            if (statsEnabled && this.statsState != StatsState.SYNCED
-                    || (!statsEnabled && this.statsState != StatsState.MOCKED)) {
-                logger.debug("start to sync stats");
-                syncStats(statsEnabled);
->>>>>>> 82fbbe01
             }
         } catch (Throwable e) {
             logger.warn("failed to read meta data, error is {}", e);
         }
     }
 
-    private boolean getStatsEnabled(GraphId graphId) {
+    private synchronized void syncStats() {
         try {
-            return this.statsEnabled == null
-                    ? this.reader.syncStatsEnabled(graphId)
-                    : this.statsEnabled;
-        } catch (
-                Throwable e) { // if errors happen when reading stats enabled, we assume it is false
-            logger.warn("failed to read stats enabled, error is {}", e);
-            return false;
-        }
-    }
-
-    private synchronized void syncStats(boolean statsEnabled) {
-        try {
-            if (this.currentState != null && statsEnabled) {
+            if (this.currentState != null) {
                 GraphStatistics stats = this.reader.readStats(this.currentState.getGraphId());
                 logger.debug("statistics from remote: {}", stats);
                 if (stats != null && stats.getVertexCount() != 0) {
