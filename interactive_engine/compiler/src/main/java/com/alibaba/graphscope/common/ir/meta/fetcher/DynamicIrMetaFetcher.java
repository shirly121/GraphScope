--- conflicted
+++ resolved
@@ -146,11 +146,7 @@
                 }
             }
         } catch (Throwable e) {
-<<<<<<< HEAD
-            logger.warn("failed to read graph statistics, error is: " + e);
-=======
             logger.warn("failed to read graph statistics, error is {}", e);
->>>>>>> a709f1a0
         } finally {
             try {
                 if (this.currentState != null
