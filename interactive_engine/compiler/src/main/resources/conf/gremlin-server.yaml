--- conflicted
+++ resolved
@@ -68,28 +68,6 @@
       className: org.apache.tinkerpop.gremlin.driver.ser.GryoMessageSerializerV1d0,
     } # application/vnd.gremlin-v1.0+gryo
 processors:
-<<<<<<< HEAD
-  - {
-      className: org.apache.tinkerpop.gremlin.server.op.session.SessionOpProcessor,
-      config: { sessionTimeout: 28800000 },
-    }
-  - {
-      className: org.apache.tinkerpop.gremlin.server.op.traversal.TraversalOpProcessor,
-      config: { cacheExpirationTime: 600000, cacheMaxSize: 1000 },
-    }
-metrics:
-  {
-    consoleReporter: { enabled: true, interval: 180000 },
-    csvReporter:
-      {
-        enabled: true,
-        interval: 180000,
-        fileName: /tmp/gremlin-server-metrics.csv,
-      },
-    jmxReporter: { enabled: true },
-    slf4jReporter: { enabled: true, interval: 180000 },
-  }
-=======
   - { className: org.apache.tinkerpop.gremlin.server.op.session.SessionOpProcessor, config: { sessionTimeout: 28800000 }}
   - { className: org.apache.tinkerpop.gremlin.server.op.traversal.TraversalOpProcessor, config: { cacheExpirationTime: 600000, cacheMaxSize: 1000 }}
 metrics: {
@@ -97,7 +75,6 @@
   csvReporter: {enabled: true, interval: 1800000, fileName: /tmp/gremlin-server-metrics.csv},
   jmxReporter: {enabled: true},
   slf4jReporter: {enabled: true, interval: 1800000}}
->>>>>>> ea7a1895
 strictTransactionManagement: false
 idleConnectionTimeout: 0
 keepAliveInterval: 0
