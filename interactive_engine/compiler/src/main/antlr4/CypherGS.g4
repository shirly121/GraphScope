--- conflicted
+++ resolved
@@ -101,19 +101,14 @@
 YIELD : ( 'Y' | 'y' ) ( 'I' | 'i' ) ( 'E' | 'e' ) ( 'L' | 'l' ) ( 'D' | 'd' ) ;
 
 oC_RegularQuery
-<<<<<<< HEAD
-     : ( oC_ReadingClause SP? )* SP? oC_ReadingClause ( SP oC_Return )
-=======
      : ( ( oC_ReadingClause | oC_UpdatingClause ) SP? )* SP? oC_ReadingClause ( SP oC_Return )
      | ( ( oC_ReadingClause | oC_UpdatingClause ) SP? )* SP? oC_UpdatingClause ( SP oC_Return )?
->>>>>>> 93b01714
      ;
 
 oC_ReadingClause
     :  oC_Match
     |  oC_Unwind
     |  oC_With
-<<<<<<< HEAD
     |  oC_UnionCallSubQuery
     |  oC_StandaloneCall
     ;
@@ -128,9 +123,6 @@
      : oC_CallSubQuery ( SP? UNION SP? oC_CallSubQuery )* ;
 
 UNION : ( 'U' | 'u' ) ( 'N' | 'n' ) ( 'I' | 'i' ) ( 'O' | 'o' ) ( 'N' | 'n' ) ;
-=======
-    ;
->>>>>>> 93b01714
 
 oC_Match
      :  ( OPTIONAL SP )? MATCH SP? oC_Pattern ( SP? oC_Where )? ;
