OPT?=poc

CUR_DIR:=$(shell dirname $(realpath $(firstword $(MAKEFILE_LIST))))

ifeq ($(JAVA_HOME),)
    java:=java
else
    java:=$(JAVA_HOME)/bin/java
endif

UNAME_S := $(shell uname -s)
UNAME_M := $(shell uname -m)

graph.schema:=
graph.store:=

rpc.target:=start_rpc_server

target.revision:=0.0.1-SNAPSHOT

QUIET_OPT := --quiet

query:=
physical:=
procedure:=
extra:=
config.path:=conf/ir.compiler.properties

build:
	cd $(CUR_DIR)/.. && \
		mvn clean install -DskipTests -Drevision=${target.revision} -Pexperimental ${QUIET_OPT} && \
		cd $(CUR_DIR)/../executor/ir/integrated && cargo build --release --bin $(rpc.target)

clean:
	cd $(CUR_DIR)/../executor/engine/pegasus/clients/java/client && mvn clean && \
	cd $(CUR_DIR)/../executor/ir && cargo clean && \
	cd $(CUR_DIR) && mvn clean

test:
	cd $(CUR_DIR)/../executor/ir && cargo test && \
	cd $(CUR_DIR)/../executor/ir && cargo test --features with_v6d && \
	cd $(CUR_DIR)/../executor/ir && cargo test --features with_global_query && \
	cd $(CUR_DIR) && mvn test

# start rpc server
# make run
gremlin_test:
	mvn test -Dtest=com.alibaba.graphscope.gremlin.integration.standard.IrGremlinTest

gremlin_calcite_test:
	mvn test -Dtest=com.alibaba.graphscope.gremlin.integration.standard.calcite.IrGremlinTest

run:
	cd $(CUR_DIR) && $(java) \
	  -cp ".:./target/libs/*:./target/compiler-0.0.1-SNAPSHOT.jar" \
	  -Djna.library.path=../executor/ir/target/release \
	  -Dgraph.schema=${graph.schema} \
	  -Dgraph.store=${graph.store} \
	  -Dpegasus.hosts=${pegasus.hosts} \
	  -Dgremlin.script.language.name=${gremlin.script.language.name} \
<<<<<<< HEAD
=======
	  -Dphysical.opt.config=${physical.opt.config} \
>>>>>>> 1ab5683a
	  com.alibaba.graphscope.GraphServer ${config.path}

# make physical_plan config.path='<path to the config file>'
# 					 query='<query in string>'
# 					 physical='<path to the physical output file>'
# 					 procedure='<path_to_procedure_file>'
# 					 extra='<extra_key_value_config_pairs>'
physical_plan:
	cd $(CUR_DIR) && $(java) \
		-cp ".:./target/libs/*:./target/compiler-0.0.1-SNAPSHOT.jar" \
		-Djna.library.path=../executor/ir/target/release \
		-Dgraph.schema=${graph.schema} \
		com.alibaba.graphscope.common.ir.tools.GraphPlanner "${config.path}" "$(query)" "$(physical)" "$(procedure)" "$(extra)"

# start rpc server
# make run graph.schema:=../executor/ir/core/resource/ldbc_schema.json 
ldbc_test:
	# todo: need to rewrite gremlin ldbc queries
	# mvn test -Dtest=com.alibaba.graphscope.gremlin.integration.ldbc.IrLdbcTest
	mvn test -Dtest=com.alibaba.graphscope.cypher.integration.ldbc.IrLdbcTest

# start rpc server
# make run graph.schema:=../executor/ir/core/resource/ldbc_schema.json
pattern_test:
	mvn test -Dtest=com.alibaba.graphscope.gremlin.integration.pattern.IrPatternTest

cypher_test:
	mvn test -Dtest=com.alibaba.graphscope.cypher.integration.movie.MovieTest

.PHONY: build run<|MERGE_RESOLUTION|>--- conflicted
+++ resolved
@@ -58,10 +58,7 @@
 	  -Dgraph.store=${graph.store} \
 	  -Dpegasus.hosts=${pegasus.hosts} \
 	  -Dgremlin.script.language.name=${gremlin.script.language.name} \
-<<<<<<< HEAD
-=======
 	  -Dphysical.opt.config=${physical.opt.config} \
->>>>>>> 1ab5683a
 	  com.alibaba.graphscope.GraphServer ${config.path}
 
 # make physical_plan config.path='<path to the config file>'
