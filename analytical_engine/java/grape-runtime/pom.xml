<?xml version="1.0" encoding="UTF-8"?>
<!--
 Copyright 2021 Alibaba Group Holding Ltd.

 Licensed under the Apache License, Version 2.0 (the "License");
 you may not use this file except in compliance with the License.
 You may obtain a copy of the License at

      http://www.apache.org/licenses/LICENSE-2.0

 Unless required by applicable law or agreed to in writing, software
 distributed under the License is distributed on an "AS IS" BASIS,
 WITHOUT WARRANTIES OR CONDITIONS OF ANY KIND, either express or implied.
 See the License for the specific language governing permissions and
 limitations under the License.
-->
<project xmlns="http://maven.apache.org/POM/4.0.0" xmlns:xsi="http://www.w3.org/2001/XMLSchema-instance" xsi:schemaLocation="http://maven.apache.org/POM/4.0.0 http://maven.apache.org/xsd/maven-4.0.0.xsd">

  <modelVersion>4.0.0</modelVersion>

  <parent>
    <groupId>com.alibaba.graphscope</groupId>
    <artifactId>grape-jdk-parent</artifactId>
    <version>${revision}</version>
    <relativePath>../pom.xml</relativePath>
  </parent>

  <artifactId>grape-runtime</artifactId>
  <packaging>jar</packaging>
  <name>Grape Runtime</name>

  <properties>
    <maven.compiler.source>8</maven.compiler.source>
    <maven.compiler.target>8</maven.compiler.target>
  </properties>

  <dependencies>
    <dependency>
      <groupId>com.alibaba.fastffi</groupId>
      <artifactId>ffi</artifactId>
    </dependency>
    <dependency>
      <groupId>com.alibaba.fastffi</groupId>
      <artifactId>annotation-processor</artifactId>
    </dependency>
    <dependency>
      <groupId>com.squareup</groupId>
      <artifactId>javapoet</artifactId>
    </dependency>
    <dependency>
      <groupId>com.google.testing.compile</groupId>
      <artifactId>compile-testing</artifactId>
      <scope>compile</scope>
    </dependency>
    <dependency>
      <groupId>com.alibaba.graphscope</groupId>
      <artifactId>grape-jdk</artifactId>
<<<<<<< HEAD
    </dependency>
    <dependency>
      <groupId>com.alibaba.graphscope</groupId>
      <artifactId>grape-annotation</artifactId>
=======
>>>>>>> a51110b6
    </dependency>
    <dependency>
      <groupId>org.slf4j</groupId>
      <artifactId>slf4j-api</artifactId>
    </dependency>
    <dependency>
      <groupId>org.apache.logging.log4j</groupId>
      <artifactId>log4j-api</artifactId>
    </dependency>
    <dependency>
      <groupId>org.apache.logging.log4j</groupId>
      <artifactId>log4j-core</artifactId>
    </dependency>
    <dependency>
    <groupId>org.apache.logging.log4j</groupId>
      <artifactId>log4j-slf4j-impl</artifactId>
    </dependency>
  </dependencies>
  <build>
    <plugins>
      <plugin>
        <groupId>org.apache.maven.plugins</groupId>
        <artifactId>maven-compiler-plugin</artifactId>
        <configuration>
          <annotationProcessors>
<!--            not include grape-annotation prossor-->
            com.alibaba.fastffi.annotation.AnnotationProcessor
          </annotationProcessors>
          <showWarnings>true</showWarnings>
        </configuration>
      </plugin>
      <plugin>
        <groupId>org.apache.maven.plugins</groupId>
        <artifactId>maven-antrun-plugin</artifactId>
        <executions>
          <execution>
            <id>make</id>
            <goals>
              <goal>run</goal>
            </goals>
            <phase>compile</phase>
            <configuration>
              <target>
                <ant antfile="${basedir}/build.xml">
                  <target name="grape-jni"></target>
                </ant>
              </target>
            </configuration>
          </execution>
        </executions>
      </plugin>
      <plugin>
        <groupId>org.apache.maven.plugins</groupId>
        <artifactId>maven-surefire-plugin</artifactId>
        <configuration>
          <skipTests>true</skipTests>
        </configuration>
      </plugin>
      <plugin>
        <groupId>org.apache.maven.plugins</groupId>
        <artifactId>maven-shade-plugin</artifactId>
        <version>${maven-shade-plugin.version}</version>
        <executions>
          <execution>
            <goals>
              <goal>shade</goal>
            </goals>
            <configuration>
              <shadedArtifactAttached>true</shadedArtifactAttached>
              <filters>
                <filter>
                  <artifact>*:*</artifact>
                  <excludes>
                    <exclude>META-INF/versions/**</exclude>
                    <exclude>META-INF/*.SF</exclude>
                    <exclude>META-INF/*.DSA</exclude>
                    <exclude>META-INF/*.RSA</exclude>
                  </excludes>
                </filter>
              </filters>
            </configuration>
          </execution>
        </executions>
      </plugin>
    </plugins>
  </build>
</project><|MERGE_RESOLUTION|>--- conflicted
+++ resolved
@@ -55,13 +55,6 @@
     <dependency>
       <groupId>com.alibaba.graphscope</groupId>
       <artifactId>grape-jdk</artifactId>
-<<<<<<< HEAD
-    </dependency>
-    <dependency>
-      <groupId>com.alibaba.graphscope</groupId>
-      <artifactId>grape-annotation</artifactId>
-=======
->>>>>>> a51110b6
     </dependency>
     <dependency>
       <groupId>org.slf4j</groupId>
